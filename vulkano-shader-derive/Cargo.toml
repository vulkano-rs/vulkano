[package]
name = "vulkano-shader-derive"
version = "0.10.0"
authors = ["Pierre Krieger <pierre.krieger1708@gmail.com>", "The vulkano contributors"]
repository = "https://github.com/vulkano-rs/vulkano"
description = "Safe wrapper for the Vulkan graphics API"
license = "MIT/Apache-2.0"
documentation = "https://docs.rs/vulkano"
categories = ["rendering::graphics-api"]

[lib]
name = "vulkano_shader_derive"
proc-macro = true

[dependencies]
<<<<<<< HEAD
syn = "0.13"
vulkano-shaders = { version = "0.9", path = "../vulkano-shaders" }
=======
glsl-to-spirv = { version = "0.1.6", path = "../glsl-to-spirv" }
syn = "0.14"
vulkano-shaders = { version = "0.10", path = "../vulkano-shaders" }
>>>>>>> 1d650355

[dev-dependencies]
vulkano = { version = "0.10", path = "../vulkano" }<|MERGE_RESOLUTION|>--- conflicted
+++ resolved
@@ -13,14 +13,8 @@
 proc-macro = true
 
 [dependencies]
-<<<<<<< HEAD
-syn = "0.13"
-vulkano-shaders = { version = "0.9", path = "../vulkano-shaders" }
-=======
-glsl-to-spirv = { version = "0.1.6", path = "../glsl-to-spirv" }
 syn = "0.14"
 vulkano-shaders = { version = "0.10", path = "../vulkano-shaders" }
->>>>>>> 1d650355
 
 [dev-dependencies]
 vulkano = { version = "0.10", path = "../vulkano" }
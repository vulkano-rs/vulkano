--- conflicted
+++ resolved
@@ -13,13 +13,6 @@
 readme = "../README.md"
 
 [dependencies]
-<<<<<<< HEAD
 ahash = { workspace = true }
 vulkano = { workspace = true }
-# FIXME: These need to be removed.
-vulkano-win = { version = "0.34.0", path = "../vulkano-win" }
-=======
-ahash = "0.8"
-vulkano = { version = "0.34.0", path = "../vulkano", default-features = false }
->>>>>>> 9f473462
 winit = { version = "0.28" }
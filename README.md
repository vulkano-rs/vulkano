<img align="left" alt="" src="logo.png" height="150" />

# [Vulkano](https://vulkano.rs)

[![Crates.io](https://img.shields.io/crates/v/vulkano.svg)](https://crates.io/crates/vulkano)
[![Docs](https://docs.rs/vulkano/badge.svg)](https://docs.rs/vulkano)
[![Build Status](https://github.com/vulkano-rs/vulkano/workflows/Rust/badge.svg)](https://github.com/vulkano-rs/vulkano/actions?query=workflow%3ARust)
[![Discord](https://img.shields.io/discord/937149253296476201?label=discord)](https://discord.gg/bncB9W2VDV)

See also [vulkano.rs](https://vulkano.rs).

Vulkano is a Rust wrapper around [the Vulkan graphics API](https://www.khronos.org/vulkan/).
It follows the Rust philosophy, which is that as long as you don't use unsafe code you shouldn't
be able to trigger any undefined behavior. In the case of Vulkan, this means that non-unsafe code
should always conform to valid API usage.

What does vulkano do?

- Provides a low-levelish API around Vulkan. It doesn't hide what it does, but provides some
  comfort types.
- Plans to prevent all invalid API usages, even the most obscure ones. The purpose of Vulkano
  is not to simply let you draw a teapot, but to cover all possible usages of Vulkan and detect all
  the possible problems in order to write robust programs. Invalid API usage is prevented thanks to
  both compile-time checks and runtime checks.
- Can handle synchronization on the GPU side for you (unless you choose do that yourself), as this
  aspect of Vulkan is both annoying to handle and error-prone. Dependencies between submissions are
  automatically detected, and semaphores are managed automatically. The behavior of the library can
  be customized thanks to unsafe trait implementations.
- Tries to be convenient to use. Nobody is going to use a library that requires you to browse
  the documentation for hours for every single operation.

### Comparison

Comparison to other well-known Graphics APIs in Rust ecosystem.

| Name | Open-sourced Since | API Level | Notable Features |
| ---- | ------------------ | --------- | ------------- |
| Vulkano | March, 2016 | High-level Rust API wrapping Vulkan APIs. | Type-safe compile-time shaders. Transparent interoperability with glsl and spir-v shader code types in Rust code. Automatically generated types for shader's Layout. |
| [Wgpu](https://github.com/gfx-rs/wgpu) | May, 2019 | High-level Rust API with multiple backends. | Supports multiple backends: Vulkan, Metal, DirectX, WebGPU, and other. Follows WebGPU specification. With async/await API. |
| [Miniquad](https://github.com/not-fl3/miniquad) | March, 2020 | High-level minimalistic Rust API with multiple backends. | Relatively minimalistic API well suited for small to medium graphics projects. Supports multiple backends, including browser target. |
| [Sierra](https://github.com/zakarumych/sierra) | March, 2021 | High-level Rust API for Vulkan/Metal APIs. | Layouts, Descriptors and shader Types construction in Rust code through the macro system. Built on top of [Erupt](https://gitlab.com/Friz64/erupt). Supports Ray Tracing Pipeline. |
| [Glium](https://github.com/glium/glium) | October, 2014 | High-level Rust API wrapping OpenGL | OpenGL only. |
| [Ash](https://github.com/MaikKlein/ash) | August, 2016 | Low-level API for Vulkan. | Unsafe Vulkan API bindings. |
| [Erupt](https://gitlab.com/Friz64/erupt) | April, 2020 | Low-level API for Vulkan. | Unsafe Vulkan API bindings. |

Please note that by the current date non of the known projects in the ecosystem(including Vulkano)
reached stable release versions and the final design goals, their APIs are changing from time
to time in breakable way too, and there could be bugs and unfinished features too.

However, most of the projects mentioned above are already established definitive structure, all
feature breaking changes will likely be straight-forward to fix in user code, and most of them
are maintained. As such we can recommend to start using any of them in the 3rd party code.
The choice depends on the end project's goals and requirements, and we recommend examining
actual set of their features and API capabilities beforehand.

### Projects using Vulkano

We started collecting this list just recently, and will be appreciated if you help us by
contributing(opening a PR) into [README.md](https://github.com/vulkano-rs/vulkano/blob/master/README.md).

| Project Name | Description |
| ------------ | ----------- |
| [Basalt](https://github.com/AustinJ235/basalt) | GUI framework for Desktop applications |
| [Ferret](https://github.com/Rua/ferret) | Doom-compatible game engine |
| [Sandbox](https://github.com/hakolao/sandbox) | 2D Pixel Physics Simulator |
<<<<<<< HEAD
=======
| [Egui Winit Vulkano](https://github.com/hakolao/egui_winit_vulkano) | Vulkano integration with Egui |
| [VideowindoW](https://www.videowindow.eu/) | Uses Vulkano under the hood to enable asynchronous video stream compositing |
>>>>>>> 608f847d

We would love to help you keep your project in sync with the most recent changes in Vulkano
if you give us feedback by adding your project into this list.

Thanks in advance!

## Documentation and Resources

To get started you are encouraged to use the following resources:

 - The [vulkano-examples](https://github.com/vulkano-rs/vulkano-examples) repository - Includes
   examples in the repo and also a list of projects that use vulkano.
 - [docs.rs](https://docs.rs/vulkano) - Full Vulkano API documentation
 - The guide on [vulkano.rs](https://vulkano.rs/guide/introduction) - Starts with trivial compute
   examples (~50 lines of code) then works up to rendering triangles and mandelbrots.
   The guide is currently outdated a little. We are planning to update it in the future, but it's
   a good place to start understanding base building blocks of Vulkano API.
 - Github [Issues](https://github.com/vulkano-rs/vulkano/issues) - Raise a topic, ask a question
   or report a bug. The new topics there are watching regularly by maintainers and other
   community users.
 - Gitter [Chat](https://gitter.im/vulkano-rs/Lobby) - Another place to raise a question. However,
   the chat is not maintained regularly at this moment. Better use Github Issues for this purpose.

## Contributing

Contributions are very welcome! Feel free to submit pull requests, to open questions and topics
in the [Issues](https://github.com/vulkano-rs/vulkano/issues) section.

The project was initially developed by Pierre Krieger(Tomaka), who established Vulkano's base
design goals, and the code structure. In the meantime development is driven by Vulkano
community members.

**New Pull Requests are usually scheduled for review by the end of each week.**
The older PRs that already in review have priority over the new ones. We are trying to push
development forward as quick as possible, but the review process sometimes takes time,
please be patient as the maintainers need time to check everything properly.

If something needs to get promoted urgently, please ping current Vulkano
maintainer([@Eliah-Lakhin](https://github.com/Eliah-Lakhin/)) in the PR's
or Issue's comments.

If your change adds, removes or modifies a trait or a function, please
specify changelog entries **in the Pull Request description**(not in the changelog file directly).
They will be transferred to the changelog right after the PR merge.

Every PR must pass tests in order to be merged to `master`.

Minor releases are usually happening between 1 to 3 months averagely depending on grow
of unreleased and breaking changes in `master`

### Repository Structure

This repository contains four libraries:

- `vulkano` is the main one.
- `vulkano-shaders` Provides the `shader!` macro for compiling glsl shaders.
- `vulkano-win` provides a safe link between vulkano and the `winit` library which can create
  a window to render to.
- `vk-sys` contains raw bindings for Vulkan. We used these binding previously in Vulkano, but now they are deprecated as we have migrated to Ash. However, the subproject is still in maintenance for legacy purposes, and you can use it even if you don't care about Vulkano.

In order to run tests, run `cargo test --all` at the root of the repository. Make sure your Vulkan
driver is up to date before doing so.

### Hall of Fame

We would love to mention some members, who put significant contributions to this project:
- Pierre Krieger. The initial developer. [Patreon page](https://www.patreon.com/tomaka).
- Lucas Kent. Maintainer. [Patreon page](https://www.patreon.com/rukai).
- Austin Johnson. Maintainer. [Patreon page](https://www.patreon.com/austinj235).
- Rua. An active developer, who put a lot of efforts to improve Vulkano and constantly keeping it up to date.
- **You!** Thanks to your help, contributions, improvements, bug reports and use experience
  to make this project one of the major Rust graphics API library in Rust!

## Setup and Troubleshooting

Vulkano uses [shaderc-rs](https://github.com/google/shaderc-rs) for shader compilation.  Refer to shaderc-rs documentation to provide a pre-built libshaderc for faster build times.

Note that in general vulkano does **not** require you to install the official Vulkan SDK. This is
not something specific to vulkano (you don't need the SDK to write programs that use Vulkan, even
without vulkano), but many people are unaware of that and install the SDK thinking that it is
required. However, macOS and iOS platforms do require a little more Vulkan setup since it is not
natively supported. See below for more details.

Unless you provide libshaderc, in order to build libshaderc with the shaderc-sys crate, the following tools must be installed and available on `PATH`:
- [CMake](https://cmake.org/)
- [Ninja](https://ninja-build.org/) Is optional except when building with MSVC.  It may speed up build time for libshaderc.
- [Python](https://www.python.org/) (works with both Python 2.x and 3.x, on windows the executable must be named `python.exe`)

These requirements can be either installed with your favourite package manager or with installers
from the projects' websites. Below are some example ways to get setup.

### windows-msvc Specific Setup

1. `rustup default stable-x86_64-pc-windows-msvc`
2. Install [Build Tools for Visual Studio 2017](https://visualstudio.microsoft.com/downloads/#build-tools-for-visual-studio-2017). If you have already been using this toolchain then its probably already installed.
3.  Install [msys2](https://www.msys2.org/), following ALL of the instructions.
4.  Then in the msys2 terminal run: `pacman --noconfirm -Syu mingw-w64-x86_64-cmake mingw-w64-x86_64-python2 mingw-w64-x86_64-ninja`
5.  Add the msys2 mingw64 binary path to the PATH environment variable.

### Windows-gnu Specific Setup

windows-gnu toolchain is not supported but you can instead cross-compile to windows-gnu from windows-msvc

Steps 1 and 2 are to workaround https://github.com/rust-lang/rust/issues/49078 by using the same mingw that rust uses.

1.  Download and extract https://s3-us-west-1.amazonaws.com/rust-lang-ci2/rust-ci-mirror/x86_64-6.3.0-release-posix-seh-rt_v5-rev2.7z
2.  Add the absolute path to mingw64\bin to your PATH environment variable. (This path needs to be before the msys2 path)
3.  Run the command: `rustup default stable-x86_64-pc-windows-msvc`
4.  Run the command: `rustup target install x86_64-pc-windows-gnu`
5.  Install [Build Tools for Visual Studio 2017](https://visualstudio.microsoft.com/downloads/#build-tools-for-visual-studio-2017). If you have already been using this toolchain then its probably already installed.
6.  Install [msys2](https://www.msys2.org/), following ALL of the instructions.
7.  Then in the msys2 terminal run: `pacman --noconfirm -Syu mingw64/mingw-w64-x86_64-pkg-config mingw-w64-x86_64-gcc mingw-w64-x86_64-cmake mingw-w64-x86_64-make mingw-w64-x86_64-python2 mingw-w64-x86_64-ninja`
8.  Add the msys2 mingw64 binary path to the PATH environment variable.
9.  Any cargo command that builds the project needs to include `--target x86_64-pc-windows-gnu` e.g. to run: `cargo run --target x86_64-pc-windows-gnu`

### Linux Specific Setup

Use your package manager to install the required dev-tools and vulkan drivers

For example on ubuntu:
```
sudo apt-get install build-essential git python cmake libvulkan-dev vulkan-utils
```
On arch based system
```
sudo pacman -Sy base-devel git python cmake vulkan-devel --noconfirm
```

### macOS and iOS Specific Setup

Vulkan is not natively supported by macOS and iOS. However, there exists [MoltenVK](https://github.com/KhronosGroup/MoltenVK)
an open-source Vulkan implementation on top of Apple's Metal API. This allows vulkano to build and run on macOS
and iOS platforms.

The easiest way to get vulkano up and running with MoltenVK is to install the
[Vulkan SDK for macOS](https://vulkan.lunarg.com/sdk/home). There are [installation instructions](https://vulkan.lunarg.com/doc/sdk/latest/mac/getting_started.html) on the LunarG website.

On iOS, vulkano links directly to the MoltenVK framework. There is nothing else to do besides
installing it. Note that the Vulkan SDK for macOS also comes with the iOS framework.

## License

Licensed under either of
 * Apache License, Version 2.0 ([LICENSE-APACHE](LICENSE-APACHE) or https://www.apache.org/licenses/LICENSE-2.0)
 * MIT license ([LICENSE-MIT](LICENSE-MIT) or https://opensource.org/licenses/MIT)
at your option.

### Contribution

Unless you explicitly state otherwise, any contribution intentionally submitted
for inclusion in the work by you shall be dual licensed as above, without any
additional terms or conditions.<|MERGE_RESOLUTION|>--- conflicted
+++ resolved
@@ -63,11 +63,8 @@
 | [Basalt](https://github.com/AustinJ235/basalt) | GUI framework for Desktop applications |
 | [Ferret](https://github.com/Rua/ferret) | Doom-compatible game engine |
 | [Sandbox](https://github.com/hakolao/sandbox) | 2D Pixel Physics Simulator |
-<<<<<<< HEAD
-=======
 | [Egui Winit Vulkano](https://github.com/hakolao/egui_winit_vulkano) | Vulkano integration with Egui |
 | [VideowindoW](https://www.videowindow.eu/) | Uses Vulkano under the hood to enable asynchronous video stream compositing |
->>>>>>> 608f847d
 
 We would love to help you keep your project in sync with the most recent changes in Vulkano
 if you give us feedback by adding your project into this list.

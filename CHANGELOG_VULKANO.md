# Unreleased
<!--
    Please add new changes at the bottom, preceded by a hyphen -.
    Breaking changes should be listed first, before other changes, and should be preceded by - **Breaking**.
-->

- **Breaking** Vulkano-shaders now checks if the device supports the shader's SPIR-V version, when loading the shader.
- **Breaking** (but unlikely) Vulkano-shaders now compiles to SPIR-V 1.0 by default. If your shader needs features only available in a higher version, you can specify the target version on the `shader!` macro with the new `vulkan_version: "major.minor"` and `spirv_version: "major.minor"` arguments.
- **Breaking** The constructors of `Instance` now take an additional argument to specify the maximum API version.
- Added `DeviceExtensions::khr_spirv_1_4`, which allows SPIR-V 1.4 shaders in Vulkan 1.1.
- Added `FunctionPointers::api_version` to query the highest supported instance version.
- Added `Instance::api_version` and `Device::api_version` to return the actual supported Vulkan version. These may differ between instance and device, and be lower than what `FunctionPointers::api_version` and `PhysicalDevice::api_version` return.
- Added `Instance::max_api_version`, which returns the maximum version that was specified when creating the instance.
- Fixed the issue when creating a buffer with exportable fd on Linux(see to #1545).
<<<<<<< HEAD
- Added support for all core Vulkan 1.1 and 1.2 device features.
=======
- **Breaking**, change to `ImageFormatProperties::sample_counts` field.
  - `sample_counts` field is originaly represented as u32 type, which is now represented by `SampleCounts` struct-type which is a boolean collection of supported `sample_counts`.
  - Added conversion function between SampleCountFlagBits (u32-type) and `SampleCounts` type.
>>>>>>> 66693864

# Version 0.23.0 (2021-04-10)

- **Breaking** Changes to command buffers:
  - `AutoCommandBuffer` and the `CommandBuffer` trait have been split in two, one for primary and the other for secondary command buffers. `AutoCommandBufferBuilder` remains one type, but has a type parameter for the level of command buffer it will be creating, and some of its methods are only implemented for builders that create `PrimaryAutoCommandBuffer`.
  - The `Flags` enum is renamed to `CommandBufferUsage`, and is exported from the main `command_buffer` module. The `None` variant is renamed to `MultipleSubmit`.
  - Simplified the number of constructors on `AutoCommandBufferBuilder` by adding a `CommandBufferUsage` parameter.
  - `Kind` has been renamed to `CommandBufferLevel`, and for secondary command buffers it now contains a single `CommandBufferInheritance` value.
  - `CommandBufferInheritance::occlusion_query` and `UnsafeCommandBufferBuilder::begin_query` now take `QueryControlFlags` instead of a boolean.
- **Breaking** The non-default constructors of `ImageView` have been replaced with a builder, created with `ImageView::start(image)`.
- **Breaking** Added support for component mapping/swizzling on image views.
  - `image::Swizzle` is moved and renamed to `image::view::ComponentMapping`. It now has an `is_identity` method.
  - A non-default component mapping can now be specified for image views, via the new builder. A `ComponentMapping` parameter has been added to `UnsafeImageView` as well.
  - The `identity_swizzle` method on the `ImageViewAbstract` trait has been replaced with `component_mapping`, which returns a `ComponentMapping` directly.
  - Storage image and input attachment descriptors now check for identity swizzling when being built.
- **Breaking** Major rearranging of framebuffer and render pass-related types:
  - The `framebuffer` module is renamed to `render_pass`.
  - `RenderPassDesc` is now a struct, not a trait. The methods have been simplified, returning a slice reference to the `attachments`, `subpasses` and `dependencies`.
    - Renamed: `AttachmentDescription` > `AttachmentDesc`, `PassDescription` > `SubpassDesc`, `PassDependencyDescription` > `SubpassDependencyDesc`.
    - `EmptySinglePassRenderPassDesc` is replaced with the `RenderPassDesc::empty` constructor, or its `Default` implementation.
    - The `RenderPassCompatible`, `RenderPassDescClearValues` and `RenderPassSubpassInterface` traits are removed, their functionality is moved to `RenderPassDesc`.
  - `RenderPass` takes a concrete `RenderPassDesc` value for construction, and no longer has a type parameter.
    - The `RenderPassAbstract` trait is removed.
    - `GraphicsPipeline` and `Framebuffer` no longer have a render pass type parameter.
    - `GraphicsPipelineAbstract` and `FramebufferAbstract` have trait methods to retrieve the render pass instead.
  - The `ordered_passes_renderpass!` and `single_pass_renderpass!` macros are unchanged externally.
- Support for queries:
  - **Breaking** `UnsafeQueryPool`, `UnsafeQuery` and `UnsafeQueriesRange` have `Unsafe` removed from their names.
  - **Breaking** `QueriesRange` is now represented with a standard Rust `Range` in its API.
  - **Breaking** The secondary command buffer constructors that have parameters for queries will check if the corresponding features are enabled, and return a different error type.
  - Removed `OcclusionQueriesPool`, which was incomplete and never did anything useful.
  - `get_results` has been added to `QueriesRange`, to copy query results to the CPU.
  - The following functions have been added to both `SyncCommandBufferBuilder` and `AutoCommandBufferBuilder`: `begin_query` (still unsafe), `end_query` (safe), `write_timestamp` (still unsafe), `copy_query_pool_results` (safe), `reset_command_pool` (still unsafe).
  - Better documentation of everything in the `query` module.
  - An example demonstrating occlusion queries.
- **Breaking** Improved the handling of image aspects a little, with the enum `ImageAspect` and the struct `ImageAspects`. `UnsafeCommandBufferBuilderImageAspect` has been removed.
- **Breaking** Removed the separate structs for each image format. Now, only the `Format` enum exists.
  - Traits that no longer make sense in this context have been removed: `FormatDesc`, the `Possible*FormatDesc` traits, `StrongStorage`.
  - In types that had a type parameter for the format type, it has been removed.
  - `AcceptsPixels` has been converted to `Pixel`, which is implemented on the pixel type rather than on the format type.
- **Breaking** `shader!` will generate descriptor information for all variables declared in the shader module, even if they are not used. *This reverts the default behavior from the last release.*
  - **Breaking** Added the `exact_entrypoint_interface` option to `shader!` to force vulkano to only generate descriptor information for variables that are used. (the default behavior from the last release)
- **Breaking** `AccessFlagBits` is renamed to `AccessFlags`.
- **Breaking** Minor refactor of `UnsafeBuffer`:
  - Replaced the various usage functions with a single `usage` function, mirroring the change made earlier to `UnsafeImage`.
  - The `SparseLevel::sparse` member is removed, and `UnsafeBuffer::new` takes `Option<SparseLevel>` instead.
- **Breaking** `Swapchain` is now constructed using a builder. `Swapchain::start` will start building a new blank swapchain. Calling `recreate` on an existing swapchain will create a builder filled with all the properties of the old swapchain.
- Added two methods to `Format`: `planes` to query the number of planes in the format, and `aspects` to query what aspects an image of this type has.
- The deprecated `cause` trait function on Vulkano error types is replaced with `source`.
- Fixed bug in descriptor array layers check when the image is a cubemap.
- Vulkano-shaders: Fixed and refined the generation of the `readonly` descriptor attribute. It should now correctly mark uniforms and sampled images as read-only, but storage buffers and images only if explicitly marked as `readonly` in the shader.
- Vulkano-shaders: Added support for StoragePushConstant8 SPIR-V capability.
- Fixed a bug which caused a segfault when extending memory allocation info in DeviceMemoryBuilder
- `BufferlessDefinition` and `BufferlessVertices` now derive `Copy` and `Clone`. This allows `GraphicsPipelineBuilder`s that have not yet defined a vertex buffer type to be cloned.
- Various functions for converting to/from Vulkan flags have been consolidated into implementations of the standard `From` trait.
- Export root-level `entry_point` method on `loader::FunctionPointers` type.
- Add few more `InstanceExtensions` from KHR and EXT.

# Version 0.22.0 (2021-03-31)

- **Breaking** Updated all code to Rust 2018 edition.
- **Breaking** DeviceMemoryBuilder::new() takes in `memory_index` rather than `MemoryType`.
- Fixed `shader!` generated descriptor set layouts for shader modules with multiple entrypoints.
  - **Breaking** Prefixed `shader!` generated descriptor set `Layout` structs with the name of the entrypoint the layout belongs to. For shaders generated from GLSL source, this means `Layout` has been renamed to `MainLayout`.
  - **Breaking** `shader!` will no longer generate descriptor information for variables that are declared but not used in a shader.
- **Breaking** `shader!` now accepts structs in shader interfaces decorated with `BufferBlock` rather than `Block`.
- Fixed missing barriers in dispatch calls
  - **Breaking** `shader!` no longer marks descriptor sets as readonly as a fallback when it doesn't know
    - **Breaking** The keyword `readonly` might need to be added in front of the `buffer` keyword in GLSL files to get them working again
- **Breaking** Changes to image types:
  - Image types no longer implement `ImageViewAccess`.
  - `Dimensions` is removed. Image constructors now take `ImageDimensions`.
  - `ImageDimensions` no longer has the `cubemap_compatible` member. Instead, several image constructors take `ImageCreateFlags` which specifies this aspect.
  - Replaced the various functions of `UnsafeImage` to query format features and usage with two that simply return `Formatfeatures` and `ImageUsage`.
- **Breaking** Changes to image view handling:
  - Created a new `image::view` module for all image view related things.
  - Introduced a new `ImageView` type, a safe wrapper around `UnsafeImageView`.
  - The `ImageViewAccess` trait is renamed to `ImageViewAbstract`, some methods added, removed or renamed. `ImageView` implements this trait.
  - `UnsafeImageView` no longer holds image usage information, nor does it check for valid usage.
- **Breaking** `UnsafeCommandBuffer` and `SyncCommandBuffer` and their corresponding builders and other related types no longer have a type parameter for the command pool allocation, and no longer keep the command pool alive. Their constructors now take an `&UnsafeCommandPoolAlloc`. Users must now ensure that the pool allocation outlives the command buffers and their builders (`AutoCommandBuffer` does this itself).
- **Breaking** The `CommandBuffer` trait no longer has the `PoolAlloc` associated type, and has four new methods: `num_buffers`, `buffer`, `num_images` and `image`.
- **Breaking** structures passed to `ImmutableBuffer::from_data` and `CpuAccessibleBuffer::from_data` must implement [`Copy`](https://doc.rust-lang.org/std/marker/trait.Copy.html) to ensure soundness of these functions
- Replaced deprecated `compare_and_swap` with `compare_exchange`.
- `UnsafeCommandPoolAlloc` now implements `DeviceOwned`.
- Allow `const` usage of features and `BufferUsage`.
- Opaque fd and dma-buf import support on `Linux`.
- `DeviceMemoryMapping` to separate device memory and mappings.
- Added external memory support for `DeviceLocalBuffer` for Linux.
- Implemented synchronization for `SyncCommandBufferBuilder::execute_commands`.
- `AutoCommandBufferBuilder::execute_commands` is now fully safe to use.
- `SyncCommandBufferBuilder` now becomes poisoned when it returns an error, to prevent using the builder in an inconsistent state.
- Added a `dispatch_indirect` command to `AutoCommandBufferBuilder`.

# Version 0.21.0 (2021-03-05)

- **Breaking** `Message::layer_prefix` turned to Option to prevent segfaults when Vulkan message didn't provide `pMessageIdName` value
- **Breaking** On `AutoCommandBufferBuilder`, methods that bind a descriptor set now take a `dynamic_offsets` parameter
- **Breaking** On `AutoCommandBufferBuilder` and `SyncCommandBufferBuilder`, the `update_buffer` method now takes `data` by reference
- **Breaking** Made `PipelineLayoutDescTweaks` public, for use with compute pipelines
- Added support for `ImageAspect` and YV12/NV12 formats,  for use with the UnsafeImage API.
- Added basic VK_KHR_external_memory, VK_KHR_external_memory_fd, and VK_EXT_external_memory_dma_buf support.
- Fixed potential segmentation fault in `ComputePipeline` when referencing `PipelineCache` objects.
- Fixed race condition in `StandardCommandPool` when allocating buffers.
- Fixed potential stack overflow error in loading large shaders by storing the bytecode as static.
- Fixed descriptor set layouts with arrays containing more than one element triggering unreachable code.
- Fixed panic on some machines when calling `Surface::capabilities`
- Added basic support and safety checks for dynamic uniform/storage buffers
- Updated dependencies:
  - `crossbeam` 0.7 -> 0.8
  - `half` 1.6 -> 1.7
  - `shaderc` 0.6 -> 0.7
  - `smallvec` 1.4 -> 1.6
  - `cgmath` 0.17 -> 0.18 (for examples)
  - `png` 0.15 -> 0.16 (for examples)
  - `time` 0.1 -> 0.2 (for examples)
- Added `VK_KHR_portability_subset` device extension.
- Added `DeviceExtensions::required_extensions` function that returns a set of available extensions required to create `Device` on this platform.
- `FormatFeatures` now implements `Copy`.
- Removed the `AttachmentImageView` trait, which didn't appear to be used for anything anyway.

# Version 0.20.0 (2020-12-26)

- **Breaking** The `ImmutableImage::from_iter` and `ImmutableImage::from_buffer` can build Mipmaps
- **Breaking** `CpuAccessibleBuffer` now uses `RwLock` from `parking_lot`.
- **Breaking** The `Kind` and `SubpassContents` types have been moved to the root of the `command_buffer` module.
- **Breaking** On `AutoCommandBufferBuilder`, the methods `begin_render_pass` and `next_subpass` now take `SubpassContents` instead of a boolean value.
- **Breaking** The `CommandBuffer` trait now has an additional required method, `kind`.
- **Breaking** Update dependency `winit` 0.22 -> 0.24
- **Breaking** Added an Option to the ComputePipeline constructor to enable pipeline caching.
- Add support for 8bit storage.
- Some safety checks have been added to `execute_commands`/`execute_commands_from_vec` on `AutoCommandBufferBuilder`, but not everything is checked yet so it's still unsafe to call.
- Added two vulkano-win features `raw-window-handle_` and `winit_` to be able to use vulkano without winit.
- Added function to create surface from `RawWindowHandle`.
- Added a `properties` method to `Format`.
- Added additional device feature flags for enabling SPIR-V related capabilities.
- Added method `copy_buffer_dimensions` that allows copying parts of buffers containing arrays.
- Added `debug_marker_begin`, `debug_marker_end` and `debug_marker_insert` to `AutoCommandBufferBuilder`.
- Fixed surface creation function on Windows(PR #1410).
- Travis CI Linux Nightly job temporary disabled until #1423 resolved.
- Renamed feature from `shader_f3264` to `shader_float64`.
- Added method `build_with_cache` to the `GraphicsPipelineBuilder` that enables pipeline caching.
- Check usage bits on image when creating image view.
- Fixing an assertion panic in the SyncCommandBuffer. If the buffer encountered an error while locking the necessary resources, it would unlock all previously locked resources. Images were unlocked incorrectly and an assert in the image unlock function would panic.
- Added support for including precompiled shaders in vulkano-shaders using the `bytes` option.
- Added an option for Vulkano-Shaders macro to automatically generate standard
  traits(Default, PartialEq, etc) implementations for Rust types generated from
  the Shader types, and to derive these structs with external traits.
- Fixed clear `Cubemap` and `CubemapArray` framebuffer attachment dimensions; previously only 1/6th of the layers in each of these image layouts were actually considered by the framebuffer (for clearing and rendering). This seems to have been a result of the difference between `Dimensions` and `ImageDimensions`.

# Version 0.19.0 (2020-06-01)

- **Breaking** AutoCommandBufferBuilder methods now take a mutable reference to `self` instead of taking ownership
- Update `smallvec` 1.2 -> 1.4
- Added additional `ImageUsage` constructor functions, `color_attachment`, `depth_stencil_attachment`, `transient_color_attachment` & `transient_depth_stencil_attachment`.
- Update dependency `half` 1.5 -> 1.6
- Update MacOS dependency `metal` 0.17 -> 0.18
- Added additional checks around image/device compatibility.
- Fixed all warnings as of Rust 1.43.1
- Provides new API to fetch additional information of the Physical Device from the `PhysicalDeviceProperties2KHR` structure whenever it possible. In the current implementation only `subgroupSize` property is fetching. This interface can be extended in the future to obtain more metadata depending on community needs.
- `dynamic-local-size` compute shader example added showing how to utilize `subgroupSize` to compute and set shader's local size in run time.
- Fixed Vulkano Shaders bug when compute shader local group layout values bound to specialization constants. Now it is possible to define the layout in form of `layout(local_size_x_id = 12, local_size_y_id = 13, local_size_z = 1) in;` and then set the values as `SpecializationConstants {constant_12: 8, constant_13: 4, ...}`.
- Allow applications to access the instance and device pointers
- Add a helper function '.boxed()' on the `GpuFuture` that is short for `Box::new(yourFuture) as Box<dyn GpuFuture>`

# Version 0.18.0 (2020-03-11)

- **Breaking** Update dependency `winit` 0.21 -> 0.22
- Update dependency `half` 1.4 -> 1.5
- Update dependency `smallvec` 0.6 -> 1.2

# Version 0.17.0 (2020-02-09)

- **Breaking** Swapchain::recreate_with_dimension() is now Swapchain::recreate_with_dimensions()
- **Breaking** Sync::SharingMode::Exclusive(queue_family: u32) is now Sync::SharingMode::Exclusive.
- **Breaking** Added Swapchain::with_old_swapchain() - same as previous Swapchain::new(), if an oldswapchain needs to be used
- **Breaking** Swapchain::new() now doesnt need to have the old_swapchain parameter anymore but requires the ColorSpace
- **Breaking** Decouple descriptor sets from pipeline
- **Breaking** Update Winit to 0.21.0
- **Breaking** Add `host_cached` field to all `CpuAccessibleBuffer` initializers to allow the user to perfer host cached memory.
- **Breaking** Added `fullscreen_exclusive` field to `Swapchain` initializers to allow the user to specify how fullscreen exclusivity should be handled.
    + Swapchain methods added: `Swapchain::acquire_fullscreen_exclusive()`, `Swapchain::release_fullscreen_exclusive()`, and `Swapchain::is_fullscreen_exclusive()`
- Add function `execute_commands_from_vec` to handle submission of multiple secondary command buffers.
- Allow `DebugCallback` to be sent between threads
- Pipeline barriers are now correctly inserted when a resource is used more than two times.
- Update MacOS dependency cocoa to 0.20
- Fixed code generated by `shader!` macro so that SSBO's are supported again (broken in 0.16.0).
- Added Swapchain::surface() - which returns the saved surface
- Propogate new lines correctly in shader compile errors.
- `Queue` and `QueueFamily` now implement `PartialEq` and `Eq`
- `Swapchain::acquire_next_image()`` now returns ``(image_id, suboptimal, aquire_future)``
    + *suboptimal indicates that the swapchain is usable, but should be recreated*
- Fixed Join Future implementation to not submit joined command buffers twice.
- The traits `GraphicsPipelineAbstract` and `DescriptorSet` now require `DeviceOwned`.
- Added `PartialEq`, `Eq` and `Hash` implementations to all types involved in a draw call, including:
  - `Instance`, `Device`, `GraphicsPipeline` and `dyn GraphicsPipelineAbstract`
  - `UnsafeBuffer` and all types implementing `BufferAccess`
  - `UnsafeImage`, `UnsafeImageView` and all types implementing `ImageAccess` or `ImageViewAccess`
  - All types implementing `DescriptorSet`

# Version 0.16.0 (2019-11-01)

- Fixed bug in examples causing OutOfHostMemory errors
- Replaced `VK_EXT_debug_report` `VK_EXT_debug_marker` with `VK_EXT_debug_utils`.
- Update MacOS dependencies metal to 0.17 and cocoa to 0.19
- Added dynamic stencil elements to `DynamicState`
- Fixed `ImageDimensions::mipmap_dimensions` and `max_mipmaps` in cases where the original size is not a power of two.
- Shader includes now work on Windows.
- **Breaking Change** Shader include directories passed to the `shader!` macro are now relative to the crates `Cargo.toml`
- Add support for `VK_KHR_16bit_storage` and `VK_KHR_storage_buffer_storage_class` device extensions.
- Update dependencies: lazy_static, half, syn, quote & proc-macro2
- Swapchain can now be recreated with dimensions of corresponding surface using `recreate()`.
- Added `raw_loaded_extensions()` to `Instance` to allow querying of all extensions, not just known ones.
- **Breaking Change** `loaded_extensions()` on `Instance` no longer returns a reference.
- Add support for GLSL macro defines to the `shader!` macro.
- Switch to Vulkan 1.1 and inherently SpirV 1.3 (shaderc default version for vulkan 1.1)

# Version 0.15.0 (2019-10-18)

*Yanked*

# Version 0.14.0 (2019-08-17)

- Update shaderc to 0.6. This again allows to use locally installed libraries which reduces the build-time significantly on Arch/Voidlinux (see https://github.com/google/shaderc-rs/issues/58)
- Removed faulty debug_assert in `SwapchainAcquireFuture::drop`.
- Compressed texture formats can now be uploaded using `ImmutableImage::from_iter`, `ImmutableImage::from_buffer`, `AutoCommandBuilder::copy_buffer_to_image_dimensions`,
  and `AutoCommandBuilder::copy_buffer_to_image`.

# Version 0.13.0 (2019-07-02)

This is an emergency breaking breaking change. It fixes Undefined Behaviour that was preventing the compilation of Vulkano on the latest rust nightlies.

- Structs that have the `impl_vertex` macro applied to them, now also need to `#[derive(Default)]`.

# Version 0.12.0 (2019-05-24)

- Update shaderc to 0.5.  New shaderc has improved pre-built options for libshaderc that significantly reduce package build time and are appropriate for use in CI
- `QueueFamily::explicitly_supports_tranfers` only returns true if `vk::QUEUE_TRANSFER_BIT` is set instead of also always returning true.  Removed `supports_transfers`.
- Update to winit 0.19
- Add support for `#include "..."` and `#include <...>` directives within source
  files.
- Add a `union` method for the extensions types.
- Make `BufferUsage` derive `PartialEq` and `Eq`
- Fix a compiler error in struct code generated by the `shader!` macro.
- Improve inference of image layout transitions and in turn image memory barrier
  behaviour.

# Version 0.11.1 (2018-11-16)

- Expose `CopyImageError` and `DrawIndexedIndirectError`.

# Version 0.11.0 (2018-11-08) (**yanked** because vk-sys 0.3.4 was accidentally breaking vulkano 0.10)

- Update to winit 0.18
- Export features and device extensions from the device module instead of the instance module
    +   `instance::Features` -> `device::Features`
    +   `instance::DeviceExtensions` -> `device::DeviceExtensions`
    +   `instance::RawDeviceExtensions` -> `device::RawDeviceExtensions`
- Added `vulkano_shaders::shader!` proc macro, use this instead of `vulkano_shader_deriver::VulkanoShaders`.
- The entire `vulkano_shader_derive` crate is deprecated.
- `vulkano_shaders::{reflect, compile, Error}` are no longer public.
- Remove vulkano_shaders::build_glsl_shaders
- Removed mir support, as it is being removed from the vulkan spec.
- Split `PersistentDescriptorSetError::MissingUsage` into `MissingImageUsage` and `MissingBufferUsage`
  each with a matching enum indicating the usage that was missing.
- Fix instance_count when using draw_index with instance buffers
- Added a `reinterpret` function to `BufferSlice`
- Made `AttributeInfo` derive `Copy`, `Clone` and `Debug`
- Use [google/shaderc](https://github.com/google/shaderc-rs) for shader compilation
- Reject generation of rust types for SPIR-V arrays that would have incorrect array stride.
- Removed the `Layout` prefix of the descriptions used for a render pass.
- Implemented DescriptorSetCollection for `Vec<T>` which allows easier use of construction them for usage when drawing.

# Version 0.10.0 (2018-08-10)

- Use dynamically loaded `libvulkan` like on other platforms instead of linking to MoltenVK on macOS
- Updated winit to version 0.17.
- Allow custom implementations of `RenderPassDesc` to specify `VK_SUBPASS_EXTERNAL` as a dependency source or destination
- Added `vulkano_win::create_vk_surface` which allows creating a surface safely without taking ownership of
  the window.
- `AutoCommandBufferBuilder::draw` and friends no longer consume the `DynamicState` argument, allowing reuse between calls.
- `Instance::new` and `Instance::with_loader` now take in the layers as an iterator of borrowed `str`s, not of references to
borrowed `str`s.

# Version 0.9.0 (2018-03-13)

- Updated winit to version 0.11.

# Version 0.8.0 (2018-03-11)

- Changed `ShaderInterfaceMismatchError` to be more verbose.
- Allow depth/stencil images to be used with `AutoCommandBufferBuilder::copy_image_to_buffer()`
- Allow `Surface` to own the window it references.
- Clear value validation for `AutoCommandBufferBuilder::begin_render_pass()`
- Fix occasional truncation of glslang_validator when glsl-to-spirv is rebuilt
- Fix linking against MoltenVK >= 0.19.0
- Fix panic on DeviceLost error after resizing swapchain on nvidia/amd hardware
- Added `AutoCommandBufferBuilder::copy_image`
- Added `VulkanObject::TYPE` to look up the `DebugReportObjectTypeEXT` of an object
- Added `Device::set_object_name` and `Device::set_object_name_raw`
- Added `GraphicsPipelineBuilder::with_auto_layout` to simplify use of dynamic buffers.

# Version 0.7.3 (2018-02-10)

*Yanked*

# Version 0.7.2 (2017-10-09)

- Allow `impl_vertex!` to support generic structs.
- Added `GraphicsPipelineBuilder::with_pipeline_layout`.
- Fixed creating a buffer view not checking the `min_texel_buffer_offset_alignment` limit.
- Added support for loading the `VK_EXT_debug_marker` extension and adding debug markers to
  `UnsafeCommandBufferBuilder`
- Changed `GraphicsPipelineBuilder` to default to a buffer-less vertex input.
- Deprecated `pipeline::input_assembly::InputAssembly`.

# Version 0.7.1 (2017-09-28)

- Fixed an HiDPI scaling issue on MacOS in vulkano-win.
- Fixed `le()` and `ge()` for `DescriptorsCount`, which also fixes a potential memory leak when
  allocating descriptor sets.
- Fixed the `ordered_passes_renderpass!` macro not working properly when using `resolve`.
- Added an optional `resolve` entry in `pass` for `single_pass_renderpass!`, for resolving
  multisampled attachments into non-multisampled attachments.
- Fixed the value of `rasterizationSamples` not corresponding to the render pass.
- Added `GraphicsPipelineBuilder::sample_shading_disabled`, `sample_shading_enabled`,
  `alpha_to_coverage_disabled`, `alpha_to_coverage_enabled`, `alpha_to_one_disabled` and
  `alpha_to_one_enabled`. Added `GraphicsPipelineCreationError::SampleRateShadingFeatureNotEnabled`
  and `AlphaToOneFeatureNotEnabled`.
- Deprecated `pipeline::multisample::Multisample`.

# Version 0.7.0 (2017-09-21)

- Added `RuntimePipelineDesc`, an implementation of `PipelineLayoutDesc` that makes creating custom
  layouts easier.
- Changed `CpuBufferPool::next()` and `chunk()` to return a `Result` in case of an error when
  allocating or mapping memory.
- Changed `CommandBufferExecError::AccessError` to provide a hint of where the error occurs.
- Added `vulkano::pipeline::vertex::BufferlessDefinition` and `BufferlessVertices` to enable
  bufferless drawing.
- Changed `ImageAccess::try_gpu_lock` and `unlock()` to verify whether the image layout is correct,
  especially at the first usage of an image.
- Changed `BufferAccess::conflict_*` and `ImageAccess::conflict_*` to forbid querying a specific
  range of the resource.
- Fixed `layers` argument validation in `Swapchain::new_inner`.
- Added a 32-bit word constructor for `ShaderModule` (`ShaderModule::from_words`).
- Changed the various `is_superset_of` functions to return a `Result` instead of a `bool`.

# Version 0.6.2 (2017-09-06)

- Added checking compatibility between the descriptor sets and the pipeline object when adding a
  draw or compute command.
- Fixed several bugs in the validation checks of `blit_image`.
- Fixed `blit_image`, `copy_buffer_to_image` and `copy_image_to_buffer` not taking the mipmap level
  into account when checking for the correct image dimensions.
- Added `ImageDimensions::mipmap_dimensions()` and `ImageDimensions::num_mipmaps()`.
- Added an implementation of `DeviceOwned` for `QueuesIter` and `Queue`.
- Fixed the standard command pool and descriptor pool being destroyed too often.
- Added `#[allow(non_snake_case)]` to structs generated by vulkano-shaders.<|MERGE_RESOLUTION|>--- conflicted
+++ resolved
@@ -6,19 +6,16 @@
 
 - **Breaking** Vulkano-shaders now checks if the device supports the shader's SPIR-V version, when loading the shader.
 - **Breaking** (but unlikely) Vulkano-shaders now compiles to SPIR-V 1.0 by default. If your shader needs features only available in a higher version, you can specify the target version on the `shader!` macro with the new `vulkan_version: "major.minor"` and `spirv_version: "major.minor"` arguments.
+- **Breaking** change to `ImageFormatProperties::sample_counts` field.
+  - `sample_counts` field is originaly represented as u32 type, which is now represented by `SampleCounts` struct-type which is a boolean collection of supported `sample_counts`.
+  - Added conversion function between SampleCountFlagBits (u32-type) and `SampleCounts` type.
 - **Breaking** The constructors of `Instance` now take an additional argument to specify the maximum API version.
 - Added `DeviceExtensions::khr_spirv_1_4`, which allows SPIR-V 1.4 shaders in Vulkan 1.1.
 - Added `FunctionPointers::api_version` to query the highest supported instance version.
 - Added `Instance::api_version` and `Device::api_version` to return the actual supported Vulkan version. These may differ between instance and device, and be lower than what `FunctionPointers::api_version` and `PhysicalDevice::api_version` return.
 - Added `Instance::max_api_version`, which returns the maximum version that was specified when creating the instance.
 - Fixed the issue when creating a buffer with exportable fd on Linux(see to #1545).
-<<<<<<< HEAD
 - Added support for all core Vulkan 1.1 and 1.2 device features.
-=======
-- **Breaking**, change to `ImageFormatProperties::sample_counts` field.
-  - `sample_counts` field is originaly represented as u32 type, which is now represented by `SampleCounts` struct-type which is a boolean collection of supported `sample_counts`.
-  - Added conversion function between SampleCountFlagBits (u32-type) and `SampleCounts` type.
->>>>>>> 66693864
 
 # Version 0.23.0 (2021-04-10)
 

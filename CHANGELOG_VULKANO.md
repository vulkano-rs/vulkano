# Unreleased
<!--
    Please add new changes at the bottom, preceded by a hyphen -.
    Breaking changes should be listed first, before other changes, and should be preceded by - **Breaking**.
-->
- **Breaking** `AutoCommandBuffer` and the `CommandBuffer` trait have been split in two, one for primary and the other for secondary command buffers. `AutoCommandBufferBuilder` remains one type, but has a type parameter for the level of command buffer it will be create, and some of its methods are only implemented for builders that create `PrimaryAutoCommandBuffer`.
- **Breaking** `Kind` has been renamed to `CommandBufferLevel`, and for secondary command buffers it now contains a single `CommandBufferInheritance` value.
- **Breaking** `CommandBufferInheritance::occlusion_query` and `UnsafeCommandBufferBuilder::begin_query` now take `QueryControlFlags` instead of a boolean.
- **Breaking** The non-default constructors of `ImageView` have been replaced with a builder, created with `ImageView::start(image)`.
- **Breaking** Added support for component mapping/swizzling on image views.
  - `image::Swizzle` is moved and renamed to `image::view::ComponentMapping`. It now has an `is_identity` method.
  - A non-default component mapping can now be specified for image views, via the new builder. A `ComponentMapping` parameter has been added to `UnsafeImageView` as well.
  - The `identity_swizzle` method on the `ImageViewAbstract` trait has been replaced with `component_mapping`, which returns a `ComponentMapping` directly.
  - Storage image and input attachment descriptors now check for identity swizzling when being built.
- **Breaking** Major rearranging of framebuffer and render pass-related types:
  - The `framebuffer` module is renamed to `render_pass`.
  - `RenderPassDesc` is now a struct, not a trait. The methods have been simplified, returning a slice reference to the `attachments`, `subpasses` and `dependencies`.
    - Renamed: `AttachmentDescription` > `AttachmentDesc`, `PassDescription` > `SubpassDesc`, `PassDependencyDescription` > `SubpassDependencyDesc`.
    - `EmptySinglePassRenderPassDesc` is replaced with the `RenderPassDesc::empty` constructor, or its `Default` implementation.
    - The `RenderPassCompatible`, `RenderPassDescClearValues` and `RenderPassSubpassInterface` traits are removed, their functionality is moved to `RenderPassDesc`.
  - `RenderPass` takes a concrete `RenderPassDesc` value for construction, and no longer has a type parameter.
    - The `RenderPassAbstract` trait is removed.
    - `GraphicsPipeline` and `Framebuffer` no longer have a render pass type parameter.
    - `GraphicsPipelineAbstract` and `FramebufferAbstract` have trait methods to retrieve the render pass instead.
  - The `ordered_passes_renderpass!` and `single_pass_renderpass!` macros are unchanged externally.
- Support for queries:
  - **Breaking** `UnsafeQueryPool`, `UnsafeQuery` and `UnsafeQueriesRange` have `Unsafe` removed from their names.
  - **Breaking** `QueriesRange` is now represented with a standard Rust `Range` in its API.
  - **Breaking** The secondary command buffer constructors that have parameters for queries will check if the corresponding features are enabled, and return a different error type.
  - Removed `OcclusionQueriesPool`, which was incomplete and never did anything useful.
  - `get_results` has been added to `QueriesRange`, to copy query results to the CPU.
  - The following functions have been added to both `SyncCommandBufferBuilder` and `AutoCommandBufferBuilder`: `begin_query` (still unsafe), `end_query` (safe), `write_timestamp` (still unsafe), `copy_query_pool_results` (safe), `reset_command_pool` (still unsafe).
  - Better documentation of everything in the `query` module.
<<<<<<< HEAD
- **Breaking** Removed the separate structs for each image format. Now, only the `Format` enum exists.
  - Traits that no longer make sense in this context have been removed: `FormatDesc`, the `Possible*FormatDesc` traits, `StrongStorage`.
  - In types that had a type parameter for the format type, it has been removed.
  - `AcceptsPixels` has been converted to `Pixel`, which is implemented on the pixel type rather than on the format type.
=======
  - An example demonstrating occlusion queries.
>>>>>>> bb51359d
- The deprecated `cause` trait function on Vulkano error types is replaced with `source`.
- Vulkano-shaders: Fixed and refined the generation of the `readonly` descriptor attribute. It should now correctly mark uniforms and sampled images as read-only, but storage buffers and images only if explicitly marked as `readonly` in the shader.
- Fixed bug in descriptor array layers check when the image is a cubemap.

# Version 0.22.0 (2021-03-31)

- **Breaking** Updated all code to Rust 2018 edition.
- **Breaking** DeviceMemoryBuilder::new() takes in `memory_index` rather than `MemoryType`.
- Fixed `shader!` generated descriptor set layouts for shader modules with multiple entrypoints.
  - **Breaking** Prefixed `shader!` generated descriptor set `Layout` structs with the name of the entrypoint the layout belongs to. For shaders generated from GLSL source, this means `Layout` has been renamed to `MainLayout`.
  - **Breaking** `shader!` will no longer generate descriptor information for variables that are declared but not used in a shader.
- **Breaking** `shader!` now accepts structs in shader interfaces decorated with `BufferBlock` rather than `Block`.
- Fixed missing barriers in dispatch calls
  - **Breaking** `shader!` no longer marks descriptor sets as readonly as a fallback when it doesn't know
    - **Breaking** The keyword `readonly` might need to be added in front of the `buffer` keyword in GLSL files to get them working again
- **Breaking** Changes to image types:
  - Image types no longer implement `ImageViewAccess`.
  - `Dimensions` is removed. Image constructors now take `ImageDimensions`.
  - `ImageDimensions` no longer has the `cubemap_compatible` member. Instead, several image constructors take `ImageCreateFlags` which specifies this aspect.
  - Replaced the various functions of `UnsafeImage` to query format features and usage with two that simply return `Formatfeatures` and `ImageUsage`.
- **Breaking** Changes to image view handling:
  - Created a new `image::view` module for all image view related things.
  - Introduced a new `ImageView` type, a safe wrapper around `UnsafeImageView`.
  - The `ImageViewAccess` trait is renamed to `ImageViewAbstract`, some methods added, removed or renamed. `ImageView` implements this trait.
  - `UnsafeImageView` no longer holds image usage information, nor does it check for valid usage.
- **Breaking** `UnsafeCommandBuffer` and `SyncCommandBuffer` and their corresponding builders and other related types no longer have a type parameter for the command pool allocation, and no longer keep the command pool alive. Their constructors now take an `&UnsafeCommandPoolAlloc`. Users must now ensure that the pool allocation outlives the command buffers and their builders (`AutoCommandBuffer` does this itself).
- **Breaking** The `CommandBuffer` trait no longer has the `PoolAlloc` associated type, and has four new methods: `num_buffers`, `buffer`, `num_images` and `image`.
- **Breaking** structures passed to `ImmutableBuffer::from_data` and `CpuAccessibleBuffer::from_data` must implement [`Copy`](https://doc.rust-lang.org/std/marker/trait.Copy.html) to ensure soundness of these functions
- Replaced deprecated `compare_and_swap` with `compare_exchange`.
- `UnsafeCommandPoolAlloc` now implements `DeviceOwned`.
- Allow `const` usage of features and `BufferUsage`.
- Opaque fd and dma-buf import support on `Linux`.
- `DeviceMemoryMapping` to separate device memory and mappings.
- Added external memory support for `DeviceLocalBuffer` for Linux.
- Implemented synchronization for `SyncCommandBufferBuilder::execute_commands`.
- `AutoCommandBufferBuilder::execute_commands` is now fully safe to use.
- `SyncCommandBufferBuilder` now becomes poisoned when it returns an error, to prevent using the builder in an inconsistent state.
- Added a `dispatch_indirect` command to `AutoCommandBufferBuilder`.

# Version 0.21.0 (2021-03-05)

- **Breaking** `Message::layer_prefix` turned to Option to prevent segfaults when Vulkan message didn't provide `pMessageIdName` value
- **Breaking** On `AutoCommandBufferBuilder`, methods that bind a descriptor set now take a `dynamic_offsets` parameter
- **Breaking** On `AutoCommandBufferBuilder` and `SyncCommandBufferBuilder`, the `update_buffer` method now takes `data` by reference
- **Breaking** Made `PipelineLayoutDescTweaks` public, for use with compute pipelines
- Added support for `ImageAspect` and YV12/NV12 formats,  for use with the UnsafeImage API.
- Added basic VK_KHR_external_memory, VK_KHR_external_memory_fd, and VK_EXT_external_memory_dma_buf support.
- Fixed potential segmentation fault in `ComputePipeline` when referencing `PipelineCache` objects.
- Fixed race condition in `StandardCommandPool` when allocating buffers.
- Fixed potential stack overflow error in loading large shaders by storing the bytecode as static.
- Fixed descriptor set layouts with arrays containing more than one element triggering unreachable code.
- Fixed panic on some machines when calling `Surface::capabilities`
- Added basic support and safety checks for dynamic uniform/storage buffers
- Updated dependencies:
  - `crossbeam` 0.7 -> 0.8
  - `half` 1.6 -> 1.7
  - `shaderc` 0.6 -> 0.7
  - `smallvec` 1.4 -> 1.6
  - `cgmath` 0.17 -> 0.18 (for examples)
  - `png` 0.15 -> 0.16 (for examples)
  - `time` 0.1 -> 0.2 (for examples)
- Added `VK_KHR_portability_subset` device extension.
- Added `DeviceExtensions::required_extensions` function that returns a set of available extensions required to create `Device` on this platform.
- `FormatFeatures` now implements `Copy`.
- Removed the `AttachmentImageView` trait, which didn't appear to be used for anything anyway.

# Version 0.20.0 (2020-12-26)

- **Breaking** The `ImmutableImage::from_iter` and `ImmutableImage::from_buffer` can build Mipmaps
- **Breaking** `CpuAccessibleBuffer` now uses `RwLock` from `parking_lot`.
- **Breaking** The `Kind` and `SubpassContents` types have been moved to the root of the `command_buffer` module.
- **Breaking** On `AutoCommandBufferBuilder`, the methods `begin_render_pass` and `next_subpass` now take `SubpassContents` instead of a boolean value.
- **Breaking** The `CommandBuffer` trait now has an additional required method, `kind`.
- **Breaking** Update dependency `winit` 0.22 -> 0.24
- **Breaking** Added an Option to the ComputePipeline constructor to enable pipeline caching.
- Add support for 8bit storage.
- Some safety checks have been added to `execute_commands`/`execute_commands_from_vec` on `AutoCommandBufferBuilder`, but not everything is checked yet so it's still unsafe to call.
- Added two vulkano-win features `raw-window-handle_` and `winit_` to be able to use vulkano without winit.
- Added function to create surface from `RawWindowHandle`.
- Added a `properties` method to `Format`.
- Added additional device feature flags for enabling SPIR-V related capabilities.
- Added method `copy_buffer_dimensions` that allows copying parts of buffers containing arrays.
- Added `debug_marker_begin`, `debug_marker_end` and `debug_marker_insert` to `AutoCommandBufferBuilder`.
- Fixed surface creation function on Windows(PR #1410).
- Travis CI Linux Nightly job temporary disabled until #1423 resolved.
- Renamed feature from `shader_f3264` to `shader_float64`.
- Added method `build_with_cache` to the `GraphicsPipelineBuilder` that enables pipeline caching.
- Check usage bits on image when creating image view.
- Fixing an assertion panic in the SyncCommandBuffer. If the buffer encountered an error while locking the necessary resources, it would unlock all previously locked resources. Images were unlocked incorrectly and an assert in the image unlock function would panic.
- Added support for including precompiled shaders in vulkano-shaders using the `bytes` option.
- Added an option for Vulkano-Shaders macro to automatically generate standard
  traits(Default, PartialEq, etc) implementations for Rust types generated from
  the Shader types, and to derive these structs with external traits.
- Fixed clear `Cubemap` and `CubemapArray` framebuffer attachment dimensions; previously only 1/6th of the layers in each of these image layouts were actually considered by the framebuffer (for clearing and rendering). This seems to have been a result of the difference between `Dimensions` and `ImageDimensions`.

# Version 0.19.0 (2020-06-01)

- **Breaking** AutoCommandBufferBuilder methods now take a mutable reference to `self` instead of taking ownership
- Update `smallvec` 1.2 -> 1.4
- Added additional `ImageUsage` constructor functions, `color_attachment`, `depth_stencil_attachment`, `transient_color_attachment` & `transient_depth_stencil_attachment`.
- Update dependency `half` 1.5 -> 1.6
- Update MacOS dependency `metal` 0.17 -> 0.18
- Added additional checks around image/device compatibility.
- Fixed all warnings as of Rust 1.43.1
- Provides new API to fetch additional information of the Physical Device from the `PhysicalDeviceProperties2KHR` structure whenever it possible. In the current implementation only `subgroupSize` property is fetching. This interface can be extended in the future to obtain more metadata depending on community needs.
- `dynamic-local-size` compute shader example added showing how to utilize `subgroupSize` to compute and set shader's local size in run time.
- Fixed Vulkano Shaders bug when compute shader local group layout values bound to specialization constants. Now it is possible to define the layout in form of `layout(local_size_x_id = 12, local_size_y_id = 13, local_size_z = 1) in;` and then set the values as `SpecializationConstants {constant_12: 8, constant_13: 4, ...}`.
- Allow applications to access the instance and device pointers
- Add a helper function '.boxed()' on the `GpuFuture` that is short for `Box::new(yourFuture) as Box<dyn GpuFuture>`

# Version 0.18.0 (2020-03-11)

- **Breaking** Update dependency `winit` 0.21 -> 0.22
- Update dependency `half` 1.4 -> 1.5
- Update dependency `smallvec` 0.6 -> 1.2

# Version 0.17.0 (2020-02-09)

- **Breaking** Swapchain::recreate_with_dimension() is now Swapchain::recreate_with_dimensions()
- **Breaking** Sync::SharingMode::Exclusive(queue_family: u32) is now Sync::SharingMode::Exclusive.
- **Breaking** Added Swapchain::with_old_swapchain() - same as previous Swapchain::new(), if an oldswapchain needs to be used
- **Breaking** Swapchain::new() now doesnt need to have the old_swapchain parameter anymore but requires the ColorSpace
- **Breaking** Decouple descriptor sets from pipeline
- **Breaking** Update Winit to 0.21.0
- **Breaking** Add `host_cached` field to all `CpuAccessibleBuffer` initializers to allow the user to perfer host cached memory.
- **Breaking** Added `fullscreen_exclusive` field to `Swapchain` initializers to allow the user to specify how fullscreen exclusivity should be handled.
    + Swapchain methods added: `Swapchain::acquire_fullscreen_exclusive()`, `Swapchain::release_fullscreen_exclusive()`, and `Swapchain::is_fullscreen_exclusive()`
- Add function `execute_commands_from_vec` to handle submission of multiple secondary command buffers.
- Allow `DebugCallback` to be sent between threads
- Pipeline barriers are now correctly inserted when a resource is used more than two times.
- Update MacOS dependency cocoa to 0.20
- Fixed code generated by `shader!` macro so that SSBO's are supported again (broken in 0.16.0).
- Added Swapchain::surface() - which returns the saved surface
- Propogate new lines correctly in shader compile errors.
- `Queue` and `QueueFamily` now implement `PartialEq` and `Eq`
- `Swapchain::acquire_next_image()`` now returns ``(image_id, suboptimal, aquire_future)``
    + *suboptimal indicates that the swapchain is usable, but should be recreated*
- Fixed Join Future implementation to not submit joined command buffers twice.
- The traits `GraphicsPipelineAbstract` and `DescriptorSet` now require `DeviceOwned`.
- Added `PartialEq`, `Eq` and `Hash` implementations to all types involved in a draw call, including:
  - `Instance`, `Device`, `GraphicsPipeline` and `dyn GraphicsPipelineAbstract`
  - `UnsafeBuffer` and all types implementing `BufferAccess`
  - `UnsafeImage`, `UnsafeImageView` and all types implementing `ImageAccess` or `ImageViewAccess`
  - All types implementing `DescriptorSet`

# Version 0.16.0 (2019-11-01)

- Fixed bug in examples causing OutOfHostMemory errors
- Replaced `VK_EXT_debug_report` `VK_EXT_debug_marker` with `VK_EXT_debug_utils`.
- Update MacOS dependencies metal to 0.17 and cocoa to 0.19
- Added dynamic stencil elements to `DynamicState`
- Fixed `ImageDimensions::mipmap_dimensions` and `max_mipmaps` in cases where the original size is not a power of two.
- Shader includes now work on Windows.
- **Breaking Change** Shader include directories passed to the `shader!` macro are now relative to the crates `Cargo.toml`
- Add support for `VK_KHR_16bit_storage` and `VK_KHR_storage_buffer_storage_class` device extensions.
- Update dependencies: lazy_static, half, syn, quote & proc-macro2
- Swapchain can now be recreated with dimensions of corresponding surface using `recreate()`.
- Added `raw_loaded_extensions()` to `Instance` to allow querying of all extensions, not just known ones.
- **Breaking Change** `loaded_extensions()` on `Instance` no longer returns a reference.
- Add support for GLSL macro defines to the `shader!` macro.
- Switch to Vulkan 1.1 and inherently SpirV 1.3 (shaderc default version for vulkan 1.1)

# Version 0.15.0 (2019-10-18)

*Yanked*

# Version 0.14.0 (2019-08-17)

- Update shaderc to 0.6. This again allows to use locally installed libraries which reduces the build-time significantly on Arch/Voidlinux (see https://github.com/google/shaderc-rs/issues/58)
- Removed faulty debug_assert in `SwapchainAcquireFuture::drop`.
- Compressed texture formats can now be uploaded using `ImmutableImage::from_iter`, `ImmutableImage::from_buffer`, `AutoCommandBuilder::copy_buffer_to_image_dimensions`,
  and `AutoCommandBuilder::copy_buffer_to_image`.

# Version 0.13.0 (2019-07-02)

This is an emergency breaking breaking change. It fixes Undefined Behaviour that was preventing the compilation of Vulkano on the latest rust nightlies.

- Structs that have the `impl_vertex` macro applied to them, now also need to `#[derive(Default)]`.

# Version 0.12.0 (2019-05-24)

- Update shaderc to 0.5.  New shaderc has improved pre-built options for libshaderc that significantly reduce package build time and are appropriate for use in CI
- `QueueFamily::explicitly_supports_tranfers` only returns true if `vk::QUEUE_TRANSFER_BIT` is set instead of also always returning true.  Removed `supports_transfers`.
- Update to winit 0.19
- Add support for `#include "..."` and `#include <...>` directives within source
  files.
- Add a `union` method for the extensions types.
- Make `BufferUsage` derive `PartialEq` and `Eq`
- Fix a compiler error in struct code generated by the `shader!` macro.
- Improve inference of image layout transitions and in turn image memory barrier
  behaviour.

# Version 0.11.1 (2018-11-16)

- Expose `CopyImageError` and `DrawIndexedIndirectError`.

# Version 0.11.0 (2018-11-08) (**yanked** because vk-sys 0.3.4 was accidentally breaking vulkano 0.10)

- Update to winit 0.18
- Export features and device extensions from the device module instead of the instance module
    +   `instance::Features` -> `device::Features`
    +   `instance::DeviceExtensions` -> `device::DeviceExtensions`
    +   `instance::RawDeviceExtensions` -> `device::RawDeviceExtensions`
- Added `vulkano_shaders::shader!` proc macro, use this instead of `vulkano_shader_deriver::VulkanoShaders`.
- The entire `vulkano_shader_derive` crate is deprecated.
- `vulkano_shaders::{reflect, compile, Error}` are no longer public.
- Remove vulkano_shaders::build_glsl_shaders
- Removed mir support, as it is being removed from the vulkan spec.
- Split `PersistentDescriptorSetError::MissingUsage` into `MissingImageUsage` and `MissingBufferUsage`
  each with a matching enum indicating the usage that was missing.
- Fix instance_count when using draw_index with instance buffers
- Added a `reinterpret` function to `BufferSlice`
- Made `AttributeInfo` derive `Copy`, `Clone` and `Debug`
- Use [google/shaderc](https://github.com/google/shaderc-rs) for shader compilation
- Reject generation of rust types for SPIR-V arrays that would have incorrect array stride.
- Removed the `Layout` prefix of the descriptions used for a render pass.
- Implemented DescriptorSetCollection for `Vec<T>` which allows easier use of construction them for usage when drawing.

# Version 0.10.0 (2018-08-10)

- Use dynamically loaded `libvulkan` like on other platforms instead of linking to MoltenVK on macOS
- Updated winit to version 0.17.
- Allow custom implementations of `RenderPassDesc` to specify `VK_SUBPASS_EXTERNAL` as a dependency source or destination
- Added `vulkano_win::create_vk_surface` which allows creating a surface safely without taking ownership of
  the window.
- `AutoCommandBufferBuilder::draw` and friends no longer consume the `DynamicState` argument, allowing reuse between calls.
- `Instance::new` and `Instance::with_loader` now take in the layers as an iterator of borrowed `str`s, not of references to
borrowed `str`s.

# Version 0.9.0 (2018-03-13)

- Updated winit to version 0.11.

# Version 0.8.0 (2018-03-11)

- Changed `ShaderInterfaceMismatchError` to be more verbose.
- Allow depth/stencil images to be used with `AutoCommandBufferBuilder::copy_image_to_buffer()`
- Allow `Surface` to own the window it references.
- Clear value validation for `AutoCommandBufferBuilder::begin_render_pass()`
- Fix occasional truncation of glslang_validator when glsl-to-spirv is rebuilt
- Fix linking against MoltenVK >= 0.19.0
- Fix panic on DeviceLost error after resizing swapchain on nvidia/amd hardware
- Added `AutoCommandBufferBuilder::copy_image`
- Added `VulkanObject::TYPE` to look up the `DebugReportObjectTypeEXT` of an object
- Added `Device::set_object_name` and `Device::set_object_name_raw`
- Added `GraphicsPipelineBuilder::with_auto_layout` to simplify use of dynamic buffers.

# Version 0.7.3 (2018-02-10)

*Yanked*

# Version 0.7.2 (2017-10-09)

- Allow `impl_vertex!` to support generic structs.
- Added `GraphicsPipelineBuilder::with_pipeline_layout`.
- Fixed creating a buffer view not checking the `min_texel_buffer_offset_alignment` limit.
- Added support for loading the `VK_EXT_debug_marker` extension and adding debug markers to
  `UnsafeCommandBufferBuilder`
- Changed `GraphicsPipelineBuilder` to default to a buffer-less vertex input.
- Deprecated `pipeline::input_assembly::InputAssembly`.

# Version 0.7.1 (2017-09-28)

- Fixed an HiDPI scaling issue on MacOS in vulkano-win.
- Fixed `le()` and `ge()` for `DescriptorsCount`, which also fixes a potential memory leak when
  allocating descriptor sets.
- Fixed the `ordered_passes_renderpass!` macro not working properly when using `resolve`.
- Added an optional `resolve` entry in `pass` for `single_pass_renderpass!`, for resolving
  multisampled attachments into non-multisampled attachments.
- Fixed the value of `rasterizationSamples` not corresponding to the render pass.
- Added `GraphicsPipelineBuilder::sample_shading_disabled`, `sample_shading_enabled`,
  `alpha_to_coverage_disabled`, `alpha_to_coverage_enabled`, `alpha_to_one_disabled` and
  `alpha_to_one_enabled`. Added `GraphicsPipelineCreationError::SampleRateShadingFeatureNotEnabled`
  and `AlphaToOneFeatureNotEnabled`.
- Deprecated `pipeline::multisample::Multisample`.

# Version 0.7.0 (2017-09-21)

- Added `RuntimePipelineDesc`, an implementation of `PipelineLayoutDesc` that makes creating custom
  layouts easier.
- Changed `CpuBufferPool::next()` and `chunk()` to return a `Result` in case of an error when
  allocating or mapping memory.
- Changed `CommandBufferExecError::AccessError` to provide a hint of where the error occurs.
- Added `vulkano::pipeline::vertex::BufferlessDefinition` and `BufferlessVertices` to enable
  bufferless drawing.
- Changed `ImageAccess::try_gpu_lock` and `unlock()` to verify whether the image layout is correct,
  especially at the first usage of an image.
- Changed `BufferAccess::conflict_*` and `ImageAccess::conflict_*` to forbid querying a specific
  range of the resource.
- Fixed `layers` argument validation in `Swapchain::new_inner`.
- Added a 32-bit word constructor for `ShaderModule` (`ShaderModule::from_words`).
- Changed the various `is_superset_of` functions to return a `Result` instead of a `bool`.

# Version 0.6.2 (2017-09-06)

- Added checking compatibility between the descriptor sets and the pipeline object when adding a
  draw or compute command.
- Fixed several bugs in the validation checks of `blit_image`.
- Fixed `blit_image`, `copy_buffer_to_image` and `copy_image_to_buffer` not taking the mipmap level
  into account when checking for the correct image dimensions.
- Added `ImageDimensions::mipmap_dimensions()` and `ImageDimensions::num_mipmaps()`.
- Added an implementation of `DeviceOwned` for `QueuesIter` and `Queue`.
- Fixed the standard command pool and descriptor pool being destroyed too often.
- Added `#[allow(non_snake_case)]` to structs generated by vulkano-shaders.<|MERGE_RESOLUTION|>--- conflicted
+++ resolved
@@ -31,14 +31,11 @@
   - `get_results` has been added to `QueriesRange`, to copy query results to the CPU.
   - The following functions have been added to both `SyncCommandBufferBuilder` and `AutoCommandBufferBuilder`: `begin_query` (still unsafe), `end_query` (safe), `write_timestamp` (still unsafe), `copy_query_pool_results` (safe), `reset_command_pool` (still unsafe).
   - Better documentation of everything in the `query` module.
-<<<<<<< HEAD
+  - An example demonstrating occlusion queries.
 - **Breaking** Removed the separate structs for each image format. Now, only the `Format` enum exists.
   - Traits that no longer make sense in this context have been removed: `FormatDesc`, the `Possible*FormatDesc` traits, `StrongStorage`.
   - In types that had a type parameter for the format type, it has been removed.
   - `AcceptsPixels` has been converted to `Pixel`, which is implemented on the pixel type rather than on the format type.
-=======
-  - An example demonstrating occlusion queries.
->>>>>>> bb51359d
 - The deprecated `cause` trait function on Vulkano error types is replaced with `source`.
 - Vulkano-shaders: Fixed and refined the generation of the `readonly` descriptor attribute. It should now correctly mark uniforms and sampled images as read-only, but storage buffers and images only if explicitly marked as `readonly` in the shader.
 - Fixed bug in descriptor array layers check when the image is a cubemap.

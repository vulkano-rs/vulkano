--- conflicted
+++ resolved
@@ -3,7 +3,16 @@
     Please add new changes at the bottom, preceded by a hyphen -.
     Breaking changes should be listed first, before other changes, and should be preceded by - **Breaking**.
 -->
-<<<<<<< HEAD
+
+- **Breaking** `AutoCommandBuffer` and the `CommandBuffer` trait have been split in two, one for primary and the other for secondary command buffers. `AutoCommandBufferBuilder` remains one type, but has a type parameter for the level of command buffer it will be create, and some of its methods are only implemented for builders that create `PrimaryAutoCommandBuffer`.
+- **Breaking** `Kind` has been renamed to `CommandBufferLevel`, and for secondary command buffers it now contains a single `CommandBufferInheritance` value.
+- **Breaking** `CommandBufferInheritance::occlusion_query` and `UnsafeCommandBufferBuilder::begin_query` now take `QueryControlFlags` instead of a boolean.
+- **Breaking** The non-default constructors of `ImageView` have been replaced with a builder, created with `ImageView::start(image)`.
+- **Breaking** Added support for component mapping/swizzling on image views.
+  - `image::Swizzle` is moved and renamed to `image::view::ComponentMapping`. It now has an `is_identity` method.
+  - A non-default component mapping can now be specified for image views, via the new builder. A `ComponentMapping` parameter has been added to `UnsafeImageView` as well.
+  - The `identity_swizzle` method on the `ImageViewAbstract` trait has been replaced with `component_mapping`, which returns a `ComponentMapping` directly.
+  - Storage image and input attachment descriptors now check for identity swizzling when being built.
 - **Breaking** Major rearranging of framebuffer and render pass-related types:
   - The `framebuffer` module is renamed to `render_pass`.
   - `RenderPassDesc` is now a struct, not a trait. The methods have been simplified, returning a slice reference to the `attachments`, `subpasses` and `dependencies`.
@@ -15,20 +24,9 @@
     - `GraphicsPipeline` and `Framebuffer` no longer have a render pass type parameter.
     - `GraphicsPipelineAbstract` and `FramebufferAbstract` have trait methods to retrieve the render pass instead.
   - The `ordered_passes_renderpass!` and `single_pass_renderpass!` macros are unchanged externally.
-=======
-- **Breaking** `AutoCommandBuffer` and the `CommandBuffer` trait have been split in two, one for primary and the other for secondary command buffers. `AutoCommandBufferBuilder` remains one type, but has a type parameter for the level of command buffer it will be create, and some of its methods are only implemented for builders that create `PrimaryAutoCommandBuffer`.
-- **Breaking** `Kind` has been renamed to `CommandBufferLevel`, and for secondary command buffers it now contains a single `CommandBufferInheritance` value.
-- **Breaking** `CommandBufferInheritance::occlusion_query` and `UnsafeCommandBufferBuilder::begin_query` now take `QueryControlFlags` instead of a boolean.
-- **Breaking** The non-default constructors of `ImageView` have been replaced with a builder, created with `ImageView::start(image)`.
-- **Breaking** Added support for component mapping/swizzling on image views.
-  - `image::Swizzle` is moved and renamed to `image::view::ComponentMapping`. It now has an `is_identity` method.
-  - A non-default component mapping can now be specified for image views, via the new builder. A `ComponentMapping` parameter has been added to `UnsafeImageView` as well.
-  - The `identity_swizzle` method on the `ImageViewAbstract` trait has been replaced with `component_mapping`, which returns a `ComponentMapping` directly.
-  - Storage image and input attachment descriptors now check for identity swizzling when being built.
 - The deprecated `cause` trait function on Vulkano error types is replaced with `source`.
 - Vulkano-shaders: Fixed and refined the generation of the `readonly` descriptor attribute. It should now correctly mark uniforms and sampled images as read-only, but storage buffers and images only if explicitly marked as `readonly` in the shader.
 - Fixed bug in descriptor array layers check when the image is a cubemap.
->>>>>>> a3465537
 
 # Version 0.22.0 (2021-03-31)
 

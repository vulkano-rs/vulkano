--- conflicted
+++ resolved
@@ -43,13 +43,10 @@
 - **Breaking** `shader!` will generate descriptor information for all variables declared in the shader module, even if they are not used. *This reverts the default behavior from the last release.*
   - **Breaking** Added the `exact_entrypoint_interface` option to `shader!` to force vulkano to only generate descriptor information for variables that are used. (the default behavior from the last release)
 - **Breaking** `AccessFlagBits` is renamed to `AccessFlags`.
-<<<<<<< HEAD
-- **Breaking** `Swapchain` is now constructed using a builder. `Swapchain::start` will start building a new blank swapchain. Calling `recreate` on an existing swapchain will create a builder filled with all the properties of the old swapchain.
-=======
 - **Breaking** Minor refactor of `UnsafeBuffer`:
   - Replaced the various usage functions with a single `usage` function, mirroring the change made earlier to `UnsafeImage`.
   - The `SparseLevel::sparse` member is removed, and `UnsafeBuffer::new` takes `Option<SparseLevel>` instead.
->>>>>>> 9f250aae
+- **Breaking** `Swapchain` is now constructed using a builder. `Swapchain::start` will start building a new blank swapchain. Calling `recreate` on an existing swapchain will create a builder filled with all the properties of the old swapchain.
 - Added two methods to `Format`: `planes` to query the number of planes in the format, and `aspects` to query what aspects an image of this type has.
 - The deprecated `cause` trait function on Vulkano error types is replaced with `source`.
 - Fixed bug in descriptor array layers check when the image is a cubemap.

--- conflicted
+++ resolved
@@ -3,7 +3,8 @@
     Please add new changes at the bottom, preceded by a hyphen -.
     Breaking changes should be listed first, before other changes, and should be preceded by - **Breaking**.
 -->
-
+- The `draw_indirect` and `draw_indexed_indirect` commands on `AutoCommandBufferBuilder` now check the draw count against the `max_draw_indirect_count` limit.
+- Fixed a few documentation errors.
 
 # Version 0.23.0 (2021-04-10)
 
@@ -59,13 +60,8 @@
 - Fixed a bug which caused a segfault when extending memory allocation info in DeviceMemoryBuilder
 - `BufferlessDefinition` and `BufferlessVertices` now derive `Copy` and `Clone`. This allows `GraphicsPipelineBuilder`s that have not yet defined a vertex buffer type to be cloned.
 - Various functions for converting to/from Vulkan flags have been consolidated into implementations of the standard `From` trait.
-<<<<<<< HEAD
-- The `draw_indirect` and `draw_indexed_indirect` commands on `AutoCommandBufferBuilder` now check the draw count against the `max_draw_indirect_count` limit.
-- Fixed a few documentation errors.
-=======
 - Export root-level `entry_point` method on `loader::FunctionPointers` type.
 - Add few more `InstanceExtensions` from KHR and EXT.
->>>>>>> 8c0630d3
 
 # Version 0.22.0 (2021-03-31)
 

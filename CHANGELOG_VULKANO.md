# Unreleased

<<<<<<< HEAD
- **Breaking** Updated all code to Rust 2018 edition.
=======
- **Breaking ** DeviceMemoryBuilder::new() takes in `memory_index` rather than `MemoryType`.
>>>>>>> c38f484b
- Fixed `shader!` generated descriptor set layouts for shader modules with multiple entrypoints.
  - **Breaking** Prefixed `shader!` generated descriptor set `Layout` structs with the name of the entrypoint the layout belongs to. For shaders generated from GLSL source, this means `Layout` has been renamed to `MainLayout`.
  - **Breaking** `shader!` will no longer generate descriptor information for variables that are declared but not used in a shader.
- **Breaking** `shader!` now accepts structs in shader interfaces decorated with `BufferBlock` rather than `Block`.
- **Breaking** Changes to image types:
  - Image types no longer implement `ImageViewAccess`.
  - `Dimensions` is removed. Image constructors now take `ImageDimensions`.
  - `ImageDimensions` no longer has the `cubemap_compatible` member. Instead, several image constructors take `ImageCreateFlags` which specifies this aspect.
  - Replaced the various functions of `UnsafeImage` to query format features and usage with two that simply return `Formatfeatures` and `ImageUsage`.
- **Breaking** Changes to image view handling:
  - Created a new `image::view` module for all image view related things.
  - Introduced a new `ImageView` type, a safe wrapper around `UnsafeImageView`.
  - The `ImageViewAccess` trait is renamed to `ImageViewAbstract`, some methods added, removed or renamed. `ImageView` implements this trait.
  - `UnsafeImageView` no longer holds image usage information, nor does it check for valid usage.
- **Breaking** `UnsafeCommandBuffer` and `SyncCommandBuffer` and their corresponding builders and other related types no longer have a type parameter for the command pool allocation, and no longer keep the command pool alive. Their constructors now take an `&UnsafeCommandPoolAlloc`. Users must now ensure that the pool allocation outlives the command buffers and their builders (`AutoCommandBuffer` does this itself).
- **Breaking** The `CommandBuffer` trait no longer has the `PoolAlloc` associated type, and has four new methods: `num_buffers`, `buffer`, `num_images` and `image`.
- Replaced deprecated `compare_and_swap` with `compare_exchange`.
- `UnsafeCommandPoolAlloc` now implements `DeviceOwned`.
<<<<<<< HEAD
- Allow `const` usage of features and `BufferUsage`
- Added external memory support for `DeviceLocalBuffer` for `Linux`
=======
- Allow `const` usage of features and `BufferUsage`.
- Opaque fd and dma-buf import support on `Linux`.
- `DeviceMemoryMapping` to separate device memory and mappings.
- Added external memory support for `DeviceLocalBuffer` for `Linux`
- Implemented synchronization for `SyncCommandBufferBuilder::execute_commands`.
- `AutoCommandBufferBuilder::execute_commands` is now fully safe to use.
- `SyncCommandBufferBuilder` now becomes poisoned when it returns an error, to prevent using the builder in an inconsistent state.
>>>>>>> c38f484b

# Version 0.21.0 (2021-03-05)

- **Breaking** `Message::layer_prefix` turned to Option to prevent segfaults when Vulkan message didn't provide `pMessageIdName` value
- **Breaking** On `AutoCommandBufferBuilder`, methods that bind a descriptor set now take a `dynamic_offsets` parameter
- **Breaking** On `AutoCommandBufferBuilder` and `SyncCommandBufferBuilder`, the `update_buffer` method now takes `data` by reference
- **Breaking** Made `PipelineLayoutDescTweaks` public, for use with compute pipelines
- Added support for `ImageAspect` and YV12/NV12 formats,  for use with the UnsafeImage API.
- Added basic VK_KHR_external_memory, VK_KHR_external_memory_fd, and VK_EXT_external_memory_dma_buf support.
- Fixed potential segmentation fault in `ComputePipeline` when referencing `PipelineCache` objects.
- Fixed race condition in `StandardCommandPool` when allocating buffers.
- Fixed potential stack overflow error in loading large shaders by storing the bytecode as static.
- Fixed descriptor set layouts with arrays containing more than one element triggering unreachable code.
- Fixed panic on some machines when calling `Surface::capabilities`
- Added basic support and safety checks for dynamic uniform/storage buffers
- Updated dependencies:
  - `crossbeam` 0.7 -> 0.8
  - `half` 1.6 -> 1.7
  - `shaderc` 0.6 -> 0.7
  - `smallvec` 1.4 -> 1.6
  - `cgmath` 0.17 -> 0.18 (for examples)
  - `png` 0.15 -> 0.16 (for examples)
  - `time` 0.1 -> 0.2 (for examples)
- Added `VK_KHR_portability_subset` device extension.
- Added `DeviceExtensions::required_extensions` function that returns a set of available extensions required to create `Device` on this platform.
- `FormatFeatures` now implements `Copy`.
- Removed the `AttachmentImageView` trait, which didn't appear to be used for anything anyway.

# Version 0.20.0 (2020-12-26)

- **Breaking** The `ImmutableImage::from_iter` and `ImmutableImage::from_buffer` can build Mipmaps
- **Breaking** `CpuAccessibleBuffer` now uses `RwLock` from `parking_lot`.
- **Breaking** The `Kind` and `SubpassContents` types have been moved to the root of the `command_buffer` module.
- **Breaking** On `AutoCommandBufferBuilder`, the methods `begin_render_pass` and `next_subpass` now take `SubpassContents` instead of a boolean value.
- **Breaking** The `CommandBuffer` trait now has an additional required method, `kind`.
- **Breaking** Update dependency `winit` 0.22 -> 0.24
- **Breaking** Added an Option to the ComputePipeline constructor to enable pipeline caching.
- Add support for 8bit storage.
- Some safety checks have been added to `execute_commands`/`execute_commands_from_vec` on `AutoCommandBufferBuilder`, but not everything is checked yet so it's still unsafe to call.
- Added two vulkano-win features `raw-window-handle_` and `winit_` to be able to use vulkano without winit.
- Added function to create surface from `RawWindowHandle`.
- Added a `properties` method to `Format`.
- Added additional device feature flags for enabling SPIR-V related capabilities.
- Added method `copy_buffer_dimensions` that allows copying parts of buffers containing arrays.
- Added `debug_marker_begin`, `debug_marker_end` and `debug_marker_insert` to `AutoCommandBufferBuilder`.
- Fixed surface creation function on Windows(PR #1410).
- Travis CI Linux Nightly job temporary disabled until #1423 resolved.
- Renamed feature from `shader_f3264` to `shader_float64`.
- Added method `build_with_cache` to the `GraphicsPipelineBuilder` that enables pipeline caching.
- Check usage bits on image when creating image view.
- Fixing an assertion panic in the SyncCommandBuffer. If the buffer encountered an error while locking the necessary resources, it would unlock all previously locked resources. Images were unlocked incorrectly and an assert in the image unlock function would panic.
- Added support for including precompiled shaders in vulkano-shaders using the `bytes` option.
- Added an option for Vulkano-Shaders macro to automatically generate standard
  traits(Default, PartialEq, etc) implementations for Rust types generated from
  the Shader types, and to derive these structs with external traits.
- Fixed clear `Cubemap` and `CubemapArray` framebuffer attachment dimensions; previously only 1/6th of the layers in each of these image layouts were actually considered by the framebuffer (for clearing and rendering). This seems to have been a result of the difference between `Dimensions` and `ImageDimensions`.

# Version 0.19.0 (2020-06-01)

- **Breaking** AutoCommandBufferBuilder methods now take a mutable reference to `self` instead of taking ownership
- Update `smallvec` 1.2 -> 1.4
- Added additional `ImageUsage` constructor functions, `color_attachment`, `depth_stencil_attachment`, `transient_color_attachment` & `transient_depth_stencil_attachment`.
- Update dependency `half` 1.5 -> 1.6
- Update MacOS dependency `metal` 0.17 -> 0.18
- Added additional checks around image/device compatibility.
- Fixed all warnings as of Rust 1.43.1
- Provides new API to fetch additional information of the Physical Device from the `PhysicalDeviceProperties2KHR` structure whenever it possible. In the current implementation only `subgroupSize` property is fetching. This interface can be extended in the future to obtain more metadata depending on community needs.
- `dynamic-local-size` compute shader example added showing how to utilize `subgroupSize` to compute and set shader's local size in run time.
- Fixed Vulkano Shaders bug when compute shader local group layout values bound to specialization constants. Now it is possible to define the layout in form of `layout(local_size_x_id = 12, local_size_y_id = 13, local_size_z = 1) in;` and then set the values as `SpecializationConstants {constant_12: 8, constant_13: 4, ...}`.
- Allow applications to access the instance and device pointers
- Add a helper function '.boxed()' on the `GpuFuture` that is short for `Box::new(yourFuture) as Box<dyn GpuFuture>`

# Version 0.18.0 (2020-03-11)

- **Breaking** Update dependency `winit` 0.21 -> 0.22
- Update dependency `half` 1.4 -> 1.5
- Update dependency `smallvec` 0.6 -> 1.2

# Version 0.17.0 (2020-02-09)

- **Breaking** Swapchain::recreate_with_dimension() is now Swapchain::recreate_with_dimensions()
- **Breaking** Sync::SharingMode::Exclusive(queue_family: u32) is now Sync::SharingMode::Exclusive.
- **Breaking** Added Swapchain::with_old_swapchain() - same as previous Swapchain::new(), if an oldswapchain needs to be used
- **Breaking** Swapchain::new() now doesnt need to have the old_swapchain parameter anymore but requires the ColorSpace
- **Breaking** Decouple descriptor sets from pipeline
- **Breaking** Update Winit to 0.21.0
- **Breaking** Add `host_cached` field to all `CpuAccessibleBuffer` initializers to allow the user to perfer host cached memory.
- **Breaking** Added `fullscreen_exclusive` field to `Swapchain` initializers to allow the user to specify how fullscreen exclusivity should be handled.
    + Swapchain methods added: `Swapchain::acquire_fullscreen_exclusive()`, `Swapchain::release_fullscreen_exclusive()`, and `Swapchain::is_fullscreen_exclusive()`
- Add function `execute_commands_from_vec` to handle submission of multiple secondary command buffers.
- Allow `DebugCallback` to be sent between threads
- Pipeline barriers are now correctly inserted when a resource is used more than two times.
- Update MacOS dependency cocoa to 0.20
- Fixed code generated by `shader!` macro so that SSBO's are supported again (broken in 0.16.0).
- Added Swapchain::surface() - which returns the saved surface
- Propogate new lines correctly in shader compile errors.
- `Queue` and `QueueFamily` now implement `PartialEq` and `Eq`
- `Swapchain::acquire_next_image()`` now returns ``(image_id, suboptimal, aquire_future)``
    + *suboptimal indicates that the swapchain is usable, but should be recreated*
- Fixed Join Future implementation to not submit joined command buffers twice.
- The traits `GraphicsPipelineAbstract` and `DescriptorSet` now require `DeviceOwned`.
- Added `PartialEq`, `Eq` and `Hash` implementations to all types involved in a draw call, including:
  - `Instance`, `Device`, `GraphicsPipeline` and `dyn GraphicsPipelineAbstract`
  - `UnsafeBuffer` and all types implementing `BufferAccess`
  - `UnsafeImage`, `UnsafeImageView` and all types implementing `ImageAccess` or `ImageViewAccess`
  - All types implementing `DescriptorSet`

# Version 0.16.0 (2019-11-01)

- Fixed bug in examples causing OutOfHostMemory errors
- Replaced `VK_EXT_debug_report` `VK_EXT_debug_marker` with `VK_EXT_debug_utils`.
- Update MacOS dependencies metal to 0.17 and cocoa to 0.19
- Added dynamic stencil elements to `DynamicState`
- Fixed `ImageDimensions::mipmap_dimensions` and `max_mipmaps` in cases where the original size is not a power of two.
- Shader includes now work on Windows.
- **Breaking Change** Shader include directories passed to the `shader!` macro are now relative to the crates `Cargo.toml`
- Add support for `VK_KHR_16bit_storage` and `VK_KHR_storage_buffer_storage_class` device extensions.
- Update dependencies: lazy_static, half, syn, quote & proc-macro2
- Swapchain can now be recreated with dimensions of corresponding surface using `recreate()`.
- Added `raw_loaded_extensions()` to `Instance` to allow querying of all extensions, not just known ones.
- **Breaking Change** `loaded_extensions()` on `Instance` no longer returns a reference.
- Add support for GLSL macro defines to the `shader!` macro.
- Switch to Vulkan 1.1 and inherently SpirV 1.3 (shaderc default version for vulkan 1.1)

# Version 0.15.0 (2019-10-18)

*Yanked*

# Version 0.14.0 (2019-08-17)

- Update shaderc to 0.6. This again allows to use locally installed libraries which reduces the build-time significantly on Arch/Voidlinux (see https://github.com/google/shaderc-rs/issues/58)
- Removed faulty debug_assert in `SwapchainAcquireFuture::drop`.
- Compressed texture formats can now be uploaded using `ImmutableImage::from_iter`, `ImmutableImage::from_buffer`, `AutoCommandBuilder::copy_buffer_to_image_dimensions`,
  and `AutoCommandBuilder::copy_buffer_to_image`.

# Version 0.13.0 (2019-07-02)

This is an emergency breaking breaking change. It fixes Undefined Behaviour that was preventing the compilation of Vulkano on the latest rust nightlies.

- Structs that have the `impl_vertex` macro applied to them, now also need to `#[derive(Default)]`.

# Version 0.12.0 (2019-05-24)

- Update shaderc to 0.5.  New shaderc has improved pre-built options for libshaderc that significantly reduce package build time and are appropriate for use in CI
- `QueueFamily::explicitly_supports_tranfers` only returns true if `vk::QUEUE_TRANSFER_BIT` is set instead of also always returning true.  Removed `supports_transfers`.
- Update to winit 0.19
- Add support for `#include "..."` and `#include <...>` directives within source
  files.
- Add a `union` method for the extensions types.
- Make `BufferUsage` derive `PartialEq` and `Eq`
- Fix a compiler error in struct code generated by the `shader!` macro.
- Improve inference of image layout transitions and in turn image memory barrier
  behaviour.

# Version 0.11.1 (2018-11-16)

- Expose `CopyImageError` and `DrawIndexedIndirectError`.

# Version 0.11.0 (2018-11-08) (**yanked** because vk-sys 0.3.4 was accidentally breaking vulkano 0.10)

- Update to winit 0.18
- Export features and device extensions from the device module instead of the instance module
    +   `instance::Features` -> `device::Features`
    +   `instance::DeviceExtensions` -> `device::DeviceExtensions`
    +   `instance::RawDeviceExtensions` -> `device::RawDeviceExtensions`
- Added `vulkano_shaders::shader!` proc macro, use this instead of `vulkano_shader_deriver::VulkanoShaders`.
- The entire `vulkano_shader_derive` crate is deprecated.
- `vulkano_shaders::{reflect, compile, Error}` are no longer public.
- Remove vulkano_shaders::build_glsl_shaders
- Removed mir support, as it is being removed from the vulkan spec.
- Split `PersistentDescriptorSetError::MissingUsage` into `MissingImageUsage` and `MissingBufferUsage`
  each with a matching enum indicating the usage that was missing.
- Fix instance_count when using draw_index with instance buffers
- Added a `reinterpret` function to `BufferSlice`
- Made `AttributeInfo` derive `Copy`, `Clone` and `Debug`
- Use [google/shaderc](https://github.com/google/shaderc-rs) for shader compilation
- Reject generation of rust types for SPIR-V arrays that would have incorrect array stride.
- Removed the `Layout` prefix of the descriptions used for a render pass.
- Implemented DescriptorSetCollection for `Vec<T>` which allows easier use of construction them for usage when drawing.

# Version 0.10.0 (2018-08-10)

- Use dynamically loaded `libvulkan` like on other platforms instead of linking to MoltenVK on macOS
- Updated winit to version 0.17.
- Allow custom implementations of `RenderPassDesc` to specify `VK_SUBPASS_EXTERNAL` as a dependency source or destination
- Added `vulkano_win::create_vk_surface` which allows creating a surface safely without taking ownership of
  the window.
- `AutoCommandBufferBuilder::draw` and friends no longer consume the `DynamicState` argument, allowing reuse between calls.
- `Instance::new` and `Instance::with_loader` now take in the layers as an iterator of borrowed `str`s, not of references to
borrowed `str`s.

# Version 0.9.0 (2018-03-13)

- Updated winit to version 0.11.

# Version 0.8.0 (2018-03-11)

- Changed `ShaderInterfaceMismatchError` to be more verbose.
- Allow depth/stencil images to be used with `AutoCommandBufferBuilder::copy_image_to_buffer()`
- Allow `Surface` to own the window it references.
- Clear value validation for `AutoCommandBufferBuilder::begin_render_pass()`
- Fix occasional truncation of glslang_validator when glsl-to-spirv is rebuilt
- Fix linking against MoltenVK >= 0.19.0
- Fix panic on DeviceLost error after resizing swapchain on nvidia/amd hardware
- Added `AutoCommandBufferBuilder::copy_image`
- Added `VulkanObject::TYPE` to look up the `DebugReportObjectTypeEXT` of an object
- Added `Device::set_object_name` and `Device::set_object_name_raw`
- Added `GraphicsPipelineBuilder::with_auto_layout` to simplify use of dynamic buffers.

# Version 0.7.3 (2018-02-10)

*Yanked*

# Version 0.7.2 (2017-10-09)

- Allow `impl_vertex!` to support generic structs.
- Added `GraphicsPipelineBuilder::with_pipeline_layout`.
- Fixed creating a buffer view not checking the `min_texel_buffer_offset_alignment` limit.
- Added support for loading the `VK_EXT_debug_marker` extension and adding debug markers to
  `UnsafeCommandBufferBuilder`
- Changed `GraphicsPipelineBuilder` to default to a buffer-less vertex input.
- Deprecated `pipeline::input_assembly::InputAssembly`.

# Version 0.7.1 (2017-09-28)

- Fixed an HiDPI scaling issue on MacOS in vulkano-win.
- Fixed `le()` and `ge()` for `DescriptorsCount`, which also fixes a potential memory leak when
  allocating descriptor sets.
- Fixed the `ordered_passes_renderpass!` macro not working properly when using `resolve`.
- Added an optional `resolve` entry in `pass` for `single_pass_renderpass!`, for resolving
  multisampled attachments into non-multisampled attachments.
- Fixed the value of `rasterizationSamples` not corresponding to the render pass.
- Added `GraphicsPipelineBuilder::sample_shading_disabled`, `sample_shading_enabled`,
  `alpha_to_coverage_disabled`, `alpha_to_coverage_enabled`, `alpha_to_one_disabled` and
  `alpha_to_one_enabled`. Added `GraphicsPipelineCreationError::SampleRateShadingFeatureNotEnabled`
  and `AlphaToOneFeatureNotEnabled`.
- Deprecated `pipeline::multisample::Multisample`.

# Version 0.7.0 (2017-09-21)

- Added `RuntimePipelineDesc`, an implementation of `PipelineLayoutDesc` that makes creating custom
  layouts easier.
- Changed `CpuBufferPool::next()` and `chunk()` to return a `Result` in case of an error when
  allocating or mapping memory.
- Changed `CommandBufferExecError::AccessError` to provide a hint of where the error occurs.
- Added `vulkano::pipeline::vertex::BufferlessDefinition` and `BufferlessVertices` to enable
  bufferless drawing.
- Changed `ImageAccess::try_gpu_lock` and `unlock()` to verify whether the image layout is correct,
  especially at the first usage of an image.
- Changed `BufferAccess::conflict_*` and `ImageAccess::conflict_*` to forbid querying a specific
  range of the resource.
- Fixed `layers` argument validation in `Swapchain::new_inner`.
- Added a 32-bit word constructor for `ShaderModule` (`ShaderModule::from_words`).
- Changed the various `is_superset_of` functions to return a `Result` instead of a `bool`.

# Version 0.6.2 (2017-09-06)

- Added checking compatibility between the descriptor sets and the pipeline object when adding a
  draw or compute command.
- Fixed several bugs in the validation checks of `blit_image`.
- Fixed `blit_image`, `copy_buffer_to_image` and `copy_image_to_buffer` not taking the mipmap level
  into account when checking for the correct image dimensions.
- Added `ImageDimensions::mipmap_dimensions()` and `ImageDimensions::num_mipmaps()`.
- Added an implementation of `DeviceOwned` for `QueuesIter` and `Queue`.
- Fixed the standard command pool and descriptor pool being destroyed too often.
- Added `#[allow(non_snake_case)]` to structs generated by vulkano-shaders.<|MERGE_RESOLUTION|>--- conflicted
+++ resolved
@@ -1,10 +1,7 @@
 # Unreleased
 
-<<<<<<< HEAD
 - **Breaking** Updated all code to Rust 2018 edition.
-=======
-- **Breaking ** DeviceMemoryBuilder::new() takes in `memory_index` rather than `MemoryType`.
->>>>>>> c38f484b
+- **Breaking** DeviceMemoryBuilder::new() takes in `memory_index` rather than `MemoryType`.
 - Fixed `shader!` generated descriptor set layouts for shader modules with multiple entrypoints.
   - **Breaking** Prefixed `shader!` generated descriptor set `Layout` structs with the name of the entrypoint the layout belongs to. For shaders generated from GLSL source, this means `Layout` has been renamed to `MainLayout`.
   - **Breaking** `shader!` will no longer generate descriptor information for variables that are declared but not used in a shader.
@@ -23,10 +20,6 @@
 - **Breaking** The `CommandBuffer` trait no longer has the `PoolAlloc` associated type, and has four new methods: `num_buffers`, `buffer`, `num_images` and `image`.
 - Replaced deprecated `compare_and_swap` with `compare_exchange`.
 - `UnsafeCommandPoolAlloc` now implements `DeviceOwned`.
-<<<<<<< HEAD
-- Allow `const` usage of features and `BufferUsage`
-- Added external memory support for `DeviceLocalBuffer` for `Linux`
-=======
 - Allow `const` usage of features and `BufferUsage`.
 - Opaque fd and dma-buf import support on `Linux`.
 - `DeviceMemoryMapping` to separate device memory and mappings.
@@ -34,7 +27,6 @@
 - Implemented synchronization for `SyncCommandBufferBuilder::execute_commands`.
 - `AutoCommandBufferBuilder::execute_commands` is now fully safe to use.
 - `SyncCommandBufferBuilder` now becomes poisoned when it returns an error, to prevent using the builder in an inconsistent state.
->>>>>>> c38f484b
 
 # Version 0.21.0 (2021-03-05)
 

--- conflicted
+++ resolved
@@ -22,13 +22,10 @@
 - Check usage bits on image when creating image view.
 - Fixing an assertion panic in the SyncCommandBuffer. If the buffer encountered an error while locking the necessary resources, it would unlock all previously locked resources. Images were unlocked incorrectly and an assert in the image unlock function would panic.
 - Added support for including precompiled shaders in vulkano-shaders using the `bytes` option.
-<<<<<<< HEAD
-- Fixed clear `Cubemap` and `CubemapArray` framebuffer attachment dimensions; previously only 1/6th of the layers in each of these image layouts were actually considered by the framebuffer (for clearing and rendering). This seems to have been a result of the difference between `Dimensions` and `ImageDimensions`.
-=======
 - Added an option for Vulkano-Shaders macro to automatically generate standard
   traits(Default, PartialEq, etc) implementations for Rust types generated from
   the Shader types, and to derive these structs with external traits.
->>>>>>> af3ea98d
+- Fixed clear `Cubemap` and `CubemapArray` framebuffer attachment dimensions; previously only 1/6th of the layers in each of these image layouts were actually considered by the framebuffer (for clearing and rendering). This seems to have been a result of the difference between `Dimensions` and `ImageDimensions`.
 
 # Version 0.19.0 (2020-06-01)
 

# Unreleased

- **Breaking** DeviceMemoryBuilder::new() takes in `memory_index` rather than `MemoryType`.
- Fixed `shader!` generated descriptor set layouts for shader modules with multiple entrypoints.
  - **Breaking** Prefixed `shader!` generated descriptor set `Layout` structs with the name of the entrypoint the layout belongs to. For shaders generated from GLSL source, this means `Layout` has been renamed to `MainLayout`.
  - **Breaking** `shader!` will no longer generate descriptor information for variables that are declared but not used in a shader.
- **Breaking** `shader!` now accepts structs in shader interfaces decorated with `BufferBlock` rather than `Block`.
- Fixed missing barriers in dispatch calls
  - **Breaking** `shader!` no longer marks descriptor sets as readonly as a fallback when it doesn't know
    - **Breaking** The keyword `readonly` might need to be added in front of the `buffer` keyword in GLSL files to get them working again
- **Breaking** Changes to image types:
  - Image types no longer implement `ImageViewAccess`.
  - `Dimensions` is removed. Image constructors now take `ImageDimensions`.
  - `ImageDimensions` no longer has the `cubemap_compatible` member. Instead, several image constructors take `ImageCreateFlags` which specifies this aspect.
  - Replaced the various functions of `UnsafeImage` to query format features and usage with two that simply return `Formatfeatures` and `ImageUsage`.
- **Breaking** Changes to image view handling:
  - Created a new `image::view` module for all image view related things.
  - Introduced a new `ImageView` type, a safe wrapper around `UnsafeImageView`.
  - The `ImageViewAccess` trait is renamed to `ImageViewAbstract`, some methods added, removed or renamed. `ImageView` implements this trait.
  - `UnsafeImageView` no longer holds image usage information, nor does it check for valid usage.
- **Breaking** `UnsafeCommandBuffer` and `SyncCommandBuffer` and their corresponding builders and other related types no longer have a type parameter for the command pool allocation, and no longer keep the command pool alive. Their constructors now take an `&UnsafeCommandPoolAlloc`. Users must now ensure that the pool allocation outlives the command buffers and their builders (`AutoCommandBuffer` does this itself).
- **Breaking** The `CommandBuffer` trait no longer has the `PoolAlloc` associated type, and has four new methods: `num_buffers`, `buffer`, `num_images` and `image`.
- Replaced deprecated `compare_and_swap` with `compare_exchange`.
- `UnsafeCommandPoolAlloc` now implements `DeviceOwned`.
- Allow `const` usage of features and `BufferUsage`.
- Opaque fd and dma-buf import support on `Linux`.
- `DeviceMemoryMapping` to separate device memory and mappings.
- Added external memory support for `DeviceLocalBuffer` for Linux.
- Implemented synchronization for `SyncCommandBufferBuilder::execute_commands`.
- `AutoCommandBufferBuilder::execute_commands` is now fully safe to use.
- `SyncCommandBufferBuilder` now becomes poisoned when it returns an error, to prevent using the builder in an inconsistent state.
<<<<<<< HEAD
- Fixed missing barriers in dispatch calls
  - **Breaking** `shader!` no longer marks descriptor sets as readonly as a fallback when it doesn't know
    - **Breaking** The keyword `readonly` might need to be added in front of the `buffer` keyword in GLSL files to get them working again
- **Breaking** structures passed to `ImmutableBuffer::from_data` and `CpuAccessibleBuffer::from_data` must implement [`Copy`](https://doc.rust-lang.org/std/marker/trait.Copy.html) to ensure soundness of these functions
=======
- Added a `dispatch_indirect` command to `AutoCommandBufferBuilder`.
>>>>>>> c2d404c6

# Version 0.21.0 (2021-03-05)

- **Breaking** `Message::layer_prefix` turned to Option to prevent segfaults when Vulkan message didn't provide `pMessageIdName` value
- **Breaking** On `AutoCommandBufferBuilder`, methods that bind a descriptor set now take a `dynamic_offsets` parameter
- **Breaking** On `AutoCommandBufferBuilder` and `SyncCommandBufferBuilder`, the `update_buffer` method now takes `data` by reference
- **Breaking** Made `PipelineLayoutDescTweaks` public, for use with compute pipelines
- Added support for `ImageAspect` and YV12/NV12 formats,  for use with the UnsafeImage API.
- Added basic VK_KHR_external_memory, VK_KHR_external_memory_fd, and VK_EXT_external_memory_dma_buf support.
- Fixed potential segmentation fault in `ComputePipeline` when referencing `PipelineCache` objects.
- Fixed race condition in `StandardCommandPool` when allocating buffers.
- Fixed potential stack overflow error in loading large shaders by storing the bytecode as static.
- Fixed descriptor set layouts with arrays containing more than one element triggering unreachable code.
- Fixed panic on some machines when calling `Surface::capabilities`
- Added basic support and safety checks for dynamic uniform/storage buffers
- Updated dependencies:
  - `crossbeam` 0.7 -> 0.8
  - `half` 1.6 -> 1.7
  - `shaderc` 0.6 -> 0.7
  - `smallvec` 1.4 -> 1.6
  - `cgmath` 0.17 -> 0.18 (for examples)
  - `png` 0.15 -> 0.16 (for examples)
  - `time` 0.1 -> 0.2 (for examples)
- Added `VK_KHR_portability_subset` device extension.
- Added `DeviceExtensions::required_extensions` function that returns a set of available extensions required to create `Device` on this platform.
- `FormatFeatures` now implements `Copy`.
- Removed the `AttachmentImageView` trait, which didn't appear to be used for anything anyway.

# Version 0.20.0 (2020-12-26)

- **Breaking** The `ImmutableImage::from_iter` and `ImmutableImage::from_buffer` can build Mipmaps
- **Breaking** `CpuAccessibleBuffer` now uses `RwLock` from `parking_lot`.
- **Breaking** The `Kind` and `SubpassContents` types have been moved to the root of the `command_buffer` module.
- **Breaking** On `AutoCommandBufferBuilder`, the methods `begin_render_pass` and `next_subpass` now take `SubpassContents` instead of a boolean value.
- **Breaking** The `CommandBuffer` trait now has an additional required method, `kind`.
- **Breaking** Update dependency `winit` 0.22 -> 0.24
- **Breaking** Added an Option to the ComputePipeline constructor to enable pipeline caching.
- Add support for 8bit storage.
- Some safety checks have been added to `execute_commands`/`execute_commands_from_vec` on `AutoCommandBufferBuilder`, but not everything is checked yet so it's still unsafe to call.
- Added two vulkano-win features `raw-window-handle_` and `winit_` to be able to use vulkano without winit.
- Added function to create surface from `RawWindowHandle`.
- Added a `properties` method to `Format`.
- Added additional device feature flags for enabling SPIR-V related capabilities.
- Added method `copy_buffer_dimensions` that allows copying parts of buffers containing arrays.
- Added `debug_marker_begin`, `debug_marker_end` and `debug_marker_insert` to `AutoCommandBufferBuilder`.
- Fixed surface creation function on Windows(PR #1410).
- Travis CI Linux Nightly job temporary disabled until #1423 resolved.
- Renamed feature from `shader_f3264` to `shader_float64`.
- Added method `build_with_cache` to the `GraphicsPipelineBuilder` that enables pipeline caching.
- Check usage bits on image when creating image view.
- Fixing an assertion panic in the SyncCommandBuffer. If the buffer encountered an error while locking the necessary resources, it would unlock all previously locked resources. Images were unlocked incorrectly and an assert in the image unlock function would panic.
- Added support for including precompiled shaders in vulkano-shaders using the `bytes` option.
- Added an option for Vulkano-Shaders macro to automatically generate standard
  traits(Default, PartialEq, etc) implementations for Rust types generated from
  the Shader types, and to derive these structs with external traits.
- Fixed clear `Cubemap` and `CubemapArray` framebuffer attachment dimensions; previously only 1/6th of the layers in each of these image layouts were actually considered by the framebuffer (for clearing and rendering). This seems to have been a result of the difference between `Dimensions` and `ImageDimensions`.

# Version 0.19.0 (2020-06-01)

- **Breaking** AutoCommandBufferBuilder methods now take a mutable reference to `self` instead of taking ownership
- Update `smallvec` 1.2 -> 1.4
- Added additional `ImageUsage` constructor functions, `color_attachment`, `depth_stencil_attachment`, `transient_color_attachment` & `transient_depth_stencil_attachment`.
- Update dependency `half` 1.5 -> 1.6
- Update MacOS dependency `metal` 0.17 -> 0.18
- Added additional checks around image/device compatibility.
- Fixed all warnings as of Rust 1.43.1
- Provides new API to fetch additional information of the Physical Device from the `PhysicalDeviceProperties2KHR` structure whenever it possible. In the current implementation only `subgroupSize` property is fetching. This interface can be extended in the future to obtain more metadata depending on community needs.
- `dynamic-local-size` compute shader example added showing how to utilize `subgroupSize` to compute and set shader's local size in run time.
- Fixed Vulkano Shaders bug when compute shader local group layout values bound to specialization constants. Now it is possible to define the layout in form of `layout(local_size_x_id = 12, local_size_y_id = 13, local_size_z = 1) in;` and then set the values as `SpecializationConstants {constant_12: 8, constant_13: 4, ...}`.
- Allow applications to access the instance and device pointers
- Add a helper function '.boxed()' on the `GpuFuture` that is short for `Box::new(yourFuture) as Box<dyn GpuFuture>`

# Version 0.18.0 (2020-03-11)

- **Breaking** Update dependency `winit` 0.21 -> 0.22
- Update dependency `half` 1.4 -> 1.5
- Update dependency `smallvec` 0.6 -> 1.2

# Version 0.17.0 (2020-02-09)

- **Breaking** Swapchain::recreate_with_dimension() is now Swapchain::recreate_with_dimensions()
- **Breaking** Sync::SharingMode::Exclusive(queue_family: u32) is now Sync::SharingMode::Exclusive.
- **Breaking** Added Swapchain::with_old_swapchain() - same as previous Swapchain::new(), if an oldswapchain needs to be used
- **Breaking** Swapchain::new() now doesnt need to have the old_swapchain parameter anymore but requires the ColorSpace
- **Breaking** Decouple descriptor sets from pipeline
- **Breaking** Update Winit to 0.21.0
- **Breaking** Add `host_cached` field to all `CpuAccessibleBuffer` initializers to allow the user to perfer host cached memory.
- **Breaking** Added `fullscreen_exclusive` field to `Swapchain` initializers to allow the user to specify how fullscreen exclusivity should be handled.
    + Swapchain methods added: `Swapchain::acquire_fullscreen_exclusive()`, `Swapchain::release_fullscreen_exclusive()`, and `Swapchain::is_fullscreen_exclusive()`
- Add function `execute_commands_from_vec` to handle submission of multiple secondary command buffers.
- Allow `DebugCallback` to be sent between threads
- Pipeline barriers are now correctly inserted when a resource is used more than two times.
- Update MacOS dependency cocoa to 0.20
- Fixed code generated by `shader!` macro so that SSBO's are supported again (broken in 0.16.0).
- Added Swapchain::surface() - which returns the saved surface
- Propogate new lines correctly in shader compile errors.
- `Queue` and `QueueFamily` now implement `PartialEq` and `Eq`
- `Swapchain::acquire_next_image()`` now returns ``(image_id, suboptimal, aquire_future)``
    + *suboptimal indicates that the swapchain is usable, but should be recreated*
- Fixed Join Future implementation to not submit joined command buffers twice.
- The traits `GraphicsPipelineAbstract` and `DescriptorSet` now require `DeviceOwned`.
- Added `PartialEq`, `Eq` and `Hash` implementations to all types involved in a draw call, including:
  - `Instance`, `Device`, `GraphicsPipeline` and `dyn GraphicsPipelineAbstract`
  - `UnsafeBuffer` and all types implementing `BufferAccess`
  - `UnsafeImage`, `UnsafeImageView` and all types implementing `ImageAccess` or `ImageViewAccess`
  - All types implementing `DescriptorSet`

# Version 0.16.0 (2019-11-01)

- Fixed bug in examples causing OutOfHostMemory errors
- Replaced `VK_EXT_debug_report` `VK_EXT_debug_marker` with `VK_EXT_debug_utils`.
- Update MacOS dependencies metal to 0.17 and cocoa to 0.19
- Added dynamic stencil elements to `DynamicState`
- Fixed `ImageDimensions::mipmap_dimensions` and `max_mipmaps` in cases where the original size is not a power of two.
- Shader includes now work on Windows.
- **Breaking Change** Shader include directories passed to the `shader!` macro are now relative to the crates `Cargo.toml`
- Add support for `VK_KHR_16bit_storage` and `VK_KHR_storage_buffer_storage_class` device extensions.
- Update dependencies: lazy_static, half, syn, quote & proc-macro2
- Swapchain can now be recreated with dimensions of corresponding surface using `recreate()`.
- Added `raw_loaded_extensions()` to `Instance` to allow querying of all extensions, not just known ones.
- **Breaking Change** `loaded_extensions()` on `Instance` no longer returns a reference.
- Add support for GLSL macro defines to the `shader!` macro.
- Switch to Vulkan 1.1 and inherently SpirV 1.3 (shaderc default version for vulkan 1.1)

# Version 0.15.0 (2019-10-18)

*Yanked*

# Version 0.14.0 (2019-08-17)

- Update shaderc to 0.6. This again allows to use locally installed libraries which reduces the build-time significantly on Arch/Voidlinux (see https://github.com/google/shaderc-rs/issues/58)
- Removed faulty debug_assert in `SwapchainAcquireFuture::drop`.
- Compressed texture formats can now be uploaded using `ImmutableImage::from_iter`, `ImmutableImage::from_buffer`, `AutoCommandBuilder::copy_buffer_to_image_dimensions`,
  and `AutoCommandBuilder::copy_buffer_to_image`.

# Version 0.13.0 (2019-07-02)

This is an emergency breaking breaking change. It fixes Undefined Behaviour that was preventing the compilation of Vulkano on the latest rust nightlies.

- Structs that have the `impl_vertex` macro applied to them, now also need to `#[derive(Default)]`.

# Version 0.12.0 (2019-05-24)

- Update shaderc to 0.5.  New shaderc has improved pre-built options for libshaderc that significantly reduce package build time and are appropriate for use in CI
- `QueueFamily::explicitly_supports_tranfers` only returns true if `vk::QUEUE_TRANSFER_BIT` is set instead of also always returning true.  Removed `supports_transfers`.
- Update to winit 0.19
- Add support for `#include "..."` and `#include <...>` directives within source
  files.
- Add a `union` method for the extensions types.
- Make `BufferUsage` derive `PartialEq` and `Eq`
- Fix a compiler error in struct code generated by the `shader!` macro.
- Improve inference of image layout transitions and in turn image memory barrier
  behaviour.

# Version 0.11.1 (2018-11-16)

- Expose `CopyImageError` and `DrawIndexedIndirectError`.

# Version 0.11.0 (2018-11-08) (**yanked** because vk-sys 0.3.4 was accidentally breaking vulkano 0.10)

- Update to winit 0.18
- Export features and device extensions from the device module instead of the instance module
    +   `instance::Features` -> `device::Features`
    +   `instance::DeviceExtensions` -> `device::DeviceExtensions`
    +   `instance::RawDeviceExtensions` -> `device::RawDeviceExtensions`
- Added `vulkano_shaders::shader!` proc macro, use this instead of `vulkano_shader_deriver::VulkanoShaders`.
- The entire `vulkano_shader_derive` crate is deprecated.
- `vulkano_shaders::{reflect, compile, Error}` are no longer public.
- Remove vulkano_shaders::build_glsl_shaders
- Removed mir support, as it is being removed from the vulkan spec.
- Split `PersistentDescriptorSetError::MissingUsage` into `MissingImageUsage` and `MissingBufferUsage`
  each with a matching enum indicating the usage that was missing.
- Fix instance_count when using draw_index with instance buffers
- Added a `reinterpret` function to `BufferSlice`
- Made `AttributeInfo` derive `Copy`, `Clone` and `Debug`
- Use [google/shaderc](https://github.com/google/shaderc-rs) for shader compilation
- Reject generation of rust types for SPIR-V arrays that would have incorrect array stride.
- Removed the `Layout` prefix of the descriptions used for a render pass.
- Implemented DescriptorSetCollection for `Vec<T>` which allows easier use of construction them for usage when drawing.

# Version 0.10.0 (2018-08-10)

- Use dynamically loaded `libvulkan` like on other platforms instead of linking to MoltenVK on macOS
- Updated winit to version 0.17.
- Allow custom implementations of `RenderPassDesc` to specify `VK_SUBPASS_EXTERNAL` as a dependency source or destination
- Added `vulkano_win::create_vk_surface` which allows creating a surface safely without taking ownership of
  the window.
- `AutoCommandBufferBuilder::draw` and friends no longer consume the `DynamicState` argument, allowing reuse between calls.
- `Instance::new` and `Instance::with_loader` now take in the layers as an iterator of borrowed `str`s, not of references to
borrowed `str`s.

# Version 0.9.0 (2018-03-13)

- Updated winit to version 0.11.

# Version 0.8.0 (2018-03-11)

- Changed `ShaderInterfaceMismatchError` to be more verbose.
- Allow depth/stencil images to be used with `AutoCommandBufferBuilder::copy_image_to_buffer()`
- Allow `Surface` to own the window it references.
- Clear value validation for `AutoCommandBufferBuilder::begin_render_pass()`
- Fix occasional truncation of glslang_validator when glsl-to-spirv is rebuilt
- Fix linking against MoltenVK >= 0.19.0
- Fix panic on DeviceLost error after resizing swapchain on nvidia/amd hardware
- Added `AutoCommandBufferBuilder::copy_image`
- Added `VulkanObject::TYPE` to look up the `DebugReportObjectTypeEXT` of an object
- Added `Device::set_object_name` and `Device::set_object_name_raw`
- Added `GraphicsPipelineBuilder::with_auto_layout` to simplify use of dynamic buffers.

# Version 0.7.3 (2018-02-10)

*Yanked*

# Version 0.7.2 (2017-10-09)

- Allow `impl_vertex!` to support generic structs.
- Added `GraphicsPipelineBuilder::with_pipeline_layout`.
- Fixed creating a buffer view not checking the `min_texel_buffer_offset_alignment` limit.
- Added support for loading the `VK_EXT_debug_marker` extension and adding debug markers to
  `UnsafeCommandBufferBuilder`
- Changed `GraphicsPipelineBuilder` to default to a buffer-less vertex input.
- Deprecated `pipeline::input_assembly::InputAssembly`.

# Version 0.7.1 (2017-09-28)

- Fixed an HiDPI scaling issue on MacOS in vulkano-win.
- Fixed `le()` and `ge()` for `DescriptorsCount`, which also fixes a potential memory leak when
  allocating descriptor sets.
- Fixed the `ordered_passes_renderpass!` macro not working properly when using `resolve`.
- Added an optional `resolve` entry in `pass` for `single_pass_renderpass!`, for resolving
  multisampled attachments into non-multisampled attachments.
- Fixed the value of `rasterizationSamples` not corresponding to the render pass.
- Added `GraphicsPipelineBuilder::sample_shading_disabled`, `sample_shading_enabled`,
  `alpha_to_coverage_disabled`, `alpha_to_coverage_enabled`, `alpha_to_one_disabled` and
  `alpha_to_one_enabled`. Added `GraphicsPipelineCreationError::SampleRateShadingFeatureNotEnabled`
  and `AlphaToOneFeatureNotEnabled`.
- Deprecated `pipeline::multisample::Multisample`.

# Version 0.7.0 (2017-09-21)

- Added `RuntimePipelineDesc`, an implementation of `PipelineLayoutDesc` that makes creating custom
  layouts easier.
- Changed `CpuBufferPool::next()` and `chunk()` to return a `Result` in case of an error when
  allocating or mapping memory.
- Changed `CommandBufferExecError::AccessError` to provide a hint of where the error occurs.
- Added `vulkano::pipeline::vertex::BufferlessDefinition` and `BufferlessVertices` to enable
  bufferless drawing.
- Changed `ImageAccess::try_gpu_lock` and `unlock()` to verify whether the image layout is correct,
  especially at the first usage of an image.
- Changed `BufferAccess::conflict_*` and `ImageAccess::conflict_*` to forbid querying a specific
  range of the resource.
- Fixed `layers` argument validation in `Swapchain::new_inner`.
- Added a 32-bit word constructor for `ShaderModule` (`ShaderModule::from_words`).
- Changed the various `is_superset_of` functions to return a `Result` instead of a `bool`.

# Version 0.6.2 (2017-09-06)

- Added checking compatibility between the descriptor sets and the pipeline object when adding a
  draw or compute command.
- Fixed several bugs in the validation checks of `blit_image`.
- Fixed `blit_image`, `copy_buffer_to_image` and `copy_image_to_buffer` not taking the mipmap level
  into account when checking for the correct image dimensions.
- Added `ImageDimensions::mipmap_dimensions()` and `ImageDimensions::num_mipmaps()`.
- Added an implementation of `DeviceOwned` for `QueuesIter` and `Queue`.
- Fixed the standard command pool and descriptor pool being destroyed too often.
- Added `#[allow(non_snake_case)]` to structs generated by vulkano-shaders.<|MERGE_RESOLUTION|>--- conflicted
+++ resolved
@@ -29,14 +29,11 @@
 - Implemented synchronization for `SyncCommandBufferBuilder::execute_commands`.
 - `AutoCommandBufferBuilder::execute_commands` is now fully safe to use.
 - `SyncCommandBufferBuilder` now becomes poisoned when it returns an error, to prevent using the builder in an inconsistent state.
-<<<<<<< HEAD
 - Fixed missing barriers in dispatch calls
   - **Breaking** `shader!` no longer marks descriptor sets as readonly as a fallback when it doesn't know
     - **Breaking** The keyword `readonly` might need to be added in front of the `buffer` keyword in GLSL files to get them working again
 - **Breaking** structures passed to `ImmutableBuffer::from_data` and `CpuAccessibleBuffer::from_data` must implement [`Copy`](https://doc.rust-lang.org/std/marker/trait.Copy.html) to ensure soundness of these functions
-=======
 - Added a `dispatch_indirect` command to `AutoCommandBufferBuilder`.
->>>>>>> c2d404c6
 
 # Version 0.21.0 (2021-03-05)
 

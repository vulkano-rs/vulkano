--- conflicted
+++ resolved
@@ -3,7 +3,9 @@
     Please add new changes at the bottom, preceded by a hyphen -.
     Breaking changes should be listed first, before other changes, and should be preceded by - **Breaking**.
 -->
-
+- Added `DeviceExtensions::khr_spirv_1_4`, which allows SPIR-V 1.4 shaders in Vulkan versions below 1.2.
+- Added `FunctionPointers::api_version` to query the highest supported instance version.
+- Added `Instance::api_version` and `Device::api_version` to return the actual supported Vulkan version. These may differ between instance and device, and be lower than what `FunctionPointers::api_version` and `PhysicalDevice::api_version` return (currently never higher than 1.1, but this may change in the future).
 
 # Version 0.23.0 (2021-04-10)
 
@@ -60,14 +62,8 @@
 - Fixed a bug which caused a segfault when extending memory allocation info in DeviceMemoryBuilder
 - `BufferlessDefinition` and `BufferlessVertices` now derive `Copy` and `Clone`. This allows `GraphicsPipelineBuilder`s that have not yet defined a vertex buffer type to be cloned.
 - Various functions for converting to/from Vulkan flags have been consolidated into implementations of the standard `From` trait.
-<<<<<<< HEAD
-- Added `DeviceExtensions::khr_spirv_1_4`, which allows SPIR-V 1.4 shaders in Vulkan versions below 1.2.
-- Added `FunctionPointers::api_version` to query the highest supported instance version.
-- Added `Instance::api_version` and `Device::api_version` to return the actual supported Vulkan version. These may differ between instance and device, and be lower than what `FunctionPointers::api_version` and `PhysicalDevice::api_version` return (currently never higher than 1.1, but this may change in the future).
-=======
 - Export root-level `entry_point` method on `loader::FunctionPointers` type.
 - Add few more `InstanceExtensions` from KHR and EXT.
->>>>>>> 8c0630d3
 
 # Version 0.22.0 (2021-03-31)
 

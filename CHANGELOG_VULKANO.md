--- conflicted
+++ resolved
@@ -3,11 +3,8 @@
     Please add new changes at the bottom, preceded by a hyphen -.
     Breaking changes should be listed first, before other changes, and should be preceded by - **Breaking**.
 -->
-<<<<<<< HEAD
+- The deprecated `cause` trait function on Vulkano error types is replaced with `source`.
 - Vulkano-shaders: Fixed and refined the generation of the `readonly` descriptor attribute. It should now correctly mark uniforms and sampled images as read-only, but storage buffers and images only if explicitly marked as `readonly` in the shader.
-=======
-- The deprecated `cause` trait function on Vulkano error types is replaced with `source`.
->>>>>>> 2a6d80fc
 
 # Version 0.22.0 (2021-03-31)
 

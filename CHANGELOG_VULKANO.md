# Unreleased
<!--
    Please add new changes at the bottom, preceded by a hyphen -.
    Breaking changes should be listed first, before other changes, and should be preceded by - **Breaking**.
-->

- **Breaking** Vulkano-shaders now checks if the device supports the shader's SPIR-V version, when loading the shader.
- **Breaking** (but unlikely) Vulkano-shaders now compiles to SPIR-V 1.0 by default. If your shader needs features only available in a higher version, you can specify the target version on the `shader!` macro with the new `vulkan_version: "major.minor"` and `spirv_version: "major.minor"` arguments.
- **Breaking** change to `ImageFormatProperties::sample_counts` field.
  - `sample_counts` field is originaly represented as u32 type, which is now represented by `SampleCounts` struct-type which is a boolean collection of supported `sample_counts`.
  - Added conversion function between SampleCountFlagBits (u32-type) and `SampleCounts` type.
<<<<<<< HEAD
- **Breaking** The constructors of `Instance` now take an additional argument to specify the maximum API version.
=======
- **Breaking** Changes to shader interfaces and pipeline layouts.
  - The module `descriptor::pipeline_layout` has been renamed to `pipeline::layout`.
  - The trait `ShaderInterfaceDef` has been replaced by a simple struct `ShaderInterface`, and its `elements` method returns a slice instead of an iterator. This means you no longer need to define a new type for a shader interface. The accompanying type `ShaderInterfaceDefEntry` has been renamed to `ShaderInterfaceEntry` to match. The `ShaderInterfaceDefMatch` trait and `EmptyShaderInterfaceDef` struct have been removed.
  - The trait `PipelineLayoutDesc` has also been converted into a struct, with methods `descriptor_sets` and `push_constants` which return slices. It is functionally equivalent to the old `RuntimePipelineDesc` type, which is now merged into it. The traits `PipelineLayoutSuperset`, `PipelineLayoutSetsCompatible` and `PipelineLayoutPushConstantsCompatible` have been integrated into this struct as well. The `EmptyPipelineDesc` trait has been replaced with an `::empty()` constructor.
  - Consequently, functions that took a value of these traits now take a plain `ShaderInterface` or `PipelineLayoutDesc`. Types that had a type parameter for it no longer have it, e.g. `VertexDefinition`, `GraphicsEntryPoint`, `GraphicsEntryPointAbstract`, `PipelineLayout`.
  - Now that `PipelineLayout` has no more type parameter, the trait `PipelineLayoutAbstract` is removed. The layout type parameter is also removed from `ComputePipeline` and `GraphicsPipeline`.
  - `ComputeEntryPoint` and `GraphicsEntryPoint` now take a value specifying the push constants descriptor, instead of having a type parameter. The corresponding associated type on `EntryPointAbstract` has been removed.
  - The `GraphicsEntryPointAbstract` trait has been removed. `GraphicsPipelineBuilder` now takes a `GraphicsEntryPoint` object directly, and has lifetime parameters for the 5 shader types instead. `EntryPointDummy` is no longer needed and has been removed.
>>>>>>> d36e5a2b
- Added `DeviceExtensions::khr_spirv_1_4`, which allows SPIR-V 1.4 shaders in Vulkan 1.1.
- Added `FunctionPointers::api_version` to query the highest supported instance version.
- Added `Instance::api_version` and `Device::api_version` to return the actual supported Vulkan version. These may differ between instance and device, and be lower than what `FunctionPointers::api_version` and `PhysicalDevice::api_version` return.
- Added `Instance::max_api_version`, which returns the maximum version that was specified when creating the instance.
- Fixed the issue when creating a buffer with exportable fd on Linux(see to #1545).
- The `draw_indirect` and `draw_indexed_indirect` commands on `AutoCommandBufferBuilder` now check the draw count against the `max_draw_indirect_count` limit.
- Fixed a few documentation errors.
<<<<<<< HEAD
- Added support for all core Vulkan 1.1 and 1.2 device features.
=======
- It is now possible to construct a graphics pipeline without a fragment shader.
>>>>>>> d36e5a2b

# Version 0.23.0 (2021-04-10)

- **Breaking** Changes to command buffers:
  - `AutoCommandBuffer` and the `CommandBuffer` trait have been split in two, one for primary and the other for secondary command buffers. `AutoCommandBufferBuilder` remains one type, but has a type parameter for the level of command buffer it will be creating, and some of its methods are only implemented for builders that create `PrimaryAutoCommandBuffer`.
  - The `Flags` enum is renamed to `CommandBufferUsage`, and is exported from the main `command_buffer` module. The `None` variant is renamed to `MultipleSubmit`.
  - Simplified the number of constructors on `AutoCommandBufferBuilder` by adding a `CommandBufferUsage` parameter.
  - `Kind` has been renamed to `CommandBufferLevel`, and for secondary command buffers it now contains a single `CommandBufferInheritance` value.
  - `CommandBufferInheritance::occlusion_query` and `UnsafeCommandBufferBuilder::begin_query` now take `QueryControlFlags` instead of a boolean.
- **Breaking** The non-default constructors of `ImageView` have been replaced with a builder, created with `ImageView::start(image)`.
- **Breaking** Added support for component mapping/swizzling on image views.
  - `image::Swizzle` is moved and renamed to `image::view::ComponentMapping`. It now has an `is_identity` method.
  - A non-default component mapping can now be specified for image views, via the new builder. A `ComponentMapping` parameter has been added to `UnsafeImageView` as well.
  - The `identity_swizzle` method on the `ImageViewAbstract` trait has been replaced with `component_mapping`, which returns a `ComponentMapping` directly.
  - Storage image and input attachment descriptors now check for identity swizzling when being built.
- **Breaking** Major rearranging of framebuffer and render pass-related types:
  - The `framebuffer` module is renamed to `render_pass`.
  - `RenderPassDesc` is now a struct, not a trait. The methods have been simplified, returning a slice reference to the `attachments`, `subpasses` and `dependencies`.
    - Renamed: `AttachmentDescription` > `AttachmentDesc`, `PassDescription` > `SubpassDesc`, `PassDependencyDescription` > `SubpassDependencyDesc`.
    - `EmptySinglePassRenderPassDesc` is replaced with the `RenderPassDesc::empty` constructor, or its `Default` implementation.
    - The `RenderPassCompatible`, `RenderPassDescClearValues` and `RenderPassSubpassInterface` traits are removed, their functionality is moved to `RenderPassDesc`.
  - `RenderPass` takes a concrete `RenderPassDesc` value for construction, and no longer has a type parameter.
    - The `RenderPassAbstract` trait is removed.
    - `GraphicsPipeline` and `Framebuffer` no longer have a render pass type parameter.
    - `GraphicsPipelineAbstract` and `FramebufferAbstract` have trait methods to retrieve the render pass instead.
  - The `ordered_passes_renderpass!` and `single_pass_renderpass!` macros are unchanged externally.
- Support for queries:
  - **Breaking** `UnsafeQueryPool`, `UnsafeQuery` and `UnsafeQueriesRange` have `Unsafe` removed from their names.
  - **Breaking** `QueriesRange` is now represented with a standard Rust `Range` in its API.
  - **Breaking** The secondary command buffer constructors that have parameters for queries will check if the corresponding features are enabled, and return a different error type.
  - Removed `OcclusionQueriesPool`, which was incomplete and never did anything useful.
  - `get_results` has been added to `QueriesRange`, to copy query results to the CPU.
  - The following functions have been added to both `SyncCommandBufferBuilder` and `AutoCommandBufferBuilder`: `begin_query` (still unsafe), `end_query` (safe), `write_timestamp` (still unsafe), `copy_query_pool_results` (safe), `reset_command_pool` (still unsafe).
  - Better documentation of everything in the `query` module.
  - An example demonstrating occlusion queries.
- **Breaking** Improved the handling of image aspects a little, with the enum `ImageAspect` and the struct `ImageAspects`. `UnsafeCommandBufferBuilderImageAspect` has been removed.
- **Breaking** Removed the separate structs for each image format. Now, only the `Format` enum exists.
  - Traits that no longer make sense in this context have been removed: `FormatDesc`, the `Possible*FormatDesc` traits, `StrongStorage`.
  - In types that had a type parameter for the format type, it has been removed.
  - `AcceptsPixels` has been converted to `Pixel`, which is implemented on the pixel type rather than on the format type.
- **Breaking** `shader!` will generate descriptor information for all variables declared in the shader module, even if they are not used. *This reverts the default behavior from the last release.*
  - **Breaking** Added the `exact_entrypoint_interface` option to `shader!` to force vulkano to only generate descriptor information for variables that are used. (the default behavior from the last release)
- **Breaking** `AccessFlagBits` is renamed to `AccessFlags`.
- **Breaking** Minor refactor of `UnsafeBuffer`:
  - Replaced the various usage functions with a single `usage` function, mirroring the change made earlier to `UnsafeImage`.
  - The `SparseLevel::sparse` member is removed, and `UnsafeBuffer::new` takes `Option<SparseLevel>` instead.
- **Breaking** `Swapchain` is now constructed using a builder. `Swapchain::start` will start building a new blank swapchain. Calling `recreate` on an existing swapchain will create a builder filled with all the properties of the old swapchain.
- Added two methods to `Format`: `planes` to query the number of planes in the format, and `aspects` to query what aspects an image of this type has.
- The deprecated `cause` trait function on Vulkano error types is replaced with `source`.
- Fixed bug in descriptor array layers check when the image is a cubemap.
- Vulkano-shaders: Fixed and refined the generation of the `readonly` descriptor attribute. It should now correctly mark uniforms and sampled images as read-only, but storage buffers and images only if explicitly marked as `readonly` in the shader.
- Vulkano-shaders: Added support for StoragePushConstant8 SPIR-V capability.
- Fixed a bug which caused a segfault when extending memory allocation info in DeviceMemoryBuilder
- `BufferlessDefinition` and `BufferlessVertices` now derive `Copy` and `Clone`. This allows `GraphicsPipelineBuilder`s that have not yet defined a vertex buffer type to be cloned.
- Various functions for converting to/from Vulkan flags have been consolidated into implementations of the standard `From` trait.
- Export root-level `entry_point` method on `loader::FunctionPointers` type.
- Add few more `InstanceExtensions` from KHR and EXT.

# Version 0.22.0 (2021-03-31)

- **Breaking** Updated all code to Rust 2018 edition.
- **Breaking** DeviceMemoryBuilder::new() takes in `memory_index` rather than `MemoryType`.
- Fixed `shader!` generated descriptor set layouts for shader modules with multiple entrypoints.
  - **Breaking** Prefixed `shader!` generated descriptor set `Layout` structs with the name of the entrypoint the layout belongs to. For shaders generated from GLSL source, this means `Layout` has been renamed to `MainLayout`.
  - **Breaking** `shader!` will no longer generate descriptor information for variables that are declared but not used in a shader.
- **Breaking** `shader!` now accepts structs in shader interfaces decorated with `BufferBlock` rather than `Block`.
- Fixed missing barriers in dispatch calls
  - **Breaking** `shader!` no longer marks descriptor sets as readonly as a fallback when it doesn't know
    - **Breaking** The keyword `readonly` might need to be added in front of the `buffer` keyword in GLSL files to get them working again
- **Breaking** Changes to image types:
  - Image types no longer implement `ImageViewAccess`.
  - `Dimensions` is removed. Image constructors now take `ImageDimensions`.
  - `ImageDimensions` no longer has the `cubemap_compatible` member. Instead, several image constructors take `ImageCreateFlags` which specifies this aspect.
  - Replaced the various functions of `UnsafeImage` to query format features and usage with two that simply return `Formatfeatures` and `ImageUsage`.
- **Breaking** Changes to image view handling:
  - Created a new `image::view` module for all image view related things.
  - Introduced a new `ImageView` type, a safe wrapper around `UnsafeImageView`.
  - The `ImageViewAccess` trait is renamed to `ImageViewAbstract`, some methods added, removed or renamed. `ImageView` implements this trait.
  - `UnsafeImageView` no longer holds image usage information, nor does it check for valid usage.
- **Breaking** `UnsafeCommandBuffer` and `SyncCommandBuffer` and their corresponding builders and other related types no longer have a type parameter for the command pool allocation, and no longer keep the command pool alive. Their constructors now take an `&UnsafeCommandPoolAlloc`. Users must now ensure that the pool allocation outlives the command buffers and their builders (`AutoCommandBuffer` does this itself).
- **Breaking** The `CommandBuffer` trait no longer has the `PoolAlloc` associated type, and has four new methods: `num_buffers`, `buffer`, `num_images` and `image`.
- **Breaking** structures passed to `ImmutableBuffer::from_data` and `CpuAccessibleBuffer::from_data` must implement [`Copy`](https://doc.rust-lang.org/std/marker/trait.Copy.html) to ensure soundness of these functions
- Replaced deprecated `compare_and_swap` with `compare_exchange`.
- `UnsafeCommandPoolAlloc` now implements `DeviceOwned`.
- Allow `const` usage of features and `BufferUsage`.
- Opaque fd and dma-buf import support on `Linux`.
- `DeviceMemoryMapping` to separate device memory and mappings.
- Added external memory support for `DeviceLocalBuffer` for Linux.
- Implemented synchronization for `SyncCommandBufferBuilder::execute_commands`.
- `AutoCommandBufferBuilder::execute_commands` is now fully safe to use.
- `SyncCommandBufferBuilder` now becomes poisoned when it returns an error, to prevent using the builder in an inconsistent state.
- Added a `dispatch_indirect` command to `AutoCommandBufferBuilder`.

# Version 0.21.0 (2021-03-05)

- **Breaking** `Message::layer_prefix` turned to Option to prevent segfaults when Vulkan message didn't provide `pMessageIdName` value
- **Breaking** On `AutoCommandBufferBuilder`, methods that bind a descriptor set now take a `dynamic_offsets` parameter
- **Breaking** On `AutoCommandBufferBuilder` and `SyncCommandBufferBuilder`, the `update_buffer` method now takes `data` by reference
- **Breaking** Made `PipelineLayoutDescTweaks` public, for use with compute pipelines
- Added support for `ImageAspect` and YV12/NV12 formats,  for use with the UnsafeImage API.
- Added basic VK_KHR_external_memory, VK_KHR_external_memory_fd, and VK_EXT_external_memory_dma_buf support.
- Fixed potential segmentation fault in `ComputePipeline` when referencing `PipelineCache` objects.
- Fixed race condition in `StandardCommandPool` when allocating buffers.
- Fixed potential stack overflow error in loading large shaders by storing the bytecode as static.
- Fixed descriptor set layouts with arrays containing more than one element triggering unreachable code.
- Fixed panic on some machines when calling `Surface::capabilities`
- Added basic support and safety checks for dynamic uniform/storage buffers
- Updated dependencies:
  - `crossbeam` 0.7 -> 0.8
  - `half` 1.6 -> 1.7
  - `shaderc` 0.6 -> 0.7
  - `smallvec` 1.4 -> 1.6
  - `cgmath` 0.17 -> 0.18 (for examples)
  - `png` 0.15 -> 0.16 (for examples)
  - `time` 0.1 -> 0.2 (for examples)
- Added `VK_KHR_portability_subset` device extension.
- Added `DeviceExtensions::required_extensions` function that returns a set of available extensions required to create `Device` on this platform.
- `FormatFeatures` now implements `Copy`.
- Removed the `AttachmentImageView` trait, which didn't appear to be used for anything anyway.

# Version 0.20.0 (2020-12-26)

- **Breaking** The `ImmutableImage::from_iter` and `ImmutableImage::from_buffer` can build Mipmaps
- **Breaking** `CpuAccessibleBuffer` now uses `RwLock` from `parking_lot`.
- **Breaking** The `Kind` and `SubpassContents` types have been moved to the root of the `command_buffer` module.
- **Breaking** On `AutoCommandBufferBuilder`, the methods `begin_render_pass` and `next_subpass` now take `SubpassContents` instead of a boolean value.
- **Breaking** The `CommandBuffer` trait now has an additional required method, `kind`.
- **Breaking** Update dependency `winit` 0.22 -> 0.24
- **Breaking** Added an Option to the ComputePipeline constructor to enable pipeline caching.
- Add support for 8bit storage.
- Some safety checks have been added to `execute_commands`/`execute_commands_from_vec` on `AutoCommandBufferBuilder`, but not everything is checked yet so it's still unsafe to call.
- Added two vulkano-win features `raw-window-handle_` and `winit_` to be able to use vulkano without winit.
- Added function to create surface from `RawWindowHandle`.
- Added a `properties` method to `Format`.
- Added additional device feature flags for enabling SPIR-V related capabilities.
- Added method `copy_buffer_dimensions` that allows copying parts of buffers containing arrays.
- Added `debug_marker_begin`, `debug_marker_end` and `debug_marker_insert` to `AutoCommandBufferBuilder`.
- Fixed surface creation function on Windows(PR #1410).
- Travis CI Linux Nightly job temporary disabled until #1423 resolved.
- Renamed feature from `shader_f3264` to `shader_float64`.
- Added method `build_with_cache` to the `GraphicsPipelineBuilder` that enables pipeline caching.
- Check usage bits on image when creating image view.
- Fixing an assertion panic in the SyncCommandBuffer. If the buffer encountered an error while locking the necessary resources, it would unlock all previously locked resources. Images were unlocked incorrectly and an assert in the image unlock function would panic.
- Added support for including precompiled shaders in vulkano-shaders using the `bytes` option.
- Added an option for Vulkano-Shaders macro to automatically generate standard
  traits(Default, PartialEq, etc) implementations for Rust types generated from
  the Shader types, and to derive these structs with external traits.
- Fixed clear `Cubemap` and `CubemapArray` framebuffer attachment dimensions; previously only 1/6th of the layers in each of these image layouts were actually considered by the framebuffer (for clearing and rendering). This seems to have been a result of the difference between `Dimensions` and `ImageDimensions`.

# Version 0.19.0 (2020-06-01)

- **Breaking** AutoCommandBufferBuilder methods now take a mutable reference to `self` instead of taking ownership
- Update `smallvec` 1.2 -> 1.4
- Added additional `ImageUsage` constructor functions, `color_attachment`, `depth_stencil_attachment`, `transient_color_attachment` & `transient_depth_stencil_attachment`.
- Update dependency `half` 1.5 -> 1.6
- Update MacOS dependency `metal` 0.17 -> 0.18
- Added additional checks around image/device compatibility.
- Fixed all warnings as of Rust 1.43.1
- Provides new API to fetch additional information of the Physical Device from the `PhysicalDeviceProperties2KHR` structure whenever it possible. In the current implementation only `subgroupSize` property is fetching. This interface can be extended in the future to obtain more metadata depending on community needs.
- `dynamic-local-size` compute shader example added showing how to utilize `subgroupSize` to compute and set shader's local size in run time.
- Fixed Vulkano Shaders bug when compute shader local group layout values bound to specialization constants. Now it is possible to define the layout in form of `layout(local_size_x_id = 12, local_size_y_id = 13, local_size_z = 1) in;` and then set the values as `SpecializationConstants {constant_12: 8, constant_13: 4, ...}`.
- Allow applications to access the instance and device pointers
- Add a helper function '.boxed()' on the `GpuFuture` that is short for `Box::new(yourFuture) as Box<dyn GpuFuture>`

# Version 0.18.0 (2020-03-11)

- **Breaking** Update dependency `winit` 0.21 -> 0.22
- Update dependency `half` 1.4 -> 1.5
- Update dependency `smallvec` 0.6 -> 1.2

# Version 0.17.0 (2020-02-09)

- **Breaking** Swapchain::recreate_with_dimension() is now Swapchain::recreate_with_dimensions()
- **Breaking** Sync::SharingMode::Exclusive(queue_family: u32) is now Sync::SharingMode::Exclusive.
- **Breaking** Added Swapchain::with_old_swapchain() - same as previous Swapchain::new(), if an oldswapchain needs to be used
- **Breaking** Swapchain::new() now doesnt need to have the old_swapchain parameter anymore but requires the ColorSpace
- **Breaking** Decouple descriptor sets from pipeline
- **Breaking** Update Winit to 0.21.0
- **Breaking** Add `host_cached` field to all `CpuAccessibleBuffer` initializers to allow the user to perfer host cached memory.
- **Breaking** Added `fullscreen_exclusive` field to `Swapchain` initializers to allow the user to specify how fullscreen exclusivity should be handled.
    + Swapchain methods added: `Swapchain::acquire_fullscreen_exclusive()`, `Swapchain::release_fullscreen_exclusive()`, and `Swapchain::is_fullscreen_exclusive()`
- Add function `execute_commands_from_vec` to handle submission of multiple secondary command buffers.
- Allow `DebugCallback` to be sent between threads
- Pipeline barriers are now correctly inserted when a resource is used more than two times.
- Update MacOS dependency cocoa to 0.20
- Fixed code generated by `shader!` macro so that SSBO's are supported again (broken in 0.16.0).
- Added Swapchain::surface() - which returns the saved surface
- Propogate new lines correctly in shader compile errors.
- `Queue` and `QueueFamily` now implement `PartialEq` and `Eq`
- `Swapchain::acquire_next_image()`` now returns ``(image_id, suboptimal, aquire_future)``
    + *suboptimal indicates that the swapchain is usable, but should be recreated*
- Fixed Join Future implementation to not submit joined command buffers twice.
- The traits `GraphicsPipelineAbstract` and `DescriptorSet` now require `DeviceOwned`.
- Added `PartialEq`, `Eq` and `Hash` implementations to all types involved in a draw call, including:
  - `Instance`, `Device`, `GraphicsPipeline` and `dyn GraphicsPipelineAbstract`
  - `UnsafeBuffer` and all types implementing `BufferAccess`
  - `UnsafeImage`, `UnsafeImageView` and all types implementing `ImageAccess` or `ImageViewAccess`
  - All types implementing `DescriptorSet`

# Version 0.16.0 (2019-11-01)

- Fixed bug in examples causing OutOfHostMemory errors
- Replaced `VK_EXT_debug_report` `VK_EXT_debug_marker` with `VK_EXT_debug_utils`.
- Update MacOS dependencies metal to 0.17 and cocoa to 0.19
- Added dynamic stencil elements to `DynamicState`
- Fixed `ImageDimensions::mipmap_dimensions` and `max_mipmaps` in cases where the original size is not a power of two.
- Shader includes now work on Windows.
- **Breaking Change** Shader include directories passed to the `shader!` macro are now relative to the crates `Cargo.toml`
- Add support for `VK_KHR_16bit_storage` and `VK_KHR_storage_buffer_storage_class` device extensions.
- Update dependencies: lazy_static, half, syn, quote & proc-macro2
- Swapchain can now be recreated with dimensions of corresponding surface using `recreate()`.
- Added `raw_loaded_extensions()` to `Instance` to allow querying of all extensions, not just known ones.
- **Breaking Change** `loaded_extensions()` on `Instance` no longer returns a reference.
- Add support for GLSL macro defines to the `shader!` macro.
- Switch to Vulkan 1.1 and inherently SpirV 1.3 (shaderc default version for vulkan 1.1)

# Version 0.15.0 (2019-10-18)

*Yanked*

# Version 0.14.0 (2019-08-17)

- Update shaderc to 0.6. This again allows to use locally installed libraries which reduces the build-time significantly on Arch/Voidlinux (see https://github.com/google/shaderc-rs/issues/58)
- Removed faulty debug_assert in `SwapchainAcquireFuture::drop`.
- Compressed texture formats can now be uploaded using `ImmutableImage::from_iter`, `ImmutableImage::from_buffer`, `AutoCommandBuilder::copy_buffer_to_image_dimensions`,
  and `AutoCommandBuilder::copy_buffer_to_image`.

# Version 0.13.0 (2019-07-02)

This is an emergency breaking breaking change. It fixes Undefined Behaviour that was preventing the compilation of Vulkano on the latest rust nightlies.

- Structs that have the `impl_vertex` macro applied to them, now also need to `#[derive(Default)]`.

# Version 0.12.0 (2019-05-24)

- Update shaderc to 0.5.  New shaderc has improved pre-built options for libshaderc that significantly reduce package build time and are appropriate for use in CI
- `QueueFamily::explicitly_supports_tranfers` only returns true if `vk::QUEUE_TRANSFER_BIT` is set instead of also always returning true.  Removed `supports_transfers`.
- Update to winit 0.19
- Add support for `#include "..."` and `#include <...>` directives within source
  files.
- Add a `union` method for the extensions types.
- Make `BufferUsage` derive `PartialEq` and `Eq`
- Fix a compiler error in struct code generated by the `shader!` macro.
- Improve inference of image layout transitions and in turn image memory barrier
  behaviour.

# Version 0.11.1 (2018-11-16)

- Expose `CopyImageError` and `DrawIndexedIndirectError`.

# Version 0.11.0 (2018-11-08) (**yanked** because vk-sys 0.3.4 was accidentally breaking vulkano 0.10)

- Update to winit 0.18
- Export features and device extensions from the device module instead of the instance module
    +   `instance::Features` -> `device::Features`
    +   `instance::DeviceExtensions` -> `device::DeviceExtensions`
    +   `instance::RawDeviceExtensions` -> `device::RawDeviceExtensions`
- Added `vulkano_shaders::shader!` proc macro, use this instead of `vulkano_shader_deriver::VulkanoShaders`.
- The entire `vulkano_shader_derive` crate is deprecated.
- `vulkano_shaders::{reflect, compile, Error}` are no longer public.
- Remove vulkano_shaders::build_glsl_shaders
- Removed mir support, as it is being removed from the vulkan spec.
- Split `PersistentDescriptorSetError::MissingUsage` into `MissingImageUsage` and `MissingBufferUsage`
  each with a matching enum indicating the usage that was missing.
- Fix instance_count when using draw_index with instance buffers
- Added a `reinterpret` function to `BufferSlice`
- Made `AttributeInfo` derive `Copy`, `Clone` and `Debug`
- Use [google/shaderc](https://github.com/google/shaderc-rs) for shader compilation
- Reject generation of rust types for SPIR-V arrays that would have incorrect array stride.
- Removed the `Layout` prefix of the descriptions used for a render pass.
- Implemented DescriptorSetCollection for `Vec<T>` which allows easier use of construction them for usage when drawing.

# Version 0.10.0 (2018-08-10)

- Use dynamically loaded `libvulkan` like on other platforms instead of linking to MoltenVK on macOS
- Updated winit to version 0.17.
- Allow custom implementations of `RenderPassDesc` to specify `VK_SUBPASS_EXTERNAL` as a dependency source or destination
- Added `vulkano_win::create_vk_surface` which allows creating a surface safely without taking ownership of
  the window.
- `AutoCommandBufferBuilder::draw` and friends no longer consume the `DynamicState` argument, allowing reuse between calls.
- `Instance::new` and `Instance::with_loader` now take in the layers as an iterator of borrowed `str`s, not of references to
borrowed `str`s.

# Version 0.9.0 (2018-03-13)

- Updated winit to version 0.11.

# Version 0.8.0 (2018-03-11)

- Changed `ShaderInterfaceMismatchError` to be more verbose.
- Allow depth/stencil images to be used with `AutoCommandBufferBuilder::copy_image_to_buffer()`
- Allow `Surface` to own the window it references.
- Clear value validation for `AutoCommandBufferBuilder::begin_render_pass()`
- Fix occasional truncation of glslang_validator when glsl-to-spirv is rebuilt
- Fix linking against MoltenVK >= 0.19.0
- Fix panic on DeviceLost error after resizing swapchain on nvidia/amd hardware
- Added `AutoCommandBufferBuilder::copy_image`
- Added `VulkanObject::TYPE` to look up the `DebugReportObjectTypeEXT` of an object
- Added `Device::set_object_name` and `Device::set_object_name_raw`
- Added `GraphicsPipelineBuilder::with_auto_layout` to simplify use of dynamic buffers.

# Version 0.7.3 (2018-02-10)

*Yanked*

# Version 0.7.2 (2017-10-09)

- Allow `impl_vertex!` to support generic structs.
- Added `GraphicsPipelineBuilder::with_pipeline_layout`.
- Fixed creating a buffer view not checking the `min_texel_buffer_offset_alignment` limit.
- Added support for loading the `VK_EXT_debug_marker` extension and adding debug markers to
  `UnsafeCommandBufferBuilder`
- Changed `GraphicsPipelineBuilder` to default to a buffer-less vertex input.
- Deprecated `pipeline::input_assembly::InputAssembly`.

# Version 0.7.1 (2017-09-28)

- Fixed an HiDPI scaling issue on MacOS in vulkano-win.
- Fixed `le()` and `ge()` for `DescriptorsCount`, which also fixes a potential memory leak when
  allocating descriptor sets.
- Fixed the `ordered_passes_renderpass!` macro not working properly when using `resolve`.
- Added an optional `resolve` entry in `pass` for `single_pass_renderpass!`, for resolving
  multisampled attachments into non-multisampled attachments.
- Fixed the value of `rasterizationSamples` not corresponding to the render pass.
- Added `GraphicsPipelineBuilder::sample_shading_disabled`, `sample_shading_enabled`,
  `alpha_to_coverage_disabled`, `alpha_to_coverage_enabled`, `alpha_to_one_disabled` and
  `alpha_to_one_enabled`. Added `GraphicsPipelineCreationError::SampleRateShadingFeatureNotEnabled`
  and `AlphaToOneFeatureNotEnabled`.
- Deprecated `pipeline::multisample::Multisample`.

# Version 0.7.0 (2017-09-21)

- Added `RuntimePipelineDesc`, an implementation of `PipelineLayoutDesc` that makes creating custom
  layouts easier.
- Changed `CpuBufferPool::next()` and `chunk()` to return a `Result` in case of an error when
  allocating or mapping memory.
- Changed `CommandBufferExecError::AccessError` to provide a hint of where the error occurs.
- Added `vulkano::pipeline::vertex::BufferlessDefinition` and `BufferlessVertices` to enable
  bufferless drawing.
- Changed `ImageAccess::try_gpu_lock` and `unlock()` to verify whether the image layout is correct,
  especially at the first usage of an image.
- Changed `BufferAccess::conflict_*` and `ImageAccess::conflict_*` to forbid querying a specific
  range of the resource.
- Fixed `layers` argument validation in `Swapchain::new_inner`.
- Added a 32-bit word constructor for `ShaderModule` (`ShaderModule::from_words`).
- Changed the various `is_superset_of` functions to return a `Result` instead of a `bool`.

# Version 0.6.2 (2017-09-06)

- Added checking compatibility between the descriptor sets and the pipeline object when adding a
  draw or compute command.
- Fixed several bugs in the validation checks of `blit_image`.
- Fixed `blit_image`, `copy_buffer_to_image` and `copy_image_to_buffer` not taking the mipmap level
  into account when checking for the correct image dimensions.
- Added `ImageDimensions::mipmap_dimensions()` and `ImageDimensions::num_mipmaps()`.
- Added an implementation of `DeviceOwned` for `QueuesIter` and `Queue`.
- Fixed the standard command pool and descriptor pool being destroyed too often.
- Added `#[allow(non_snake_case)]` to structs generated by vulkano-shaders.<|MERGE_RESOLUTION|>--- conflicted
+++ resolved
@@ -9,9 +9,6 @@
 - **Breaking** change to `ImageFormatProperties::sample_counts` field.
   - `sample_counts` field is originaly represented as u32 type, which is now represented by `SampleCounts` struct-type which is a boolean collection of supported `sample_counts`.
   - Added conversion function between SampleCountFlagBits (u32-type) and `SampleCounts` type.
-<<<<<<< HEAD
-- **Breaking** The constructors of `Instance` now take an additional argument to specify the maximum API version.
-=======
 - **Breaking** Changes to shader interfaces and pipeline layouts.
   - The module `descriptor::pipeline_layout` has been renamed to `pipeline::layout`.
   - The trait `ShaderInterfaceDef` has been replaced by a simple struct `ShaderInterface`, and its `elements` method returns a slice instead of an iterator. This means you no longer need to define a new type for a shader interface. The accompanying type `ShaderInterfaceDefEntry` has been renamed to `ShaderInterfaceEntry` to match. The `ShaderInterfaceDefMatch` trait and `EmptyShaderInterfaceDef` struct have been removed.
@@ -20,7 +17,7 @@
   - Now that `PipelineLayout` has no more type parameter, the trait `PipelineLayoutAbstract` is removed. The layout type parameter is also removed from `ComputePipeline` and `GraphicsPipeline`.
   - `ComputeEntryPoint` and `GraphicsEntryPoint` now take a value specifying the push constants descriptor, instead of having a type parameter. The corresponding associated type on `EntryPointAbstract` has been removed.
   - The `GraphicsEntryPointAbstract` trait has been removed. `GraphicsPipelineBuilder` now takes a `GraphicsEntryPoint` object directly, and has lifetime parameters for the 5 shader types instead. `EntryPointDummy` is no longer needed and has been removed.
->>>>>>> d36e5a2b
+- **Breaking** The constructors of `Instance` now take an additional argument to specify the maximum API version.
 - Added `DeviceExtensions::khr_spirv_1_4`, which allows SPIR-V 1.4 shaders in Vulkan 1.1.
 - Added `FunctionPointers::api_version` to query the highest supported instance version.
 - Added `Instance::api_version` and `Device::api_version` to return the actual supported Vulkan version. These may differ between instance and device, and be lower than what `FunctionPointers::api_version` and `PhysicalDevice::api_version` return.
@@ -28,11 +25,8 @@
 - Fixed the issue when creating a buffer with exportable fd on Linux(see to #1545).
 - The `draw_indirect` and `draw_indexed_indirect` commands on `AutoCommandBufferBuilder` now check the draw count against the `max_draw_indirect_count` limit.
 - Fixed a few documentation errors.
-<<<<<<< HEAD
+- It is now possible to construct a graphics pipeline without a fragment shader.
 - Added support for all core Vulkan 1.1 and 1.2 device features.
-=======
-- It is now possible to construct a graphics pipeline without a fragment shader.
->>>>>>> d36e5a2b
 
 # Version 0.23.0 (2021-04-10)
 

--- conflicted
+++ resolved
@@ -1,12 +1,6 @@
 # Unreleased
-<<<<<<< HEAD
-
-=======
+
 - **Breaking ** DeviceMemoryBuilder::new() takes in `memory_index` rather than `MemoryType`.
-- Opaque fd and dma-buf import support on `Linux`.
-- `DeviceMemoryMapping` to separate device memory and mappings.
-- Added external memory support for `DeviceLocalBuffer` for `Linux`
->>>>>>> 65254ed1
 - Fixed `shader!` generated descriptor set layouts for shader modules with multiple entrypoints.
   - **Breaking** Prefixed `shader!` generated descriptor set `Layout` structs with the name of the entrypoint the layout belongs to. For shaders generated from GLSL source, this means `Layout` has been renamed to `MainLayout`.
   - **Breaking** `shader!` will no longer generate descriptor information for variables that are declared but not used in a shader.
@@ -26,8 +20,10 @@
 - Replaced deprecated `compare_and_swap` with `compare_exchange`.
 - `UnsafeCommandPoolAlloc` now implements `DeviceOwned`.
 - Allow `const` usage of features and `BufferUsage`.
+- Opaque fd and dma-buf import support on `Linux`.
+- `DeviceMemoryMapping` to separate device memory and mappings.
+- Added external memory support for `DeviceLocalBuffer` for `Linux`
 - Implemented synchronization for `SyncCommandBufferBuilder::execute_commands`.
-- Added external memory support for `DeviceLocalBuffer` for `Linux`
 - `AutoCommandBufferBuilder::execute_commands` is now fully safe to use.
 - `SyncCommandBufferBuilder` now becomes poisoned when it returns an error, to prevent using the builder in an inconsistent state.
 

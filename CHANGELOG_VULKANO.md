# Unreleased
<!--
    Please add new changes at the bottom, preceded by a hyphen -.
    Breaking changes should be listed first, before other changes, and should be preceded by - **Breaking**.
-->

- **Breaking** Vulkano-shaders now checks if the device supports the shader's SPIR-V version, when loading the shader.
- **Breaking** (but unlikely) Vulkano-shaders now compiles to SPIR-V 1.0 by default. If your shader needs features only available in a higher version, you can specify the target version on the `shader!` macro with the new `vulkan_version: "major.minor"` and `spirv_version: "major.minor"` arguments.
- **Breaking** change to `ImageFormatProperties::sample_counts` field.
  - `sample_counts` field is originaly represented as u32 type, which is now represented by `SampleCounts` struct-type which is a boolean collection of supported `sample_counts`.
  - Added conversion function between SampleCountFlagBits (u32-type) and `SampleCounts` type.
- **Breaking** Changes to shader interfaces and pipeline layouts.
  - The module `descriptor::pipeline_layout` has been renamed to `pipeline::layout`.
  - The trait `ShaderInterfaceDef` has been replaced by a simple struct `ShaderInterface`, and its `elements` method returns a slice instead of an iterator. This means you no longer need to define a new type for a shader interface. The accompanying type `ShaderInterfaceDefEntry` has been renamed to `ShaderInterfaceEntry` to match. The `ShaderInterfaceDefMatch` trait and `EmptyShaderInterfaceDef` struct have been removed.
  - The trait `PipelineLayoutDesc` has also been converted into a struct, with methods `descriptor_sets` and `push_constants` which return slices. It is functionally equivalent to the old `RuntimePipelineDesc` type, which is now merged into it. The traits `PipelineLayoutSuperset`, `PipelineLayoutSetsCompatible` and `PipelineLayoutPushConstantsCompatible` have been integrated into this struct as well. The `EmptyPipelineDesc` trait has been replaced with an `::empty()` constructor.
  - Consequently, functions that took a value of these traits now take a plain `ShaderInterface` or `PipelineLayoutDesc`. Types that had a type parameter for it no longer have it, e.g. `VertexDefinition`, `GraphicsEntryPoint`, `GraphicsEntryPointAbstract`, `PipelineLayout`.
  - Now that `PipelineLayout` has no more type parameter, the trait `PipelineLayoutAbstract` is removed. The layout type parameter is also removed from `ComputePipeline` and `GraphicsPipeline`.
  - `ComputeEntryPoint` and `GraphicsEntryPoint` now take a value specifying the push constants descriptor, instead of having a type parameter. The corresponding associated type on `EntryPointAbstract` has been removed.
  - The `GraphicsEntryPointAbstract` trait has been removed. `GraphicsPipelineBuilder` now takes a `GraphicsEntryPoint` object directly, and has lifetime parameters for the 5 shader types instead. `EntryPointDummy` is no longer needed and has been removed.
- **Breaking** The constructors of `Instance` now take an additional argument to specify the maximum API version.
- Added `DeviceExtensions::khr_spirv_1_4`, which allows SPIR-V 1.4 shaders in Vulkan 1.1.
- Added `FunctionPointers::api_version` to query the highest supported instance version.
- Added `Instance::api_version` and `Device::api_version` to return the actual supported Vulkan version. These may differ between instance and device, and be lower than what `FunctionPointers::api_version` and `PhysicalDevice::api_version` return.
- Added `Instance::max_api_version`, which returns the maximum version that was specified when creating the instance.
- Fixed the issue when creating a buffer with exportable fd on Linux(see to #1545).
- The `draw_indirect` and `draw_indexed_indirect` commands on `AutoCommandBufferBuilder` now check the draw count against the `max_draw_indirect_count` limit.
- Fixed a few documentation errors.
<<<<<<< HEAD
- Updated winit to 0.25.
=======
- It is now possible to construct a graphics pipeline without a fragment shader.
- Added support for all core Vulkan 1.1 and 1.2 device features.
>>>>>>> 2f7e7af7

# Version 0.23.0 (2021-04-10)

- **Breaking** Changes to command buffers:
  - `AutoCommandBuffer` and the `CommandBuffer` trait have been split in two, one for primary and the other for secondary command buffers. `AutoCommandBufferBuilder` remains one type, but has a type parameter for the level of command buffer it will be creating, and some of its methods are only implemented for builders that create `PrimaryAutoCommandBuffer`.
  - The `Flags` enum is renamed to `CommandBufferUsage`, and is exported from the main `command_buffer` module. The `None` variant is renamed to `MultipleSubmit`.
  - Simplified the number of constructors on `AutoCommandBufferBuilder` by adding a `CommandBufferUsage` parameter.
  - `Kind` has been renamed to `CommandBufferLevel`, and for secondary command buffers it now contains a single `CommandBufferInheritance` value.
  - `CommandBufferInheritance::occlusion_query` and `UnsafeCommandBufferBuilder::begin_query` now take `QueryControlFlags` instead of a boolean.
- **Breaking** The non-default constructors of `ImageView` have been replaced with a builder, created with `ImageView::start(image)`.
- **Breaking** Added support for component mapping/swizzling on image views.
  - `image::Swizzle` is moved and renamed to `image::view::ComponentMapping`. It now has an `is_identity` method.
  - A non-default component mapping can now be specified for image views, via the new builder. A `ComponentMapping` parameter has been added to `UnsafeImageView` as well.
  - The `identity_swizzle` method on the `ImageViewAbstract` trait has been replaced with `component_mapping`, which returns a `ComponentMapping` directly.
  - Storage image and input attachment descriptors now check for identity swizzling when being built.
- **Breaking** Major rearranging of framebuffer and render pass-related types:
  - The `framebuffer` module is renamed to `render_pass`.
  - `RenderPassDesc` is now a struct, not a trait. The methods have been simplified, returning a slice reference to the `attachments`, `subpasses` and `dependencies`.
    - Renamed: `AttachmentDescription` > `AttachmentDesc`, `PassDescription` > `SubpassDesc`, `PassDependencyDescription` > `SubpassDependencyDesc`.
    - `EmptySinglePassRenderPassDesc` is replaced with the `RenderPassDesc::empty` constructor, or its `Default` implementation.
    - The `RenderPassCompatible`, `RenderPassDescClearValues` and `RenderPassSubpassInterface` traits are removed, their functionality is moved to `RenderPassDesc`.
  - `RenderPass` takes a concrete `RenderPassDesc` value for construction, and no longer has a type parameter.
    - The `RenderPassAbstract` trait is removed.
    - `GraphicsPipeline` and `Framebuffer` no longer have a render pass type parameter.
    - `GraphicsPipelineAbstract` and `FramebufferAbstract` have trait methods to retrieve the render pass instead.
  - The `ordered_passes_renderpass!` and `single_pass_renderpass!` macros are unchanged externally.
- Support for queries:
  - **Breaking** `UnsafeQueryPool`, `UnsafeQuery` and `UnsafeQueriesRange` have `Unsafe` removed from their names.
  - **Breaking** `QueriesRange` is now represented with a standard Rust `Range` in its API.
  - **Breaking** The secondary command buffer constructors that have parameters for queries will check if the corresponding features are enabled, and return a different error type.
  - Removed `OcclusionQueriesPool`, which was incomplete and never did anything useful.
  - `get_results` has been added to `QueriesRange`, to copy query results to the CPU.
  - The following functions have been added to both `SyncCommandBufferBuilder` and `AutoCommandBufferBuilder`: `begin_query` (still unsafe), `end_query` (safe), `write_timestamp` (still unsafe), `copy_query_pool_results` (safe), `reset_command_pool` (still unsafe).
  - Better documentation of everything in the `query` module.
  - An example demonstrating occlusion queries.
- **Breaking** Improved the handling of image aspects a little, with the enum `ImageAspect` and the struct `ImageAspects`. `UnsafeCommandBufferBuilderImageAspect` has been removed.
- **Breaking** Removed the separate structs for each image format. Now, only the `Format` enum exists.
  - Traits that no longer make sense in this context have been removed: `FormatDesc`, the `Possible*FormatDesc` traits, `StrongStorage`.
  - In types that had a type parameter for the format type, it has been removed.
  - `AcceptsPixels` has been converted to `Pixel`, which is implemented on the pixel type rather than on the format type.
- **Breaking** `shader!` will generate descriptor information for all variables declared in the shader module, even if they are not used. *This reverts the default behavior from the last release.*
  - **Breaking** Added the `exact_entrypoint_interface` option to `shader!` to force vulkano to only generate descriptor information for variables that are used. (the default behavior from the last release)
- **Breaking** `AccessFlagBits` is renamed to `AccessFlags`.
- **Breaking** Minor refactor of `UnsafeBuffer`:
  - Replaced the various usage functions with a single `usage` function, mirroring the change made earlier to `UnsafeImage`.
  - The `SparseLevel::sparse` member is removed, and `UnsafeBuffer::new` takes `Option<SparseLevel>` instead.
- **Breaking** `Swapchain` is now constructed using a builder. `Swapchain::start` will start building a new blank swapchain. Calling `recreate` on an existing swapchain will create a builder filled with all the properties of the old swapchain.
- Added two methods to `Format`: `planes` to query the number of planes in the format, and `aspects` to query what aspects an image of this type has.
- The deprecated `cause` trait function on Vulkano error types is replaced with `source`.
- Fixed bug in descriptor array layers check when the image is a cubemap.
- Vulkano-shaders: Fixed and refined the generation of the `readonly` descriptor attribute. It should now correctly mark uniforms and sampled images as read-only, but storage buffers and images only if explicitly marked as `readonly` in the shader.
- Vulkano-shaders: Added support for StoragePushConstant8 SPIR-V capability.
- Fixed a bug which caused a segfault when extending memory allocation info in DeviceMemoryBuilder
- `BufferlessDefinition` and `BufferlessVertices` now derive `Copy` and `Clone`. This allows `GraphicsPipelineBuilder`s that have not yet defined a vertex buffer type to be cloned.
- Various functions for converting to/from Vulkan flags have been consolidated into implementations of the standard `From` trait.
- Export root-level `entry_point` method on `loader::FunctionPointers` type.
- Add few more `InstanceExtensions` from KHR and EXT.

# Version 0.22.0 (2021-03-31)

- **Breaking** Updated all code to Rust 2018 edition.
- **Breaking** DeviceMemoryBuilder::new() takes in `memory_index` rather than `MemoryType`.
- Fixed `shader!` generated descriptor set layouts for shader modules with multiple entrypoints.
  - **Breaking** Prefixed `shader!` generated descriptor set `Layout` structs with the name of the entrypoint the layout belongs to. For shaders generated from GLSL source, this means `Layout` has been renamed to `MainLayout`.
  - **Breaking** `shader!` will no longer generate descriptor information for variables that are declared but not used in a shader.
- **Breaking** `shader!` now accepts structs in shader interfaces decorated with `BufferBlock` rather than `Block`.
- Fixed missing barriers in dispatch calls
  - **Breaking** `shader!` no longer marks descriptor sets as readonly as a fallback when it doesn't know
    - **Breaking** The keyword `readonly` might need to be added in front of the `buffer` keyword in GLSL files to get them working again
- **Breaking** Changes to image types:
  - Image types no longer implement `ImageViewAccess`.
  - `Dimensions` is removed. Image constructors now take `ImageDimensions`.
  - `ImageDimensions` no longer has the `cubemap_compatible` member. Instead, several image constructors take `ImageCreateFlags` which specifies this aspect.
  - Replaced the various functions of `UnsafeImage` to query format features and usage with two that simply return `Formatfeatures` and `ImageUsage`.
- **Breaking** Changes to image view handling:
  - Created a new `image::view` module for all image view related things.
  - Introduced a new `ImageView` type, a safe wrapper around `UnsafeImageView`.
  - The `ImageViewAccess` trait is renamed to `ImageViewAbstract`, some methods added, removed or renamed. `ImageView` implements this trait.
  - `UnsafeImageView` no longer holds image usage information, nor does it check for valid usage.
- **Breaking** `UnsafeCommandBuffer` and `SyncCommandBuffer` and their corresponding builders and other related types no longer have a type parameter for the command pool allocation, and no longer keep the command pool alive. Their constructors now take an `&UnsafeCommandPoolAlloc`. Users must now ensure that the pool allocation outlives the command buffers and their builders (`AutoCommandBuffer` does this itself).
- **Breaking** The `CommandBuffer` trait no longer has the `PoolAlloc` associated type, and has four new methods: `num_buffers`, `buffer`, `num_images` and `image`.
- **Breaking** structures passed to `ImmutableBuffer::from_data` and `CpuAccessibleBuffer::from_data` must implement [`Copy`](https://doc.rust-lang.org/std/marker/trait.Copy.html) to ensure soundness of these functions
- Replaced deprecated `compare_and_swap` with `compare_exchange`.
- `UnsafeCommandPoolAlloc` now implements `DeviceOwned`.
- Allow `const` usage of features and `BufferUsage`.
- Opaque fd and dma-buf import support on `Linux`.
- `DeviceMemoryMapping` to separate device memory and mappings.
- Added external memory support for `DeviceLocalBuffer` for Linux.
- Implemented synchronization for `SyncCommandBufferBuilder::execute_commands`.
- `AutoCommandBufferBuilder::execute_commands` is now fully safe to use.
- `SyncCommandBufferBuilder` now becomes poisoned when it returns an error, to prevent using the builder in an inconsistent state.
- Added a `dispatch_indirect` command to `AutoCommandBufferBuilder`.

# Version 0.21.0 (2021-03-05)

- **Breaking** `Message::layer_prefix` turned to Option to prevent segfaults when Vulkan message didn't provide `pMessageIdName` value
- **Breaking** On `AutoCommandBufferBuilder`, methods that bind a descriptor set now take a `dynamic_offsets` parameter
- **Breaking** On `AutoCommandBufferBuilder` and `SyncCommandBufferBuilder`, the `update_buffer` method now takes `data` by reference
- **Breaking** Made `PipelineLayoutDescTweaks` public, for use with compute pipelines
- Added support for `ImageAspect` and YV12/NV12 formats,  for use with the UnsafeImage API.
- Added basic VK_KHR_external_memory, VK_KHR_external_memory_fd, and VK_EXT_external_memory_dma_buf support.
- Fixed potential segmentation fault in `ComputePipeline` when referencing `PipelineCache` objects.
- Fixed race condition in `StandardCommandPool` when allocating buffers.
- Fixed potential stack overflow error in loading large shaders by storing the bytecode as static.
- Fixed descriptor set layouts with arrays containing more than one element triggering unreachable code.
- Fixed panic on some machines when calling `Surface::capabilities`
- Added basic support and safety checks for dynamic uniform/storage buffers
- Updated dependencies:
  - `crossbeam` 0.7 -> 0.8
  - `half` 1.6 -> 1.7
  - `shaderc` 0.6 -> 0.7
  - `smallvec` 1.4 -> 1.6
  - `cgmath` 0.17 -> 0.18 (for examples)
  - `png` 0.15 -> 0.16 (for examples)
  - `time` 0.1 -> 0.2 (for examples)
- Added `VK_KHR_portability_subset` device extension.
- Added `DeviceExtensions::required_extensions` function that returns a set of available extensions required to create `Device` on this platform.
- `FormatFeatures` now implements `Copy`.
- Removed the `AttachmentImageView` trait, which didn't appear to be used for anything anyway.

# Version 0.20.0 (2020-12-26)

- **Breaking** The `ImmutableImage::from_iter` and `ImmutableImage::from_buffer` can build Mipmaps
- **Breaking** `CpuAccessibleBuffer` now uses `RwLock` from `parking_lot`.
- **Breaking** The `Kind` and `SubpassContents` types have been moved to the root of the `command_buffer` module.
- **Breaking** On `AutoCommandBufferBuilder`, the methods `begin_render_pass` and `next_subpass` now take `SubpassContents` instead of a boolean value.
- **Breaking** The `CommandBuffer` trait now has an additional required method, `kind`.
- **Breaking** Update dependency `winit` 0.22 -> 0.24
- **Breaking** Added an Option to the ComputePipeline constructor to enable pipeline caching.
- Add support for 8bit storage.
- Some safety checks have been added to `execute_commands`/`execute_commands_from_vec` on `AutoCommandBufferBuilder`, but not everything is checked yet so it's still unsafe to call.
- Added two vulkano-win features `raw-window-handle_` and `winit_` to be able to use vulkano without winit.
- Added function to create surface from `RawWindowHandle`.
- Added a `properties` method to `Format`.
- Added additional device feature flags for enabling SPIR-V related capabilities.
- Added method `copy_buffer_dimensions` that allows copying parts of buffers containing arrays.
- Added `debug_marker_begin`, `debug_marker_end` and `debug_marker_insert` to `AutoCommandBufferBuilder`.
- Fixed surface creation function on Windows(PR #1410).
- Travis CI Linux Nightly job temporary disabled until #1423 resolved.
- Renamed feature from `shader_f3264` to `shader_float64`.
- Added method `build_with_cache` to the `GraphicsPipelineBuilder` that enables pipeline caching.
- Check usage bits on image when creating image view.
- Fixing an assertion panic in the SyncCommandBuffer. If the buffer encountered an error while locking the necessary resources, it would unlock all previously locked resources. Images were unlocked incorrectly and an assert in the image unlock function would panic.
- Added support for including precompiled shaders in vulkano-shaders using the `bytes` option.
- Added an option for Vulkano-Shaders macro to automatically generate standard
  traits(Default, PartialEq, etc) implementations for Rust types generated from
  the Shader types, and to derive these structs with external traits.
- Fixed clear `Cubemap` and `CubemapArray` framebuffer attachment dimensions; previously only 1/6th of the layers in each of these image layouts were actually considered by the framebuffer (for clearing and rendering). This seems to have been a result of the difference between `Dimensions` and `ImageDimensions`.

# Version 0.19.0 (2020-06-01)

- **Breaking** AutoCommandBufferBuilder methods now take a mutable reference to `self` instead of taking ownership
- Update `smallvec` 1.2 -> 1.4
- Added additional `ImageUsage` constructor functions, `color_attachment`, `depth_stencil_attachment`, `transient_color_attachment` & `transient_depth_stencil_attachment`.
- Update dependency `half` 1.5 -> 1.6
- Update MacOS dependency `metal` 0.17 -> 0.18
- Added additional checks around image/device compatibility.
- Fixed all warnings as of Rust 1.43.1
- Provides new API to fetch additional information of the Physical Device from the `PhysicalDeviceProperties2KHR` structure whenever it possible. In the current implementation only `subgroupSize` property is fetching. This interface can be extended in the future to obtain more metadata depending on community needs.
- `dynamic-local-size` compute shader example added showing how to utilize `subgroupSize` to compute and set shader's local size in run time.
- Fixed Vulkano Shaders bug when compute shader local group layout values bound to specialization constants. Now it is possible to define the layout in form of `layout(local_size_x_id = 12, local_size_y_id = 13, local_size_z = 1) in;` and then set the values as `SpecializationConstants {constant_12: 8, constant_13: 4, ...}`.
- Allow applications to access the instance and device pointers
- Add a helper function '.boxed()' on the `GpuFuture` that is short for `Box::new(yourFuture) as Box<dyn GpuFuture>`

# Version 0.18.0 (2020-03-11)

- **Breaking** Update dependency `winit` 0.21 -> 0.22
- Update dependency `half` 1.4 -> 1.5
- Update dependency `smallvec` 0.6 -> 1.2

# Version 0.17.0 (2020-02-09)

- **Breaking** Swapchain::recreate_with_dimension() is now Swapchain::recreate_with_dimensions()
- **Breaking** Sync::SharingMode::Exclusive(queue_family: u32) is now Sync::SharingMode::Exclusive.
- **Breaking** Added Swapchain::with_old_swapchain() - same as previous Swapchain::new(), if an oldswapchain needs to be used
- **Breaking** Swapchain::new() now doesnt need to have the old_swapchain parameter anymore but requires the ColorSpace
- **Breaking** Decouple descriptor sets from pipeline
- **Breaking** Update Winit to 0.21.0
- **Breaking** Add `host_cached` field to all `CpuAccessibleBuffer` initializers to allow the user to perfer host cached memory.
- **Breaking** Added `fullscreen_exclusive` field to `Swapchain` initializers to allow the user to specify how fullscreen exclusivity should be handled.
    + Swapchain methods added: `Swapchain::acquire_fullscreen_exclusive()`, `Swapchain::release_fullscreen_exclusive()`, and `Swapchain::is_fullscreen_exclusive()`
- Add function `execute_commands_from_vec` to handle submission of multiple secondary command buffers.
- Allow `DebugCallback` to be sent between threads
- Pipeline barriers are now correctly inserted when a resource is used more than two times.
- Update MacOS dependency cocoa to 0.20
- Fixed code generated by `shader!` macro so that SSBO's are supported again (broken in 0.16.0).
- Added Swapchain::surface() - which returns the saved surface
- Propogate new lines correctly in shader compile errors.
- `Queue` and `QueueFamily` now implement `PartialEq` and `Eq`
- `Swapchain::acquire_next_image()`` now returns ``(image_id, suboptimal, aquire_future)``
    + *suboptimal indicates that the swapchain is usable, but should be recreated*
- Fixed Join Future implementation to not submit joined command buffers twice.
- The traits `GraphicsPipelineAbstract` and `DescriptorSet` now require `DeviceOwned`.
- Added `PartialEq`, `Eq` and `Hash` implementations to all types involved in a draw call, including:
  - `Instance`, `Device`, `GraphicsPipeline` and `dyn GraphicsPipelineAbstract`
  - `UnsafeBuffer` and all types implementing `BufferAccess`
  - `UnsafeImage`, `UnsafeImageView` and all types implementing `ImageAccess` or `ImageViewAccess`
  - All types implementing `DescriptorSet`

# Version 0.16.0 (2019-11-01)

- Fixed bug in examples causing OutOfHostMemory errors
- Replaced `VK_EXT_debug_report` `VK_EXT_debug_marker` with `VK_EXT_debug_utils`.
- Update MacOS dependencies metal to 0.17 and cocoa to 0.19
- Added dynamic stencil elements to `DynamicState`
- Fixed `ImageDimensions::mipmap_dimensions` and `max_mipmaps` in cases where the original size is not a power of two.
- Shader includes now work on Windows.
- **Breaking Change** Shader include directories passed to the `shader!` macro are now relative to the crates `Cargo.toml`
- Add support for `VK_KHR_16bit_storage` and `VK_KHR_storage_buffer_storage_class` device extensions.
- Update dependencies: lazy_static, half, syn, quote & proc-macro2
- Swapchain can now be recreated with dimensions of corresponding surface using `recreate()`.
- Added `raw_loaded_extensions()` to `Instance` to allow querying of all extensions, not just known ones.
- **Breaking Change** `loaded_extensions()` on `Instance` no longer returns a reference.
- Add support for GLSL macro defines to the `shader!` macro.
- Switch to Vulkan 1.1 and inherently SpirV 1.3 (shaderc default version for vulkan 1.1)

# Version 0.15.0 (2019-10-18)

*Yanked*

# Version 0.14.0 (2019-08-17)

- Update shaderc to 0.6. This again allows to use locally installed libraries which reduces the build-time significantly on Arch/Voidlinux (see https://github.com/google/shaderc-rs/issues/58)
- Removed faulty debug_assert in `SwapchainAcquireFuture::drop`.
- Compressed texture formats can now be uploaded using `ImmutableImage::from_iter`, `ImmutableImage::from_buffer`, `AutoCommandBuilder::copy_buffer_to_image_dimensions`,
  and `AutoCommandBuilder::copy_buffer_to_image`.

# Version 0.13.0 (2019-07-02)

This is an emergency breaking breaking change. It fixes Undefined Behaviour that was preventing the compilation of Vulkano on the latest rust nightlies.

- Structs that have the `impl_vertex` macro applied to them, now also need to `#[derive(Default)]`.

# Version 0.12.0 (2019-05-24)

- Update shaderc to 0.5.  New shaderc has improved pre-built options for libshaderc that significantly reduce package build time and are appropriate for use in CI
- `QueueFamily::explicitly_supports_tranfers` only returns true if `vk::QUEUE_TRANSFER_BIT` is set instead of also always returning true.  Removed `supports_transfers`.
- Update to winit 0.19
- Add support for `#include "..."` and `#include <...>` directives within source
  files.
- Add a `union` method for the extensions types.
- Make `BufferUsage` derive `PartialEq` and `Eq`
- Fix a compiler error in struct code generated by the `shader!` macro.
- Improve inference of image layout transitions and in turn image memory barrier
  behaviour.

# Version 0.11.1 (2018-11-16)

- Expose `CopyImageError` and `DrawIndexedIndirectError`.

# Version 0.11.0 (2018-11-08) (**yanked** because vk-sys 0.3.4 was accidentally breaking vulkano 0.10)

- Update to winit 0.18
- Export features and device extensions from the device module instead of the instance module
    +   `instance::Features` -> `device::Features`
    +   `instance::DeviceExtensions` -> `device::DeviceExtensions`
    +   `instance::RawDeviceExtensions` -> `device::RawDeviceExtensions`
- Added `vulkano_shaders::shader!` proc macro, use this instead of `vulkano_shader_deriver::VulkanoShaders`.
- The entire `vulkano_shader_derive` crate is deprecated.
- `vulkano_shaders::{reflect, compile, Error}` are no longer public.
- Remove vulkano_shaders::build_glsl_shaders
- Removed mir support, as it is being removed from the vulkan spec.
- Split `PersistentDescriptorSetError::MissingUsage` into `MissingImageUsage` and `MissingBufferUsage`
  each with a matching enum indicating the usage that was missing.
- Fix instance_count when using draw_index with instance buffers
- Added a `reinterpret` function to `BufferSlice`
- Made `AttributeInfo` derive `Copy`, `Clone` and `Debug`
- Use [google/shaderc](https://github.com/google/shaderc-rs) for shader compilation
- Reject generation of rust types for SPIR-V arrays that would have incorrect array stride.
- Removed the `Layout` prefix of the descriptions used for a render pass.
- Implemented DescriptorSetCollection for `Vec<T>` which allows easier use of construction them for usage when drawing.

# Version 0.10.0 (2018-08-10)

- Use dynamically loaded `libvulkan` like on other platforms instead of linking to MoltenVK on macOS
- Updated winit to version 0.17.
- Allow custom implementations of `RenderPassDesc` to specify `VK_SUBPASS_EXTERNAL` as a dependency source or destination
- Added `vulkano_win::create_vk_surface` which allows creating a surface safely without taking ownership of
  the window.
- `AutoCommandBufferBuilder::draw` and friends no longer consume the `DynamicState` argument, allowing reuse between calls.
- `Instance::new` and `Instance::with_loader` now take in the layers as an iterator of borrowed `str`s, not of references to
borrowed `str`s.

# Version 0.9.0 (2018-03-13)

- Updated winit to version 0.11.

# Version 0.8.0 (2018-03-11)

- Changed `ShaderInterfaceMismatchError` to be more verbose.
- Allow depth/stencil images to be used with `AutoCommandBufferBuilder::copy_image_to_buffer()`
- Allow `Surface` to own the window it references.
- Clear value validation for `AutoCommandBufferBuilder::begin_render_pass()`
- Fix occasional truncation of glslang_validator when glsl-to-spirv is rebuilt
- Fix linking against MoltenVK >= 0.19.0
- Fix panic on DeviceLost error after resizing swapchain on nvidia/amd hardware
- Added `AutoCommandBufferBuilder::copy_image`
- Added `VulkanObject::TYPE` to look up the `DebugReportObjectTypeEXT` of an object
- Added `Device::set_object_name` and `Device::set_object_name_raw`
- Added `GraphicsPipelineBuilder::with_auto_layout` to simplify use of dynamic buffers.

# Version 0.7.3 (2018-02-10)

*Yanked*

# Version 0.7.2 (2017-10-09)

- Allow `impl_vertex!` to support generic structs.
- Added `GraphicsPipelineBuilder::with_pipeline_layout`.
- Fixed creating a buffer view not checking the `min_texel_buffer_offset_alignment` limit.
- Added support for loading the `VK_EXT_debug_marker` extension and adding debug markers to
  `UnsafeCommandBufferBuilder`
- Changed `GraphicsPipelineBuilder` to default to a buffer-less vertex input.
- Deprecated `pipeline::input_assembly::InputAssembly`.

# Version 0.7.1 (2017-09-28)

- Fixed an HiDPI scaling issue on MacOS in vulkano-win.
- Fixed `le()` and `ge()` for `DescriptorsCount`, which also fixes a potential memory leak when
  allocating descriptor sets.
- Fixed the `ordered_passes_renderpass!` macro not working properly when using `resolve`.
- Added an optional `resolve` entry in `pass` for `single_pass_renderpass!`, for resolving
  multisampled attachments into non-multisampled attachments.
- Fixed the value of `rasterizationSamples` not corresponding to the render pass.
- Added `GraphicsPipelineBuilder::sample_shading_disabled`, `sample_shading_enabled`,
  `alpha_to_coverage_disabled`, `alpha_to_coverage_enabled`, `alpha_to_one_disabled` and
  `alpha_to_one_enabled`. Added `GraphicsPipelineCreationError::SampleRateShadingFeatureNotEnabled`
  and `AlphaToOneFeatureNotEnabled`.
- Deprecated `pipeline::multisample::Multisample`.

# Version 0.7.0 (2017-09-21)

- Added `RuntimePipelineDesc`, an implementation of `PipelineLayoutDesc` that makes creating custom
  layouts easier.
- Changed `CpuBufferPool::next()` and `chunk()` to return a `Result` in case of an error when
  allocating or mapping memory.
- Changed `CommandBufferExecError::AccessError` to provide a hint of where the error occurs.
- Added `vulkano::pipeline::vertex::BufferlessDefinition` and `BufferlessVertices` to enable
  bufferless drawing.
- Changed `ImageAccess::try_gpu_lock` and `unlock()` to verify whether the image layout is correct,
  especially at the first usage of an image.
- Changed `BufferAccess::conflict_*` and `ImageAccess::conflict_*` to forbid querying a specific
  range of the resource.
- Fixed `layers` argument validation in `Swapchain::new_inner`.
- Added a 32-bit word constructor for `ShaderModule` (`ShaderModule::from_words`).
- Changed the various `is_superset_of` functions to return a `Result` instead of a `bool`.

# Version 0.6.2 (2017-09-06)

- Added checking compatibility between the descriptor sets and the pipeline object when adding a
  draw or compute command.
- Fixed several bugs in the validation checks of `blit_image`.
- Fixed `blit_image`, `copy_buffer_to_image` and `copy_image_to_buffer` not taking the mipmap level
  into account when checking for the correct image dimensions.
- Added `ImageDimensions::mipmap_dimensions()` and `ImageDimensions::num_mipmaps()`.
- Added an implementation of `DeviceOwned` for `QueuesIter` and `Queue`.
- Fixed the standard command pool and descriptor pool being destroyed too often.
- Added `#[allow(non_snake_case)]` to structs generated by vulkano-shaders.<|MERGE_RESOLUTION|>--- conflicted
+++ resolved
@@ -25,12 +25,9 @@
 - Fixed the issue when creating a buffer with exportable fd on Linux(see to #1545).
 - The `draw_indirect` and `draw_indexed_indirect` commands on `AutoCommandBufferBuilder` now check the draw count against the `max_draw_indirect_count` limit.
 - Fixed a few documentation errors.
-<<<<<<< HEAD
-- Updated winit to 0.25.
-=======
 - It is now possible to construct a graphics pipeline without a fragment shader.
 - Added support for all core Vulkan 1.1 and 1.2 device features.
->>>>>>> 2f7e7af7
+- Updated winit to 0.25.
 
 # Version 0.23.0 (2021-04-10)
 

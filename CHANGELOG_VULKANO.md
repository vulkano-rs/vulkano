--- conflicted
+++ resolved
@@ -20,17 +20,13 @@
 - Replaced deprecated `compare_and_swap` with `compare_exchange`.
 - `UnsafeCommandPoolAlloc` now implements `DeviceOwned`.
 - Allow `const` usage of features and `BufferUsage`.
-<<<<<<< HEAD
-- Added external memory support for `DeviceLocalBuffer` for `Linux`
-- Added a `dispatch_indirect` command to `AutoCommandBufferBuilder`.
-=======
 - Opaque fd and dma-buf import support on `Linux`.
 - `DeviceMemoryMapping` to separate device memory and mappings.
-- Added external memory support for `DeviceLocalBuffer` for `Linux`
+- Added external memory support for `DeviceLocalBuffer` for `Linux`.
 - Implemented synchronization for `SyncCommandBufferBuilder::execute_commands`.
 - `AutoCommandBufferBuilder::execute_commands` is now fully safe to use.
 - `SyncCommandBufferBuilder` now becomes poisoned when it returns an error, to prevent using the builder in an inconsistent state.
->>>>>>> 58d19e58
+- Added a `dispatch_indirect` command to `AutoCommandBufferBuilder`.
 
 # Version 0.21.0 (2021-03-05)
 

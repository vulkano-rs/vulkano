--- conflicted
+++ resolved
@@ -22,14 +22,10 @@
     - cmake-data
 
 script:
-<<<<<<< HEAD
     - travis_wait cargo test --all -j 1
-=======
-    - cargo test --all -j 1
     - cd examples
     - cargo build
     - cd .. # this is very important or else the below `cargo publish` will fail
->>>>>>> 1d650355
 
 after_success:
     - |

// Copyright (c) 2021 The Vulkano developers
// Licensed under the Apache License, Version 2.0
// <LICENSE-APACHE or
// https://www.apache.org/licenses/LICENSE-2.0> or the MIT
// license <LICENSE-MIT or https://opensource.org/licenses/MIT>,
// at your option. All files in the project carrying such
// notice may not be copied, modified, or distributed except
// according to those terms.

use heck::SnakeCase;
use indexmap::IndexMap;
use regex::Regex;
use std::{
    collections::{hash_map::Entry, HashMap},
    io::Write,
};
use vk_parse::{Extension, Type, TypeMember, TypeMemberMarkup, TypeSpec};

pub fn write<W: Write>(
    writer: &mut W,
    types: &HashMap<&str, (&Type, Vec<&str>)>,
    extensions: &IndexMap<&str, &Extension>,
) {
    write!(writer, "crate::device::properties::properties! {{").unwrap();

    for feat in make_vulkano_properties(&types) {
        write!(writer, "\n\t{} => {{", feat.member).unwrap();
        write_doc(writer, &feat);
        write!(writer, "\n\t\tty: {},", feat.ty).unwrap();
        write!(writer, "\n\t\tffi_name: {},", feat.ffi_name).unwrap();
        write!(
            writer,
            "\n\t\tffi_members: [{}],",
            feat.ffi_members.join(", ")
        )
        .unwrap();
        write!(writer, "\n\t}},").unwrap();
    }

    write!(
        writer,
        "\n}}\n\ncrate::device::properties::properties_ffi! {{\n\tapi_version,\n\tdevice_extensions,\n\tinstance_extensions,"
    )
    .unwrap();

    for ffi in make_vulkano_properties_ffi(types, extensions) {
        write!(writer, "\n\t{} => {{", ffi.member).unwrap();
        write!(writer, "\n\t\tty: {},", ffi.ty).unwrap();
        write!(
            writer,
            "\n\t\tprovided_by: [{}],",
            ffi.provided_by.join(", ")
        )
        .unwrap();
        write!(writer, "\n\t\tconflicts: [{}],", ffi.conflicts.join(", ")).unwrap();
        write!(writer, "\n\t}},").unwrap();
    }

    write!(writer, "\n}}").unwrap();
}

#[derive(Clone, Debug)]
struct VulkanoProperty {
    member: String,
    ty: String,
    vulkan_doc: String,
    ffi_name: String,
    ffi_members: Vec<String>,
}

fn make_vulkano_properties(types: &HashMap<&str, (&Type, Vec<&str>)>) -> Vec<VulkanoProperty> {
    let mut properties = HashMap::new();
    std::array::IntoIter::new([
        &types["VkPhysicalDeviceProperties"],
        &types["VkPhysicalDeviceLimits"],
        &types["VkPhysicalDeviceSparseProperties"],
    ])
    .chain(sorted_structs(types).into_iter())
    .filter(|(ty, _)| {
        let name = ty.name.as_ref().map(|s| s.as_str());
        name == Some("VkPhysicalDeviceProperties")
            || name == Some("VkPhysicalDeviceLimits")
            || name == Some("VkPhysicalDeviceSparseProperties")
            || ty.structextends.as_ref().map(|s| s.as_str()) == Some("VkPhysicalDeviceProperties2")
    })
    .for_each(|(ty, _)| {
        let vulkan_ty_name = ty.name.as_ref().unwrap();

        let ty_name = if vulkan_ty_name == "VkPhysicalDeviceProperties" {
            "properties_vulkan10.properties".to_owned()
        } else if vulkan_ty_name == "VkPhysicalDeviceLimits" {
            "properties_vulkan10.properties.limits".to_owned()
        } else if vulkan_ty_name == "VkPhysicalDeviceSparseProperties" {
            "properties_vulkan10.properties.sparse_properties".to_owned()
        } else {
            ffi_member(vulkan_ty_name)
        };

        members(ty)
            .into_iter()
            .for_each(|Member { name, ty, len }| {
                if ty == "VkPhysicalDeviceLimits" || ty == "VkPhysicalDeviceSparseProperties" {
                    return;
                }

                let vulkano_member = name.to_snake_case();
                let vulkano_ty = match name {
                    "apiVersion" => "crate::Version",
                    _ => vulkano_type(ty, len),
                };
                match properties.entry(vulkano_member.clone()) {
                    Entry::Vacant(entry) => {
                        entry.insert(VulkanoProperty {
                            member: vulkano_member.clone(),
                            ty: vulkano_ty.to_owned(),
                            vulkan_doc: format!("{}.html#limits-{}", vulkan_ty_name, name),
                            ffi_name: vulkano_member,
                            ffi_members: vec![ty_name.to_owned()],
                        });
                    }
                    Entry::Occupied(entry) => {
                        entry.into_mut().ffi_members.push(ty_name.to_owned());
                    }
                };
            });
    });

    let mut names: Vec<_> = properties
        .values()
        .map(|feat| feat.member.clone())
        .collect();
    names.sort_unstable();
    names
        .into_iter()
        .map(|name| properties.remove(&name).unwrap())
        .collect()
}

fn write_doc<W>(writer: &mut W, feat: &VulkanoProperty)
where
    W: Write,
{
    write!(writer, "\n\t\tdoc: \"\n\t\t\t- [Vulkan documentation](https://www.khronos.org/registry/vulkan/specs/1.2-extensions/man/html/{})", feat.vulkan_doc).unwrap();
    write!(writer, "\n\t\t\",").unwrap();
}

#[derive(Clone, Debug)]
struct VulkanoPropertyFfi {
    member: String,
    ty: String,
    provided_by: Vec<String>,
    conflicts: Vec<String>,
}

fn make_vulkano_properties_ffi<'a>(
    types: &'a HashMap<&str, (&Type, Vec<&str>)>,
    extensions: &IndexMap<&'a str, &Extension>,
) -> Vec<VulkanoPropertyFfi> {
    let mut property_included_in: HashMap<&str, Vec<&str>> = HashMap::new();
    sorted_structs(types)
        .into_iter()
        .map(|(ty, provided_by)| {
            let ty_name = ty.name.as_ref().unwrap();
            let provided_by = provided_by
                .iter()
                .map(|provided_by| {
                    if let Some(version) = provided_by.strip_prefix("VK_VERSION_") {
                        format!("api_version >= crate::Version::V{}", version)
                    } else {
                        format!(
                            "{}_extensions.{}",
                            extensions[provided_by].ext_type.as_ref().unwrap().as_str(),
                            provided_by
                                .strip_prefix("VK_")
                                .unwrap()
                                .to_ascii_lowercase()
                        )
                    }
                })
                .collect();
            let mut conflicts = vec![];
            members(ty).into_iter().for_each(|Member { name, .. }| {
                match property_included_in.entry(name) {
                    Entry::Vacant(entry) => {
                        entry.insert(vec![ty_name]);
                    }
                    Entry::Occupied(entry) => {
                        let conflicters = entry.into_mut();
                        conflicters.iter().for_each(|conflicter| {
                            let conflicter = ffi_member(conflicter);
                            if !conflicts.contains(&conflicter) {
                                conflicts.push(conflicter);
                            }
                        });
                        conflicters.push(ty_name);
                    }
                }
            });

            VulkanoPropertyFfi {
                member: ffi_member(ty_name),
                ty: ty_name.strip_prefix("Vk").unwrap().to_owned(),
                provided_by,
                conflicts,
            }
        })
        .collect()
}

fn sorted_structs<'a>(
    types: &'a HashMap<&str, (&'a Type, Vec<&'a str>)>,
) -> Vec<&'a (&'a Type, Vec<&'a str>)> {
    let mut structs: Vec<_> = types
        .values()
        .filter(|(ty, _)| {
            ty.structextends.as_ref().map(|s| s.as_str()) == Some("VkPhysicalDeviceProperties2")
        })
        .collect();
    let regex = Regex::new(r"^VkPhysicalDeviceVulkan\d+Properties$").unwrap();
    structs.sort_unstable_by_key(|&(ty, provided_by)| {
        let name = ty.name.as_ref().unwrap();
        (
            !regex.is_match(name),
            if let Some(version) = provided_by
                .iter()
                .find_map(|s| s.strip_prefix("VK_VERSION_"))
            {
                let (major, minor) = version.split_once('_').unwrap();
                major.parse::<i32>().unwrap() << 22 | minor.parse::<i32>().unwrap() << 12
            } else if provided_by
                .iter()
                .find(|s| s.starts_with("VK_KHR_"))
                .is_some()
            {
                i32::MAX - 2
            } else if provided_by
                .iter()
                .find(|s| s.starts_with("VK_EXT_"))
                .is_some()
            {
                i32::MAX - 1
            } else {
                i32::MAX
            },
            name,
        )
    });

    structs
}

fn ffi_member(ty_name: &str) -> String {
    let ty_name = ty_name
        .strip_prefix("VkPhysicalDevice")
        .unwrap()
        .to_snake_case();
    let (base, suffix) = ty_name.rsplit_once("_properties").unwrap();
    format!("properties_{}{}", base, suffix)
}

struct Member<'a> {
    name: &'a str,
    ty: &'a str,
    len: Option<&'a str>,
}

fn members(ty: &Type) -> Vec<Member> {
    let regex = Regex::new(r"\[([A-Za-z0-9_]+)\]\s*$").unwrap();
    if let TypeSpec::Members(members) = &ty.spec {
        members
            .iter()
            .filter_map(|member| {
                if let TypeMember::Definition(def) = member {
                    let name = def.markup.iter().find_map(|markup| match markup {
                        TypeMemberMarkup::Name(name) => Some(name.as_str()),
                        _ => None,
                    });
                    let ty = def.markup.iter().find_map(|markup| match markup {
                        TypeMemberMarkup::Type(ty) => Some(ty.as_str()),
                        _ => None,
                    });
                    let len = def
                        .markup
                        .iter()
                        .find_map(|markup| match markup {
                            TypeMemberMarkup::Enum(len) => Some(len.as_str()),
                            _ => None,
                        })
                        .or_else(|| {
                            regex
                                .captures(&def.code)
                                .and_then(|cap| cap.get(1))
                                .map(|m| m.as_str())
                        });
                    if name != Some("sType") && name != Some("pNext") {
                        return name.map(|name| Member {
                            name,
                            ty: ty.unwrap(),
                            len,
                        });
                    }
                }
                None
            })
            .collect()
    } else {
        vec![]
    }
}

fn vulkano_type(ty: &str, len: Option<&str>) -> &'static str {
    if let Some(len) = len {
        match ty {
            "char" => "String",
            "uint8_t" if len == "VK_LUID_SIZE" => "[u8; 8]",
            "uint8_t" if len == "VK_UUID_SIZE" => "[u8; 16]",
            "uint32_t" if len == "2" => "[u32; 2]",
            "uint32_t" if len == "3" => "[u32; 3]",
            "float" if len == "2" => "[f32; 2]",
            _ => unimplemented!("{}[{}]", ty, len),
        }
    } else {
        match ty {
            "float" => "f32",
            "int32_t" => "i32",
            "size_t" => "usize",
            "uint8_t" => "u8",
            "uint32_t" => "u32",
            "uint64_t" => "u64",
            "VkBool32" => "bool",
            "VkConformanceVersion" => "crate::device::physical::ConformanceVersion",
            "VkDeviceSize" => "u64",
            "VkDriverId" => "crate::device::physical::DriverId",
            "VkExtent2D" => "[u32; 2]",
            "VkPhysicalDeviceType" => "crate::device::physical::PhysicalDeviceType",
            "VkPointClippingBehavior" => "crate::device::physical::PointClippingBehavior",
            "VkResolveModeFlags" => "crate::render_pass::ResolveModes",
            "VkSampleCountFlags" => "crate::image::SampleCounts",
            "VkSampleCountFlagBits" => "crate::image::SampleCount",
            "VkShaderCorePropertiesFlagsAMD" => "crate::device::physical::ShaderCoreProperties",
            "VkShaderFloatControlsIndependence" => {
                "crate::device::physical::ShaderFloatControlsIndependence"
            }
<<<<<<< HEAD
            "VkShaderStageFlags" => "crate::pipeline::shader::ShaderStages",
            "VkSubgroupFeatureFlags" => "crate::instance::SubgroupFeatures",
=======
            "VkShaderStageFlags" => "crate::descriptor::descriptor::ShaderStages",
            "VkSubgroupFeatureFlags" => "crate::device::physical::SubgroupFeatures",
>>>>>>> e5bd8807
            _ => unimplemented!("{}", ty),
        }
    }
}<|MERGE_RESOLUTION|>--- conflicted
+++ resolved
@@ -341,13 +341,8 @@
             "VkShaderFloatControlsIndependence" => {
                 "crate::device::physical::ShaderFloatControlsIndependence"
             }
-<<<<<<< HEAD
             "VkShaderStageFlags" => "crate::pipeline::shader::ShaderStages",
-            "VkSubgroupFeatureFlags" => "crate::instance::SubgroupFeatures",
-=======
-            "VkShaderStageFlags" => "crate::descriptor::descriptor::ShaderStages",
             "VkSubgroupFeatureFlags" => "crate::device::physical::SubgroupFeatures",
->>>>>>> e5bd8807
             _ => unimplemented!("{}", ty),
         }
     }

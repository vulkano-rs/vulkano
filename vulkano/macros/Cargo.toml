--- conflicted
+++ resolved
@@ -3,13 +3,8 @@
 version = "0.32.0"
 edition = "2021"
 authors = [
-<<<<<<< HEAD
-  "Pierre Krieger <pierre.krieger1708@gmail.com>",
-  "The vulkano contributors",
-=======
     "Pierre Krieger <pierre.krieger1708@gmail.com>",
     "The vulkano contributors",
->>>>>>> 4f03fe55
 ]
 repository = "https://github.com/vulkano-rs/vulkano"
 description = "Macros used by Vulkano"

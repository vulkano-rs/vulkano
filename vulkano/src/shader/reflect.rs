--- conflicted
+++ resolved
@@ -19,16 +19,10 @@
             BuiltIn, Capability, Decoration, Dim, ExecutionMode, ExecutionModel, Id, Instruction,
             Spirv, StorageClass,
         },
-<<<<<<< HEAD
         ComputeShaderExecution, DescriptorIdentifier, DescriptorRequirements, EntryPointInfo,
-        GeometryShaderExecution, GeometryShaderInput, LocalSize, ShaderExecution, ShaderInterface,
-        ShaderInterfaceEntry, ShaderInterfaceEntryType, ShaderScalarType, ShaderStage,
+        GeometryShaderExecution, GeometryShaderInput, LocalSize, NumericType, ShaderExecution,
+        ShaderInterface, ShaderInterfaceEntry, ShaderInterfaceEntryType, ShaderStage,
         SpecializationConstant,
-=======
-        DescriptorIdentifier, DescriptorRequirements, EntryPointInfo, GeometryShaderExecution,
-        GeometryShaderInput, NumericType, ShaderExecution, ShaderInterface, ShaderInterfaceEntry,
-        ShaderInterfaceEntryType, ShaderStage, SpecializationConstant,
->>>>>>> db0b02a9
     },
     DeviceSize,
 };

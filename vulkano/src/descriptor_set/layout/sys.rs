// Copyright (c) 2016 The vulkano developers
// Licensed under the Apache License, Version 2.0
// <LICENSE-APACHE or
// https://www.apache.org/licenses/LICENSE-2.0> or the MIT
// license <LICENSE-MIT or https://opensource.org/licenses/MIT>,
// at your option. All files in the project carrying such
// notice may not be copied, modified, or distributed except
// according to those terms.

use crate::check_errors;
use crate::descriptor_set::layout::DescriptorDesc;
use crate::descriptor_set::layout::DescriptorSetCompatibilityError;
use crate::descriptor_set::layout::DescriptorSetDesc;
use crate::descriptor_set::pool::DescriptorsCount;
use crate::device::Device;
use crate::device::DeviceOwned;
use crate::OomError;
use crate::VulkanObject;
use smallvec::SmallVec;
use std::mem::MaybeUninit;
use std::ptr;
use std::sync::Arc;

/// Describes to the Vulkan implementation the layout of all descriptors within a descriptor set.
#[derive(Debug)]
pub struct DescriptorSetLayout {
    // The layout.
    handle: ash::vk::DescriptorSetLayout,
    // The device this layout belongs to.
    device: Arc<Device>,
    // Descriptors.
    desc: DescriptorSetDesc,
    // Number of descriptors.
    descriptors_count: DescriptorsCount,
}

impl DescriptorSetLayout {
    /// Builds a new `DescriptorSetLayout` with the given descriptors.
    ///
    /// The descriptors must be passed in the order of the bindings. In order words, descriptor
    /// at bind point 0 first, then descriptor at bind point 1, and so on. If a binding must remain
    /// empty, you can make the iterator yield `None` for an element.
    pub fn new<D>(device: Arc<Device>, desc: D) -> Result<DescriptorSetLayout, OomError>
    where
        D: Into<DescriptorSetDesc>,
    {
        let desc = desc.into();
        let mut descriptors_count = DescriptorsCount::zero();
        let mut variable_descriptor_count = false;

        let bindings = desc
            .bindings()
            .iter()
            .enumerate()
            .filter_map(|(binding, desc)| {
                let desc = match desc {
                    Some(d) => d,
                    None => return None,
                };

                // FIXME: it is not legal to pass eg. the TESSELLATION_SHADER bit when the device
                //        doesn't have tess shaders enabled

                let ty = desc.ty.ty();
<<<<<<< HEAD
                let descriptor_count = if desc.variable_count {
                    variable_descriptor_count = true;

                    if desc.descriptor_count == 0 {
                        1
                    } else {
                        desc.descriptor_count
                    }
                } else {
                    desc.descriptor_count
                };

                descriptors_count.add_num(ty, descriptor_count);
=======
                descriptors_count.add_num(ty, desc.descriptor_count);
>>>>>>> 7948b71a

                Some(ash::vk::DescriptorSetLayoutBinding {
                    binding: binding as u32,
                    descriptor_type: ty.into(),
<<<<<<< HEAD
                    descriptor_count: descriptor_count,
=======
                    descriptor_count: desc.descriptor_count,
>>>>>>> 7948b71a
                    stage_flags: desc.stages.into(),
                    p_immutable_samplers: ptr::null(), // FIXME: not yet implemented
                })
            })
            .collect::<SmallVec<[_; 32]>>();

        // Note that it seems legal to have no descriptor at all in the set.

        let handle = unsafe {
            if variable_descriptor_count {
                // TODO: Check vulkan version & features

                let mut flags = vec![ash::vk::DescriptorBindingFlags::empty(); bindings.len()];
                *flags.last_mut().unwrap() =
                    ash::vk::DescriptorBindingFlags::VARIABLE_DESCRIPTOR_COUNT
                        | ash::vk::DescriptorBindingFlags::PARTIALLY_BOUND;

                let binding_flags = ash::vk::DescriptorSetLayoutBindingFlagsCreateInfo {
                    binding_count: bindings.len() as u32,
                    p_binding_flags: flags.as_ptr(),
                    ..Default::default()
                };

                let infos = ash::vk::DescriptorSetLayoutCreateInfo {
                    flags: ash::vk::DescriptorSetLayoutCreateFlags::empty(),
                    binding_count: bindings.len() as u32,
                    p_bindings: bindings.as_ptr(),
                    p_next: &binding_flags as *const _ as *const _,
                    ..Default::default()
                };

                let mut output = MaybeUninit::uninit();
                let fns = device.fns();

                check_errors(fns.v1_0.create_descriptor_set_layout(
                    device.internal_object(),
                    &infos,
                    ptr::null(),
                    output.as_mut_ptr(),
                ))?;

                output.assume_init()
            } else {
                let infos = ash::vk::DescriptorSetLayoutCreateInfo {
                    flags: ash::vk::DescriptorSetLayoutCreateFlags::empty(),
                    binding_count: bindings.len() as u32,
                    p_bindings: bindings.as_ptr(),
                    ..Default::default()
                };

                let mut output = MaybeUninit::uninit();
                let fns = device.fns();

                check_errors(fns.v1_0.create_descriptor_set_layout(
                    device.internal_object(),
                    &infos,
                    ptr::null(),
                    output.as_mut_ptr(),
                ))?;

                output.assume_init()
            }
        };

        Ok(DescriptorSetLayout {
            handle,
            device,
            desc,
            descriptors_count,
        })
    }

    pub(crate) fn desc(&self) -> &DescriptorSetDesc {
        &self.desc
    }

    /// Returns the number of descriptors of each type.
    #[inline]
    pub fn descriptors_count(&self) -> &DescriptorsCount {
        &self.descriptors_count
    }

    /// Returns the number of binding slots in the set.
    #[inline]
    pub fn num_bindings(&self) -> usize {
        self.desc.bindings().len()
    }

    /// Returns a description of a descriptor, or `None` if out of range.
    #[inline]
    pub fn descriptor(&self, binding: usize) -> Option<DescriptorDesc> {
        self.desc.bindings().get(binding).cloned().unwrap_or(None)
    }

    /// Checks whether the descriptor of a pipeline layout `self` is compatible with the descriptor
    /// of a descriptor set being bound `other`.
    pub fn ensure_compatible_with_bind(
        &self,
        other: &DescriptorSetLayout,
    ) -> Result<(), DescriptorSetCompatibilityError> {
        if self.internal_object() == other.internal_object() {
            return Ok(());
        }

        self.desc.ensure_compatible_with_bind(&other.desc)
    }
}

unsafe impl DeviceOwned for DescriptorSetLayout {
    #[inline]
    fn device(&self) -> &Arc<Device> {
        &self.device
    }
}

unsafe impl VulkanObject for DescriptorSetLayout {
    type Object = ash::vk::DescriptorSetLayout;

    #[inline]
    fn internal_object(&self) -> ash::vk::DescriptorSetLayout {
        self.handle
    }
}

impl Drop for DescriptorSetLayout {
    #[inline]
    fn drop(&mut self) {
        unsafe {
            let fns = self.device.fns();
            fns.v1_0.destroy_descriptor_set_layout(
                self.device.internal_object(),
                self.handle,
                ptr::null(),
            );
        }
    }
}

#[cfg(test)]
mod tests {
    use crate::descriptor_set::layout::DescriptorDesc;
    use crate::descriptor_set::layout::DescriptorDescTy;
    use crate::descriptor_set::layout::DescriptorSetDesc;
    use crate::descriptor_set::layout::DescriptorSetLayout;
    use crate::descriptor_set::pool::DescriptorsCount;
    use crate::pipeline::shader::ShaderStages;
    use std::iter;

    #[test]
    fn empty() {
        let (device, _) = gfx_dev_and_queue!();
        let _layout = DescriptorSetLayout::new(device, DescriptorSetDesc::empty());
    }

    #[test]
    fn basic_create() {
        let (device, _) = gfx_dev_and_queue!();

        let layout = DescriptorDesc {
            ty: DescriptorDescTy::UniformBuffer,
            descriptor_count: 1,
            stages: ShaderStages::all_graphics(),
            mutable: false,
<<<<<<< HEAD
            variable_count: false,
=======
>>>>>>> 7948b71a
        };

        let sl = DescriptorSetLayout::new(
            device.clone(),
            DescriptorSetDesc::new(iter::once(Some(layout))),
        )
        .unwrap();

        assert_eq!(
            sl.descriptors_count(),
            &DescriptorsCount {
                uniform_buffer: 1,
                ..DescriptorsCount::zero()
            }
        );
    }
}<|MERGE_RESOLUTION|>--- conflicted
+++ resolved
@@ -62,7 +62,6 @@
                 //        doesn't have tess shaders enabled
 
                 let ty = desc.ty.ty();
-<<<<<<< HEAD
                 let descriptor_count = if desc.variable_count {
                     variable_descriptor_count = true;
 
@@ -76,18 +75,11 @@
                 };
 
                 descriptors_count.add_num(ty, descriptor_count);
-=======
-                descriptors_count.add_num(ty, desc.descriptor_count);
->>>>>>> 7948b71a
 
                 Some(ash::vk::DescriptorSetLayoutBinding {
                     binding: binding as u32,
                     descriptor_type: ty.into(),
-<<<<<<< HEAD
-                    descriptor_count: descriptor_count,
-=======
-                    descriptor_count: desc.descriptor_count,
->>>>>>> 7948b71a
+                    descriptor_count,
                     stage_flags: desc.stages.into(),
                     p_immutable_samplers: ptr::null(), // FIXME: not yet implemented
                 })
@@ -251,10 +243,7 @@
             descriptor_count: 1,
             stages: ShaderStages::all_graphics(),
             mutable: false,
-<<<<<<< HEAD
             variable_count: false,
-=======
->>>>>>> 7948b71a
         };
 
         let sl = DescriptorSetLayout::new(

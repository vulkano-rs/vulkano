// Copyright (c) 2021 The vulkano developers
// Licensed under the Apache License, Version 2.0
// <LICENSE-APACHE or
// https://www.apache.org/licenses/LICENSE-2.0> or the MIT
// license <LICENSE-MIT or https://opensource.org/licenses/MIT>,
// at your option. All files in the project carrying such
// notice may not be copied, modified, or distributed except
// according to those terms.

use crate::check_errors;
use crate::descriptor_set::layout::DescriptorSetLayout;
use crate::descriptor_set::pool::DescriptorsCount;
use crate::descriptor_set::UnsafeDescriptorSet;
use crate::device::Device;
use crate::device::DeviceOwned;
use crate::OomError;
use crate::VulkanObject;
use smallvec::SmallVec;
use std::error;
use std::fmt;
use std::mem::MaybeUninit;
use std::ptr;
use std::sync::Arc;

/// Pool from which descriptor sets are allocated from.
///
/// A pool has a maximum number of descriptor sets and a maximum number of descriptors (one value
/// per descriptor type) it can allocate.
pub struct UnsafeDescriptorPool {
    pool: ash::vk::DescriptorPool,
    device: Arc<Device>,
}

impl UnsafeDescriptorPool {
    /// Initializes a new pool.
    ///
    /// Initializes a pool whose capacity is given by `count` and `max_sets`. At most `count`
    /// descriptors or `max_sets` descriptor sets can be allocated at once with this pool.
    ///
    /// If `free_descriptor_set_bit` is `true`, then individual descriptor sets can be free'd from
    /// the pool. Otherwise you must reset or destroy the whole pool at once.
    ///
    /// # Panic
    ///
    /// - Panics if all the descriptors count are 0.
    /// - Panics if `max_sets` is 0.
    ///
    pub fn new(
        device: Arc<Device>,
        count: &DescriptorsCount,
        max_sets: u32,
        free_descriptor_set_bit: bool,
    ) -> Result<UnsafeDescriptorPool, OomError> {
        let fns = device.fns();

        assert_ne!(max_sets, 0, "The maximum number of sets can't be 0");

        let mut pool_sizes: SmallVec<[_; 10]> = SmallVec::new();

        macro_rules! elem {
            ($field:ident, $ty:expr) => {
                if count.$field >= 1 {
                    pool_sizes.push(ash::vk::DescriptorPoolSize {
                        ty: $ty,
                        descriptor_count: count.$field,
                    });
                }
            };
        }

        elem!(uniform_buffer, ash::vk::DescriptorType::UNIFORM_BUFFER);
        elem!(storage_buffer, ash::vk::DescriptorType::STORAGE_BUFFER);
        elem!(
            uniform_buffer_dynamic,
            ash::vk::DescriptorType::UNIFORM_BUFFER_DYNAMIC
        );
        elem!(
            storage_buffer_dynamic,
            ash::vk::DescriptorType::STORAGE_BUFFER_DYNAMIC
        );
        elem!(
            uniform_texel_buffer,
            ash::vk::DescriptorType::UNIFORM_TEXEL_BUFFER
        );
        elem!(
            storage_texel_buffer,
            ash::vk::DescriptorType::STORAGE_TEXEL_BUFFER
        );
        elem!(sampled_image, ash::vk::DescriptorType::SAMPLED_IMAGE);
        elem!(storage_image, ash::vk::DescriptorType::STORAGE_IMAGE);
        elem!(sampler, ash::vk::DescriptorType::SAMPLER);
        elem!(
            combined_image_sampler,
            ash::vk::DescriptorType::COMBINED_IMAGE_SAMPLER
        );
        elem!(input_attachment, ash::vk::DescriptorType::INPUT_ATTACHMENT);

        assert!(
            !pool_sizes.is_empty(),
            "All the descriptors count of a pool are 0"
        );

        let pool = unsafe {
            let infos = ash::vk::DescriptorPoolCreateInfo {
                flags: if free_descriptor_set_bit {
                    ash::vk::DescriptorPoolCreateFlags::FREE_DESCRIPTOR_SET
                } else {
                    ash::vk::DescriptorPoolCreateFlags::empty()
                },
                max_sets: max_sets,
                pool_size_count: pool_sizes.len() as u32,
                p_pool_sizes: pool_sizes.as_ptr(),
                ..Default::default()
            };

            let mut output = MaybeUninit::uninit();
            check_errors(fns.v1_0.create_descriptor_pool(
                device.internal_object(),
                &infos,
                ptr::null(),
                output.as_mut_ptr(),
            ))?;
            output.assume_init()
        };

        Ok(UnsafeDescriptorPool {
            pool,
            device: device.clone(),
        })
    }

    /// Allocates descriptor sets from the pool, one for each layout.
    /// Returns an iterator to the allocated sets, or an error.
    ///
    /// The `FragmentedPool` errors often can't be prevented. If the function returns this error,
    /// you should just create a new pool.
    ///
    /// # Panic
    ///
    /// - Panics if one of the layouts wasn't created with the same device as the pool.
    ///
    /// # Safety
    ///
    /// See also the `new` function.
    ///
    /// - The total descriptors of the layouts must fit in the pool.
    /// - The total number of descriptor sets allocated from the pool must not overflow the pool.
    /// - You must ensure that the allocated descriptor sets are no longer in use when the pool
    ///   is destroyed, as destroying the pool is equivalent to freeing all the sets.
    ///
    #[inline]
    pub unsafe fn alloc<'l, I>(
        &mut self,
        layouts: I,
    ) -> Result<impl ExactSizeIterator<Item = UnsafeDescriptorSet>, DescriptorPoolAllocError>
    where
        I: IntoIterator<Item = &'l DescriptorSetLayout>,
    {
        let mut variable_descriptor_counts: SmallVec<[_; 8]> = SmallVec::new();

        let layouts: SmallVec<[_; 8]> = layouts
            .into_iter()
            .map(|l| {
                assert_eq!(
                    self.device.internal_object(),
                    l.device().internal_object(),
                    "Tried to allocate from a pool with a set layout of a different \
                                 device"
                );

                variable_descriptor_counts.push(l.variable_descriptor_count());
                l.internal_object()
            })
            .collect();

        self.alloc_impl(&layouts, &variable_descriptor_counts)
    }

    // Actual implementation of `alloc`. Separated so that it is not inlined.
    unsafe fn alloc_impl(
        &mut self,
        layouts: &SmallVec<[ash::vk::DescriptorSetLayout; 8]>,
        variable_descriptor_counts: &SmallVec<[u32; 8]>,
    ) -> Result<impl ExactSizeIterator<Item = UnsafeDescriptorSet>, DescriptorPoolAllocError> {
        let num = layouts.len();

<<<<<<< HEAD
        if num == 0 {
            return Ok(UnsafeDescriptorPoolAllocIter {
                sets: vec![].into_iter(),
            });
        }

        let variable_desc_count_alloc_info = if variable_descriptor_counts.iter().any(|c| *c != 0) {
            Some(ash::vk::DescriptorSetVariableDescriptorCountAllocateInfo {
                descriptor_set_count: layouts.len() as u32,
                p_descriptor_counts: variable_descriptor_counts.as_ptr(),
                ..Default::default()
            })
=======
        let output = if num == 0 {
            vec![]
>>>>>>> 9122da13
        } else {
            let variable_desc_count_alloc_info =
                if variable_descriptor_counts.iter().any(|c| *c != 0) {
                    Some(ash::vk::DescriptorSetVariableDescriptorCountAllocateInfo {
                        descriptor_set_count: layouts.len() as u32,
                        p_descriptor_counts: variable_descriptor_counts.as_ptr(),
                        ..Default::default()
                    })
                } else {
                    None
                };

            let infos = ash::vk::DescriptorSetAllocateInfo {
                descriptor_pool: self.pool,
                descriptor_set_count: layouts.len() as u32,
                p_set_layouts: layouts.as_ptr(),
                p_next: if let Some(next) = variable_desc_count_alloc_info.as_ref() {
                    next as *const _ as *const _
                } else {
                    ptr::null()
                },
                ..Default::default()
            };

            let mut output = Vec::with_capacity(num);

            let fns = self.device.fns();
            let ret = fns.v1_0.allocate_descriptor_sets(
                self.device.internal_object(),
                &infos,
                output.as_mut_ptr(),
            );

            // According to the specs, because `VK_ERROR_FRAGMENTED_POOL` was added after version
            // 1.0 of Vulkan, any negative return value except out-of-memory errors must be
            // considered as a fragmented pool error.
            match ret {
                ash::vk::Result::ERROR_OUT_OF_HOST_MEMORY => {
                    return Err(DescriptorPoolAllocError::OutOfHostMemory);
                }
                ash::vk::Result::ERROR_OUT_OF_DEVICE_MEMORY => {
                    return Err(DescriptorPoolAllocError::OutOfDeviceMemory);
                }
                ash::vk::Result::ERROR_OUT_OF_POOL_MEMORY_KHR => {
                    return Err(DescriptorPoolAllocError::OutOfPoolMemory);
                }
                c if c.as_raw() < 0 => {
                    return Err(DescriptorPoolAllocError::FragmentedPool);
                }
                _ => (),
            };

            output.set_len(num);
            output
        };

        Ok(output.into_iter().map(|s| UnsafeDescriptorSet { set: s }))
    }

    /// Frees some descriptor sets.
    ///
    /// Note that it is not mandatory to free sets. Destroying or resetting the pool destroys all
    /// the descriptor sets.
    ///
    /// # Safety
    ///
    /// - The pool must have been created with `free_descriptor_set_bit` set to `true`.
    /// - The descriptor sets must have been allocated from the pool.
    /// - The descriptor sets must not be free'd twice.
    /// - The descriptor sets must not be in use by the GPU.
    ///
    #[inline]
    pub unsafe fn free<I>(&mut self, descriptor_sets: I) -> Result<(), OomError>
    where
        I: IntoIterator<Item = UnsafeDescriptorSet>,
    {
        let sets: SmallVec<[_; 8]> = descriptor_sets
            .into_iter()
            .map(|s| s.internal_object())
            .collect();
        if !sets.is_empty() {
            self.free_impl(&sets)
        } else {
            Ok(())
        }
    }

    // Actual implementation of `free`. Separated so that it is not inlined.
    unsafe fn free_impl(
        &mut self,
        sets: &SmallVec<[ash::vk::DescriptorSet; 8]>,
    ) -> Result<(), OomError> {
        let fns = self.device.fns();
        check_errors(fns.v1_0.free_descriptor_sets(
            self.device.internal_object(),
            self.pool,
            sets.len() as u32,
            sets.as_ptr(),
        ))?;
        Ok(())
    }

    /// Resets the pool.
    ///
    /// This destroys all descriptor sets and empties the pool.
    pub unsafe fn reset(&mut self) -> Result<(), OomError> {
        let fns = self.device.fns();
        check_errors(fns.v1_0.reset_descriptor_pool(
            self.device.internal_object(),
            self.pool,
            ash::vk::DescriptorPoolResetFlags::empty(),
        ))?;
        Ok(())
    }
}

unsafe impl DeviceOwned for UnsafeDescriptorPool {
    #[inline]
    fn device(&self) -> &Arc<Device> {
        &self.device
    }
}

impl fmt::Debug for UnsafeDescriptorPool {
    fn fmt(&self, fmt: &mut fmt::Formatter) -> Result<(), fmt::Error> {
        fmt.debug_struct("UnsafeDescriptorPool")
            .field("raw", &self.pool)
            .field("device", &self.device)
            .finish()
    }
}

impl Drop for UnsafeDescriptorPool {
    #[inline]
    fn drop(&mut self) {
        unsafe {
            let fns = self.device.fns();
            fns.v1_0
                .destroy_descriptor_pool(self.device.internal_object(), self.pool, ptr::null());
        }
    }
}

/// Error that can be returned when creating a device.
#[derive(Copy, Clone, Debug, PartialEq, Eq)]
pub enum DescriptorPoolAllocError {
    /// There is no memory available on the host (ie. the CPU, RAM, etc.).
    OutOfHostMemory,
    /// There is no memory available on the device (ie. video memory).
    OutOfDeviceMemory,
    /// Allocation has failed because the pool is too fragmented.
    FragmentedPool,
    /// There is no more space available in the descriptor pool.
    OutOfPoolMemory,
}

impl error::Error for DescriptorPoolAllocError {}

impl fmt::Display for DescriptorPoolAllocError {
    #[inline]
    fn fmt(&self, fmt: &mut fmt::Formatter) -> Result<(), fmt::Error> {
        write!(
            fmt,
            "{}",
            match *self {
                DescriptorPoolAllocError::OutOfHostMemory => "no memory available on the host",
                DescriptorPoolAllocError::OutOfDeviceMemory => {
                    "no memory available on the graphical device"
                }
                DescriptorPoolAllocError::FragmentedPool => {
                    "allocation has failed because the pool is too fragmented"
                }
                DescriptorPoolAllocError::OutOfPoolMemory => {
                    "there is no more space available in the descriptor pool"
                }
            }
        )
    }
}

#[cfg(test)]
mod tests {
    use crate::descriptor_set::layout::DescriptorDesc;
    use crate::descriptor_set::layout::DescriptorDescTy;
    use crate::descriptor_set::layout::DescriptorSetDesc;
    use crate::descriptor_set::layout::DescriptorSetLayout;
    use crate::descriptor_set::pool::DescriptorsCount;
    use crate::descriptor_set::pool::UnsafeDescriptorPool;
    use crate::pipeline::shader::ShaderStages;
    use std::iter;

    #[test]
    fn pool_create() {
        let (device, _) = gfx_dev_and_queue!();
        let desc = DescriptorsCount {
            uniform_buffer: 1,
            ..DescriptorsCount::zero()
        };

        let _ = UnsafeDescriptorPool::new(device, &desc, 10, false).unwrap();
    }

    #[test]
    fn zero_max_set() {
        let (device, _) = gfx_dev_and_queue!();
        let desc = DescriptorsCount {
            uniform_buffer: 1,
            ..DescriptorsCount::zero()
        };

        assert_should_panic!("The maximum number of sets can't be 0", {
            let _ = UnsafeDescriptorPool::new(device, &desc, 0, false);
        });
    }

    #[test]
    fn zero_descriptors() {
        let (device, _) = gfx_dev_and_queue!();

        assert_should_panic!("All the descriptors count of a pool are 0", {
            let _ = UnsafeDescriptorPool::new(device, &DescriptorsCount::zero(), 10, false);
        });
    }

    #[test]
    fn basic_alloc() {
        let (device, _) = gfx_dev_and_queue!();

        let layout = DescriptorDesc {
            ty: DescriptorDescTy::UniformBuffer,
            descriptor_count: 1,
            stages: ShaderStages::all_graphics(),
            mutable: false,
            variable_count: false,
        };

        let set_layout = DescriptorSetLayout::new(
            device.clone(),
            DescriptorSetDesc::new(iter::once(Some(layout))),
        )
        .unwrap();

        let desc = DescriptorsCount {
            uniform_buffer: 10,
            ..DescriptorsCount::zero()
        };

        let mut pool = UnsafeDescriptorPool::new(device, &desc, 10, false).unwrap();
        unsafe {
            let sets = pool.alloc(iter::once(&set_layout)).unwrap();
            assert_eq!(sets.count(), 1);
        }
    }

    #[test]
    fn alloc_diff_device() {
        let (device1, _) = gfx_dev_and_queue!();
        let (device2, _) = gfx_dev_and_queue!();

        let layout = DescriptorDesc {
            ty: DescriptorDescTy::UniformBuffer,
            descriptor_count: 1,
            stages: ShaderStages::all_graphics(),
            mutable: false,
            variable_count: false,
        };

        let set_layout =
            DescriptorSetLayout::new(device1, DescriptorSetDesc::new(iter::once(Some(layout))))
                .unwrap();

        let desc = DescriptorsCount {
            uniform_buffer: 10,
            ..DescriptorsCount::zero()
        };

        assert_should_panic!(
            "Tried to allocate from a pool with a set layout \
                              of a different device",
            {
                let mut pool = UnsafeDescriptorPool::new(device2, &desc, 10, false).unwrap();

                unsafe {
                    let _ = pool.alloc(iter::once(&set_layout));
                }
            }
        );
    }

    #[test]
    fn alloc_zero() {
        let (device, _) = gfx_dev_and_queue!();

        let desc = DescriptorsCount {
            uniform_buffer: 1,
            ..DescriptorsCount::zero()
        };

        let mut pool = UnsafeDescriptorPool::new(device, &desc, 1, false).unwrap();
        unsafe {
            let sets = pool.alloc(iter::empty()).unwrap();
            assert_eq!(sets.count(), 0);
        }
    }
}<|MERGE_RESOLUTION|>--- conflicted
+++ resolved
@@ -184,23 +184,8 @@
     ) -> Result<impl ExactSizeIterator<Item = UnsafeDescriptorSet>, DescriptorPoolAllocError> {
         let num = layouts.len();
 
-<<<<<<< HEAD
-        if num == 0 {
-            return Ok(UnsafeDescriptorPoolAllocIter {
-                sets: vec![].into_iter(),
-            });
-        }
-
-        let variable_desc_count_alloc_info = if variable_descriptor_counts.iter().any(|c| *c != 0) {
-            Some(ash::vk::DescriptorSetVariableDescriptorCountAllocateInfo {
-                descriptor_set_count: layouts.len() as u32,
-                p_descriptor_counts: variable_descriptor_counts.as_ptr(),
-                ..Default::default()
-            })
-=======
         let output = if num == 0 {
             vec![]
->>>>>>> 9122da13
         } else {
             let variable_desc_count_alloc_info =
                 if variable_descriptor_counts.iter().any(|c| *c != 0) {

--- conflicted
+++ resolved
@@ -1849,7 +1849,6 @@
 
         Ok(())
     }
-<<<<<<< HEAD
 
     pub(crate) fn to_vk(
         &self,
@@ -1873,7 +1872,7 @@
             .dst_binding(dst_binding)
             .dst_array_element(dst_first_array_element)
             .descriptor_count(descriptor_count)
-=======
+    }
 }
 
 /// Invalidates descriptors within a descriptor set. Doesn't actually call into vulkan and only
@@ -1963,6 +1962,5 @@
         }
 
         Ok(())
->>>>>>> 5b466bf1
     }
 }
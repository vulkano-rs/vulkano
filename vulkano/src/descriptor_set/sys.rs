--- conflicted
+++ resolved
@@ -406,12 +406,7 @@
                     .device()
                     .physical_device()
                     .properties()
-<<<<<<< HEAD
-                    .min_uniform_buffer_offset_alignment
-                    .unwrap(),
-=======
-                    .min_uniform_buffer_offset_alignment as usize,
->>>>>>> 3bf8464d
+                    .min_uniform_buffer_offset_alignment,
             0
         );
         debug_assert!(
@@ -419,12 +414,7 @@
                 .device()
                 .physical_device()
                 .properties()
-<<<<<<< HEAD
-                .max_uniform_buffer_range
-                .unwrap() as DeviceSize
-=======
-                .max_uniform_buffer_range as usize
->>>>>>> 3bf8464d
+                .max_uniform_buffer_range as DeviceSize
         );
 
         DescriptorWrite {
@@ -450,12 +440,7 @@
                     .device()
                     .physical_device()
                     .properties()
-<<<<<<< HEAD
-                    .min_storage_buffer_offset_alignment
-                    .unwrap(),
-=======
-                    .min_storage_buffer_offset_alignment as usize,
->>>>>>> 3bf8464d
+                    .min_storage_buffer_offset_alignment,
             0
         );
         debug_assert!(
@@ -463,12 +448,7 @@
                 .device()
                 .physical_device()
                 .properties()
-<<<<<<< HEAD
-                .max_storage_buffer_range
-                .unwrap() as DeviceSize
-=======
-                .max_storage_buffer_range as usize
->>>>>>> 3bf8464d
+                .max_storage_buffer_range as DeviceSize
         );
 
         DescriptorWrite {
@@ -498,12 +478,7 @@
                     .device()
                     .physical_device()
                     .properties()
-<<<<<<< HEAD
-                    .min_uniform_buffer_offset_alignment
-                    .unwrap(),
-=======
-                    .min_uniform_buffer_offset_alignment as usize,
->>>>>>> 3bf8464d
+                    .min_uniform_buffer_offset_alignment,
             0
         );
         debug_assert!(
@@ -511,12 +486,7 @@
                 .device()
                 .physical_device()
                 .properties()
-<<<<<<< HEAD
-                .max_uniform_buffer_range
-                .unwrap() as DeviceSize
-=======
-                .max_uniform_buffer_range as usize
->>>>>>> 3bf8464d
+                .max_uniform_buffer_range as DeviceSize
         );
 
         DescriptorWrite {
@@ -548,12 +518,7 @@
                     .device()
                     .physical_device()
                     .properties()
-<<<<<<< HEAD
-                    .min_storage_buffer_offset_alignment
-                    .unwrap(),
-=======
-                    .min_storage_buffer_offset_alignment as usize,
->>>>>>> 3bf8464d
+                    .min_storage_buffer_offset_alignment,
             0
         );
         debug_assert!(
@@ -561,12 +526,7 @@
                 .device()
                 .physical_device()
                 .properties()
-<<<<<<< HEAD
-                .max_storage_buffer_range
-                .unwrap() as DeviceSize
-=======
-                .max_storage_buffer_range as usize
->>>>>>> 3bf8464d
+                .max_storage_buffer_range as DeviceSize
         );
 
         DescriptorWrite {

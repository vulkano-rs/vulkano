//! Low-level descriptor set.

use super::{
    allocator::{DescriptorSetAlloc, DescriptorSetAllocator},
    pool::DescriptorPool,
    CopyDescriptorSet,
};
use crate::{
    descriptor_set::{layout::DescriptorSetLayout, update::WriteDescriptorSet},
    device::{Device, DeviceOwned},
    Validated, ValidationError, VulkanError, VulkanObject,
};
use smallvec::SmallVec;
use std::{
    fmt::Debug,
    hash::{Hash, Hasher},
    mem::ManuallyDrop,
    sync::Arc,
};

/// A raw descriptor set corresponding directly to a `VkDescriptorSet`.
///
/// This descriptor set does not keep track of synchronization, nor does it store any information
/// on what resources have been written to each descriptor.
#[derive(Debug)]
pub struct RawDescriptorSet {
    allocation: ManuallyDrop<DescriptorSetAlloc>,
    allocator: Arc<dyn DescriptorSetAllocator>,
}

impl RawDescriptorSet {
    /// Allocates a new descriptor set and returns it.
    #[inline]
    pub fn new(
        allocator: Arc<dyn DescriptorSetAllocator>,
        layout: &Arc<DescriptorSetLayout>,
        variable_descriptor_count: u32,
    ) -> Result<RawDescriptorSet, Validated<VulkanError>> {
        let allocation = allocator.allocate(layout, variable_descriptor_count)?;

        Ok(RawDescriptorSet {
            allocation: ManuallyDrop::new(allocation),
            allocator,
        })
    }

    /// Returns the allocation of this descriptor set.
    #[inline]
    pub fn alloc(&self) -> &DescriptorSetAlloc {
        &self.allocation
    }

    /// Returns the descriptor pool that the descriptor set was allocated from.
    #[inline]
    pub fn pool(&self) -> &DescriptorPool {
        &self.allocation.pool
    }

    /// Returns the layout of this descriptor set.
    #[inline]
    pub fn layout(&self) -> &Arc<DescriptorSetLayout> {
        self.allocation.inner.layout()
    }

    /// Returns the variable descriptor count that this descriptor set was allocated with.
    #[inline]
    pub fn variable_descriptor_count(&self) -> u32 {
        self.allocation.inner.variable_descriptor_count()
    }

    /// Updates the descriptor set with new values.
    ///
    /// # Safety
    ///
    /// - The resources in `descriptor_writes` and `descriptor_copies` must be kept alive for as
    ///   long as `self` is in use.
    /// - The descriptor set must not be in use by the device, or be recorded to a command buffer
    ///   as part of a bind command.
    /// - Host access to the descriptor set must be externally synchronized.
    #[inline]
    pub unsafe fn update(
        &self,
        descriptor_writes: &[WriteDescriptorSet],
        descriptor_copies: &[CopyDescriptorSet],
    ) -> Result<(), Box<ValidationError>> {
        if descriptor_writes.is_empty() && descriptor_copies.is_empty() {
            return Ok(());
        }

        self.validate_update(descriptor_writes, descriptor_copies)?;

        self.update_unchecked(descriptor_writes, descriptor_copies);
        Ok(())
    }

    pub(super) fn validate_update(
        &self,
        descriptor_writes: &[WriteDescriptorSet],
        descriptor_copies: &[CopyDescriptorSet],
    ) -> Result<(), Box<ValidationError>> {
        for (index, write) in descriptor_writes.iter().enumerate() {
            write
                .validate(self.layout(), self.variable_descriptor_count())
                .map_err(|err| err.add_context(format!("descriptor_writes[{}]", index)))?;
        }

        for (index, copy) in descriptor_copies.iter().enumerate() {
            copy.validate(self)
                .map_err(|err| err.add_context(format!("descriptor_copies[{}]", index)))?;
        }

        Ok(())
    }

    #[cfg_attr(not(feature = "document_unchecked"), doc(hidden))]
    pub unsafe fn update_unchecked(
        &self,
        descriptor_writes: &[WriteDescriptorSet],
        descriptor_copies: &[CopyDescriptorSet],
    ) {
<<<<<<< HEAD
        let set_layout_bindings = self.layout().bindings();
        let writes_fields1_vk: SmallVec<[_; 8]> = descriptor_writes
            .iter()
            .map(|write| {
                let default_image_layout = set_layout_bindings[&write.binding()]
                    .descriptor_type
                    .default_image_layout();
                write.to_vk_fields1(default_image_layout)
            })
            .collect();
        let mut write_extensions_vk: SmallVec<[_; 8]> = descriptor_writes
            .iter()
            .zip(&writes_fields1_vk)
            .map(|(write, fields1_vk)| write.to_vk_extensions(fields1_vk))
            .collect();
        let writes_vk: SmallVec<[_; 8]> = descriptor_writes
            .iter()
            .zip(&writes_fields1_vk)
            .zip(&mut write_extensions_vk)
            .map(|((write, write_info_vk), write_extension_vk)| {
                write.to_vk(
                    self.handle(),
                    set_layout_bindings[&write.binding()].descriptor_type,
                    write_info_vk,
                    write_extension_vk,
                )
            })
            .collect();

        let copies_vk: SmallVec<[_; 8]> = descriptor_copies
            .iter()
            .map(|copy| copy.to_vk(self.handle()))
            .collect();
=======
        if descriptor_writes.is_empty() && descriptor_copies.is_empty() {
            return;
        }

        struct PerDescriptorWrite {
            write_info: DescriptorWriteInfo,
            acceleration_structures: ash::vk::WriteDescriptorSetAccelerationStructureKHR<'static>,
            inline_uniform_block: ash::vk::WriteDescriptorSetInlineUniformBlock<'static>,
        }

        let mut writes_vk: SmallVec<[_; 8]> = SmallVec::with_capacity(descriptor_writes.len());
        let mut per_writes_vk: SmallVec<[_; 8]> = SmallVec::with_capacity(descriptor_writes.len());

        for write in descriptor_writes {
            let layout_binding = &self.layout().bindings()[&write.binding()];
            writes_vk.push(write.to_vulkan(self.handle(), layout_binding.descriptor_type));
            per_writes_vk.push(PerDescriptorWrite {
                write_info: write.to_vulkan_info(layout_binding.descriptor_type),
                acceleration_structures: Default::default(),
                inline_uniform_block: Default::default(),
            });
        }

        for (write_vk, per_write_vk) in writes_vk.iter_mut().zip(per_writes_vk.iter_mut()) {
            match &mut per_write_vk.write_info {
                DescriptorWriteInfo::Image(info) => {
                    write_vk.descriptor_count = info.len() as u32;
                    write_vk.p_image_info = info.as_ptr();
                }
                DescriptorWriteInfo::Buffer(info) => {
                    write_vk.descriptor_count = info.len() as u32;
                    write_vk.p_buffer_info = info.as_ptr();
                }
                DescriptorWriteInfo::BufferView(info) => {
                    write_vk.descriptor_count = info.len() as u32;
                    write_vk.p_texel_buffer_view = info.as_ptr();
                }
                DescriptorWriteInfo::InlineUniformBlock(data) => {
                    write_vk.descriptor_count = data.len() as u32;
                    write_vk.p_next = <*const _>::cast(&per_write_vk.inline_uniform_block);
                    per_write_vk.inline_uniform_block.data_size = write_vk.descriptor_count;
                    per_write_vk.inline_uniform_block.p_data = data.as_ptr().cast();
                }
                DescriptorWriteInfo::AccelerationStructure(info) => {
                    write_vk.descriptor_count = info.len() as u32;
                    write_vk.p_next = <*const _>::cast(&per_write_vk.acceleration_structures);
                    per_write_vk
                        .acceleration_structures
                        .acceleration_structure_count = write_vk.descriptor_count;
                    per_write_vk
                        .acceleration_structures
                        .p_acceleration_structures = info.as_ptr();
                }
            }

            debug_assert!(write_vk.descriptor_count != 0);
        }

        let mut copies_vk: SmallVec<[_; 8]> = SmallVec::with_capacity(descriptor_copies.len());

        for copy in descriptor_copies {
            let &CopyDescriptorSet {
                ref src_set,
                src_binding,
                src_first_array_element,
                dst_binding,
                dst_first_array_element,
                descriptor_count,
                _ne: _,
            } = copy;

            copies_vk.push(ash::vk::CopyDescriptorSet {
                src_set: src_set.handle(),
                src_binding,
                src_array_element: src_first_array_element,
                dst_set: self.handle(),
                dst_binding,
                dst_array_element: dst_first_array_element,
                descriptor_count,
                ..Default::default()
            });
        }
>>>>>>> 5b466bf1

        let fns = self.device().fns();
        (fns.v1_0.update_descriptor_sets)(
            self.device().handle(),
            writes_vk.len() as u32,
            writes_vk.as_ptr(),
            copies_vk.len() as u32,
            copies_vk.as_ptr(),
        );
    }
}

impl Drop for RawDescriptorSet {
    #[inline]
    fn drop(&mut self) {
        let allocation = unsafe { ManuallyDrop::take(&mut self.allocation) };
        unsafe { self.allocator.deallocate(allocation) };
    }
}

unsafe impl VulkanObject for RawDescriptorSet {
    type Handle = ash::vk::DescriptorSet;

    #[inline]
    fn handle(&self) -> Self::Handle {
        self.allocation.inner.handle()
    }
}

unsafe impl DeviceOwned for RawDescriptorSet {
    #[inline]
    fn device(&self) -> &Arc<Device> {
        self.allocation.inner.device()
    }
}

impl PartialEq for RawDescriptorSet {
    #[inline]
    fn eq(&self, other: &Self) -> bool {
        self.allocation.inner == other.allocation.inner
    }
}

impl Eq for RawDescriptorSet {}

impl Hash for RawDescriptorSet {
    #[inline]
    fn hash<H: Hasher>(&self, state: &mut H) {
        self.allocation.inner.hash(state);
    }
}<|MERGE_RESOLUTION|>--- conflicted
+++ resolved
@@ -118,7 +118,10 @@
         descriptor_writes: &[WriteDescriptorSet],
         descriptor_copies: &[CopyDescriptorSet],
     ) {
-<<<<<<< HEAD
+        if descriptor_writes.is_empty() && descriptor_copies.is_empty() {
+            return;
+        }
+
         let set_layout_bindings = self.layout().bindings();
         let writes_fields1_vk: SmallVec<[_; 8]> = descriptor_writes
             .iter()
@@ -152,90 +155,6 @@
             .iter()
             .map(|copy| copy.to_vk(self.handle()))
             .collect();
-=======
-        if descriptor_writes.is_empty() && descriptor_copies.is_empty() {
-            return;
-        }
-
-        struct PerDescriptorWrite {
-            write_info: DescriptorWriteInfo,
-            acceleration_structures: ash::vk::WriteDescriptorSetAccelerationStructureKHR<'static>,
-            inline_uniform_block: ash::vk::WriteDescriptorSetInlineUniformBlock<'static>,
-        }
-
-        let mut writes_vk: SmallVec<[_; 8]> = SmallVec::with_capacity(descriptor_writes.len());
-        let mut per_writes_vk: SmallVec<[_; 8]> = SmallVec::with_capacity(descriptor_writes.len());
-
-        for write in descriptor_writes {
-            let layout_binding = &self.layout().bindings()[&write.binding()];
-            writes_vk.push(write.to_vulkan(self.handle(), layout_binding.descriptor_type));
-            per_writes_vk.push(PerDescriptorWrite {
-                write_info: write.to_vulkan_info(layout_binding.descriptor_type),
-                acceleration_structures: Default::default(),
-                inline_uniform_block: Default::default(),
-            });
-        }
-
-        for (write_vk, per_write_vk) in writes_vk.iter_mut().zip(per_writes_vk.iter_mut()) {
-            match &mut per_write_vk.write_info {
-                DescriptorWriteInfo::Image(info) => {
-                    write_vk.descriptor_count = info.len() as u32;
-                    write_vk.p_image_info = info.as_ptr();
-                }
-                DescriptorWriteInfo::Buffer(info) => {
-                    write_vk.descriptor_count = info.len() as u32;
-                    write_vk.p_buffer_info = info.as_ptr();
-                }
-                DescriptorWriteInfo::BufferView(info) => {
-                    write_vk.descriptor_count = info.len() as u32;
-                    write_vk.p_texel_buffer_view = info.as_ptr();
-                }
-                DescriptorWriteInfo::InlineUniformBlock(data) => {
-                    write_vk.descriptor_count = data.len() as u32;
-                    write_vk.p_next = <*const _>::cast(&per_write_vk.inline_uniform_block);
-                    per_write_vk.inline_uniform_block.data_size = write_vk.descriptor_count;
-                    per_write_vk.inline_uniform_block.p_data = data.as_ptr().cast();
-                }
-                DescriptorWriteInfo::AccelerationStructure(info) => {
-                    write_vk.descriptor_count = info.len() as u32;
-                    write_vk.p_next = <*const _>::cast(&per_write_vk.acceleration_structures);
-                    per_write_vk
-                        .acceleration_structures
-                        .acceleration_structure_count = write_vk.descriptor_count;
-                    per_write_vk
-                        .acceleration_structures
-                        .p_acceleration_structures = info.as_ptr();
-                }
-            }
-
-            debug_assert!(write_vk.descriptor_count != 0);
-        }
-
-        let mut copies_vk: SmallVec<[_; 8]> = SmallVec::with_capacity(descriptor_copies.len());
-
-        for copy in descriptor_copies {
-            let &CopyDescriptorSet {
-                ref src_set,
-                src_binding,
-                src_first_array_element,
-                dst_binding,
-                dst_first_array_element,
-                descriptor_count,
-                _ne: _,
-            } = copy;
-
-            copies_vk.push(ash::vk::CopyDescriptorSet {
-                src_set: src_set.handle(),
-                src_binding,
-                src_array_element: src_first_array_element,
-                dst_set: self.handle(),
-                dst_binding,
-                dst_array_element: dst_first_array_element,
-                descriptor_count,
-                ..Default::default()
-            });
-        }
->>>>>>> 5b466bf1
 
         let fns = self.device().fns();
         (fns.v1_0.update_descriptor_sets)(

// Copyright (c) 2021 The vulkano developers
// Licensed under the Apache License, Version 2.0
// <LICENSE-APACHE or
// https://www.apache.org/licenses/LICENSE-2.0> or the MIT
// license <LICENSE-MIT or https://opensource.org/licenses/MIT>,
// at your option. All files in the project carrying such
// notice may not be copied, modified, or distributed except
// according to those terms.

use super::QueueFamilyProperties;
use crate::{
    buffer::{ExternalBufferInfo, ExternalBufferProperties},
<<<<<<< HEAD
    device::{properties::Properties, DeviceExtensions, Features, FeaturesFfi, PropertiesFfi},
=======
    cache::OnceCache,
    device::{DeviceExtensions, Features, FeaturesFfi, Properties, PropertiesFfi},
>>>>>>> 30c8eadf
    format::{Format, FormatProperties},
    image::{
        ImageCreateFlags, ImageFormatInfo, ImageFormatProperties, ImageUsage,
        SparseImageFormatInfo, SparseImageFormatProperties,
    },
    instance::Instance,
    macros::{vulkan_bitflags, vulkan_enum},
    memory::MemoryProperties,
    swapchain::{
        ColorSpace, FullScreenExclusive, PresentMode, SupportedSurfaceTransforms, Surface,
        SurfaceApi, SurfaceCapabilities, SurfaceInfo,
    },
    sync::{
        ExternalFenceInfo, ExternalFenceProperties, ExternalSemaphoreInfo,
        ExternalSemaphoreProperties,
    },
    ExtensionProperties, RequirementNotMet, RequiresOneOf, Version, VulkanError, VulkanObject,
};
use bytemuck::cast_slice;
use std::{
    error::Error,
    fmt::{Debug, Display, Error as FmtError, Formatter},
    hash::{Hash, Hasher},
    mem::MaybeUninit,
    ptr,
    sync::Arc,
};

/// Represents one of the available physical devices on this machine.
///
/// # Examples
///
/// ```no_run
/// # use vulkano::{
/// #     instance::{Instance, InstanceExtensions},
/// #     Version, VulkanLibrary,
/// # };
/// use vulkano::device::physical::PhysicalDevice;
///
/// # let library = VulkanLibrary::new().unwrap();
/// # let instance = Instance::new(library, Default::default()).unwrap();
/// for physical_device in instance.enumerate_physical_devices().unwrap() {
///     print_infos(&physical_device);
/// }
///
/// fn print_infos(dev: &PhysicalDevice) {
///     println!("Name: {}", dev.properties().device_name);
/// }
/// ```
#[derive(Debug)]
pub struct PhysicalDevice {
    handle: ash::vk::PhysicalDevice,
    instance: Arc<Instance>,

    // Data queried at `PhysicalDevice` creation.
    api_version: Version,
    supported_extensions: DeviceExtensions,
    supported_features: Features,
    properties: Properties,
    extension_properties: Vec<ExtensionProperties>,
    memory_properties: MemoryProperties,
    queue_family_properties: Vec<QueueFamilyProperties>,

    // Data queried by the user at runtime, cached for faster lookups.
    external_buffer_properties: OnceCache<ExternalBufferInfo, ExternalBufferProperties>,
    external_fence_properties: OnceCache<ExternalFenceInfo, ExternalFenceProperties>,
    external_semaphore_properties: OnceCache<ExternalSemaphoreInfo, ExternalSemaphoreProperties>,
    format_properties: OnceCache<Format, FormatProperties>,
    image_format_properties: OnceCache<ImageFormatInfo, Option<ImageFormatProperties>>,
    sparse_image_format_properties:
        OnceCache<SparseImageFormatInfo, Vec<SparseImageFormatProperties>>,
}

impl PhysicalDevice {
    /// Creates a new `PhysicalDevice` from a raw object handle.
    ///
    /// # Safety
    ///
    /// - `handle` must be a valid Vulkan object handle created from `instance`.
    pub unsafe fn from_handle(
        instance: Arc<Instance>,
        handle: ash::vk::PhysicalDevice,
    ) -> Result<Arc<Self>, VulkanError> {
        let api_version = Self::get_api_version(handle, &instance);
        let extension_properties = Self::get_extension_properties(handle, &instance)?;
        let supported_extensions: DeviceExtensions = extension_properties
            .iter()
            .map(|property| property.extension_name.as_str())
            .collect();

        let supported_features;
        let properties;
        let memory_properties;
        let queue_family_properties;

        // Get the remaining infos.
        // If possible, we use VK_KHR_get_physical_device_properties2.
        if api_version >= Version::V1_1
            || instance
                .enabled_extensions()
                .khr_get_physical_device_properties2
        {
            supported_features =
                Self::get_features2(handle, &instance, api_version, &supported_extensions);
            properties =
                Self::get_properties2(handle, &instance, api_version, &supported_extensions);
            memory_properties = Self::get_memory_properties2(handle, &instance);
            queue_family_properties = Self::get_queue_family_properties2(handle, &instance);
        } else {
            supported_features = Self::get_features(handle, &instance);
            properties =
                Self::get_properties(handle, &instance, api_version, &supported_extensions);
            memory_properties = Self::get_memory_properties(handle, &instance);
            queue_family_properties = Self::get_queue_family_properties(handle, &instance);
        };

        Ok(Arc::new(PhysicalDevice {
            handle,
            instance,

            api_version,
            supported_extensions,
            supported_features,
            properties,
            extension_properties,
            memory_properties,
            queue_family_properties,

            external_buffer_properties: OnceCache::new(),
            external_fence_properties: OnceCache::new(),
            external_semaphore_properties: OnceCache::new(),
            format_properties: OnceCache::new(),
            image_format_properties: OnceCache::new(),
            sparse_image_format_properties: OnceCache::new(),
        }))
    }

    unsafe fn get_api_version(handle: ash::vk::PhysicalDevice, instance: &Instance) -> Version {
        let fns = instance.fns();
        let mut output = MaybeUninit::uninit();
        (fns.v1_0.get_physical_device_properties)(handle, output.as_mut_ptr());
        let api_version = Version::try_from(output.assume_init().api_version).unwrap();
        std::cmp::min(instance.max_api_version(), api_version)
    }

    unsafe fn get_extension_properties(
        handle: ash::vk::PhysicalDevice,
        instance: &Instance,
    ) -> Result<Vec<ExtensionProperties>, VulkanError> {
        let fns = instance.fns();

        loop {
            let mut count = 0;
            (fns.v1_0.enumerate_device_extension_properties)(
                handle,
                ptr::null(),
                &mut count,
                ptr::null_mut(),
            )
            .result()
            .map_err(VulkanError::from)?;

            let mut output = Vec::with_capacity(count as usize);
            let result = (fns.v1_0.enumerate_device_extension_properties)(
                handle,
                ptr::null(),
                &mut count,
                output.as_mut_ptr(),
            );

            match result {
                ash::vk::Result::SUCCESS => {
                    output.set_len(count as usize);
                    return Ok(output.into_iter().map(Into::into).collect());
                }
                ash::vk::Result::INCOMPLETE => (),
                err => return Err(VulkanError::from(err)),
            }
        }
    }

    unsafe fn get_features(handle: ash::vk::PhysicalDevice, instance: &Instance) -> Features {
        let mut output = FeaturesFfi::default();

        let fns = instance.fns();
        (fns.v1_0.get_physical_device_features)(handle, &mut output.head_as_mut().features);

        Features::from(&output)
    }

    unsafe fn get_features2(
        handle: ash::vk::PhysicalDevice,
        instance: &Instance,
        api_version: Version,
        supported_extensions: &DeviceExtensions,
    ) -> Features {
        let mut output = FeaturesFfi::default();
        output.make_chain(
            api_version,
            supported_extensions,
            instance.enabled_extensions(),
        );

        let fns = instance.fns();

        if instance.api_version() >= Version::V1_1 {
            (fns.v1_1.get_physical_device_features2)(handle, output.head_as_mut());
        } else {
            (fns.khr_get_physical_device_properties2
                .get_physical_device_features2_khr)(handle, output.head_as_mut());
        }

        Features::from(&output)
    }

    unsafe fn get_properties(
        handle: ash::vk::PhysicalDevice,
        instance: &Instance,
        api_version: Version,
        supported_extensions: &DeviceExtensions,
    ) -> Properties {
        let mut output = PropertiesFfi::default();
        output.make_chain(
            api_version,
            supported_extensions,
            instance.enabled_extensions(),
        );

        let fns = instance.fns();
        (fns.v1_0.get_physical_device_properties)(handle, &mut output.head_as_mut().properties);

        Properties::from(&output)
    }

    unsafe fn get_properties2(
        handle: ash::vk::PhysicalDevice,
        instance: &Instance,
        api_version: Version,
        supported_extensions: &DeviceExtensions,
    ) -> Properties {
        let mut output = PropertiesFfi::default();
        output.make_chain(
            api_version,
            supported_extensions,
            instance.enabled_extensions(),
        );

        let fns = instance.fns();

        if instance.api_version() >= Version::V1_1 {
            (fns.v1_1.get_physical_device_properties2)(handle, output.head_as_mut());
        } else {
            (fns.khr_get_physical_device_properties2
                .get_physical_device_properties2_khr)(handle, output.head_as_mut());
        }

        Properties::from(&output)
    }

    unsafe fn get_memory_properties(
        handle: ash::vk::PhysicalDevice,
        instance: &Instance,
    ) -> MemoryProperties {
        let mut output = MaybeUninit::uninit();

        let fns = instance.fns();
        (fns.v1_0.get_physical_device_memory_properties)(handle, output.as_mut_ptr());

        output.assume_init().into()
    }

    unsafe fn get_memory_properties2(
        handle: ash::vk::PhysicalDevice,
        instance: &Instance,
    ) -> MemoryProperties {
        let mut output = ash::vk::PhysicalDeviceMemoryProperties2KHR::default();

        let fns = instance.fns();

        if instance.api_version() >= Version::V1_1 {
            (fns.v1_1.get_physical_device_memory_properties2)(handle, &mut output);
        } else {
            (fns.khr_get_physical_device_properties2
                .get_physical_device_memory_properties2_khr)(handle, &mut output);
        }

        output.memory_properties.into()
    }

    unsafe fn get_queue_family_properties(
        handle: ash::vk::PhysicalDevice,
        instance: &Instance,
    ) -> Vec<QueueFamilyProperties> {
        let fns = instance.fns();

        let mut num = 0;
        (fns.v1_0.get_physical_device_queue_family_properties)(handle, &mut num, ptr::null_mut());

        let mut output = Vec::with_capacity(num as usize);
        (fns.v1_0.get_physical_device_queue_family_properties)(
            handle,
            &mut num,
            output.as_mut_ptr(),
        );
        output.set_len(num as usize);

        output.into_iter().map(Into::into).collect()
    }

    unsafe fn get_queue_family_properties2(
        handle: ash::vk::PhysicalDevice,
        instance: &Instance,
    ) -> Vec<QueueFamilyProperties> {
        let mut num = 0;
        let fns = instance.fns();

        if instance.api_version() >= Version::V1_1 {
            (fns.v1_1.get_physical_device_queue_family_properties2)(
                handle,
                &mut num,
                ptr::null_mut(),
            );
        } else {
            (fns.khr_get_physical_device_properties2
                .get_physical_device_queue_family_properties2_khr)(
                handle,
                &mut num,
                ptr::null_mut(),
            );
        }

        let mut output = vec![ash::vk::QueueFamilyProperties2::default(); num as usize];

        if instance.api_version() >= Version::V1_1 {
            (fns.v1_1.get_physical_device_queue_family_properties2)(
                handle,
                &mut num,
                output.as_mut_ptr(),
            );
        } else {
            (fns.khr_get_physical_device_properties2
                .get_physical_device_queue_family_properties2_khr)(
                handle,
                &mut num,
                output.as_mut_ptr(),
            );
        }

        output
            .into_iter()
            .map(|family| family.queue_family_properties.into())
            .collect()
    }

    /// Returns the instance that owns the physical device.
    #[inline]
    pub fn instance(&self) -> &Arc<Instance> {
        &self.instance
    }

    /// Returns the version of Vulkan supported by the physical device.
    ///
    /// Unlike the `api_version` property, which is the version reported by the device directly,
    /// this function returns the version the device can actually support, based on the instance's
    /// `max_api_version`.
    #[inline]
    pub fn api_version(&self) -> Version {
        self.api_version
    }

    /// Returns the properties reported by the physical device.
    #[inline]
    pub fn properties(&self) -> &Properties {
        &self.properties
    }

    /// Returns the extension properties reported by the physical device.
    #[inline]
    pub fn extension_properties(&self) -> &[ExtensionProperties] {
        &self.extension_properties
    }

    /// Returns the extensions that are supported by the physical device.
    #[inline]
    pub fn supported_extensions(&self) -> &DeviceExtensions {
        &self.supported_extensions
    }

    /// Returns the features that are supported by the physical device.
    #[inline]
    pub fn supported_features(&self) -> &Features {
        &self.supported_features
    }

    /// Returns the memory properties reported by the physical device.
    #[inline]
    pub fn memory_properties(&self) -> &MemoryProperties {
        &self.memory_properties
    }

    /// Returns the queue family properties reported by the physical device.
    #[inline]
    pub fn queue_family_properties(&self) -> &[QueueFamilyProperties] {
        &self.queue_family_properties
    }

    /// Queries whether the physical device supports presenting to DirectFB surfaces from queues of
    /// the given queue family.
    ///
    /// # Safety
    ///
    /// - `dfb` must be a valid DirectFB `IDirectFB` handle.
    #[inline]
    pub unsafe fn directfb_presentation_support<D>(
        &self,
        queue_family_index: u32,
        dfb: *const D,
    ) -> Result<bool, PhysicalDeviceError> {
        self.validate_directfb_presentation_support(queue_family_index, dfb)?;

        Ok(self.directfb_presentation_support_unchecked(queue_family_index, dfb))
    }

    fn validate_directfb_presentation_support<D>(
        &self,
        queue_family_index: u32,
        _dfb: *const D,
    ) -> Result<(), PhysicalDeviceError> {
        if !self.instance.enabled_extensions().ext_directfb_surface {
            return Err(PhysicalDeviceError::RequirementNotMet {
                required_for: "`directfb_presentation_support`",
                requires_one_of: RequiresOneOf {
                    instance_extensions: &["ext_directfb_surface"],
                    ..Default::default()
                },
            });
        }

        // VUID-vkGetPhysicalDeviceDirectFBPresentationSupportEXT-queueFamilyIndex-04119
        if queue_family_index >= self.queue_family_properties.len() as u32 {
            return Err(PhysicalDeviceError::QueueFamilyIndexOutOfRange {
                queue_family_index,
                queue_family_count: self.queue_family_properties.len() as u32,
            });
        }

        // VUID-vkGetPhysicalDeviceDirectFBPresentationSupportEXT-dfb-parameter
        // Can't validate, therefore unsafe

        Ok(())
    }

    #[cfg_attr(not(feature = "document_unchecked"), doc(hidden))]
    #[inline]
    pub unsafe fn directfb_presentation_support_unchecked<D>(
        &self,
        queue_family_index: u32,
        dfb: *const D,
    ) -> bool {
        let fns = self.instance.fns();
        (fns.ext_directfb_surface
            .get_physical_device_direct_fb_presentation_support_ext)(
            self.handle,
            queue_family_index,
            dfb as *mut _,
        ) != 0
    }

    /// Retrieves the external memory properties supported for buffers with a given configuration.
    ///
    /// Instance API version must be at least 1.1, or the [`khr_external_memory_capabilities`]
    /// extension must be enabled on the instance.
    ///
    /// The results of this function are cached, so that future calls with the same arguments
    /// do not need to make a call to the Vulkan API again.
    ///
    /// [`khr_external_memory_capabilities`]: crate::instance::InstanceExtensions::khr_external_memory_capabilities
    #[inline]
    pub fn external_buffer_properties(
        &self,
        info: ExternalBufferInfo,
    ) -> Result<ExternalBufferProperties, PhysicalDeviceError> {
        self.validate_external_buffer_properties(&info)?;

        unsafe { Ok(self.external_buffer_properties_unchecked(info)) }
    }

    fn validate_external_buffer_properties(
        &self,
        info: &ExternalBufferInfo,
    ) -> Result<(), PhysicalDeviceError> {
        if !(self.instance.api_version() >= Version::V1_1
            || self
                .instance
                .enabled_extensions()
                .khr_external_memory_capabilities)
        {
            return Err(PhysicalDeviceError::RequirementNotMet {
                required_for: "`external_buffer_properties`",
                requires_one_of: RequiresOneOf {
                    api_version: Some(Version::V1_1),
                    instance_extensions: &["khr_external_memory_capabilities"],
                    ..Default::default()
                },
            });
        }

        let &ExternalBufferInfo {
            handle_type,
            usage,
            sparse: _,
            _ne: _,
        } = info;

        // VUID-VkPhysicalDeviceExternalBufferInfo-usage-parameter
        usage.validate_physical_device(self)?;

        // VUID-VkPhysicalDeviceExternalBufferInfo-usage-requiredbitmask
        assert!(!usage.is_empty());

        // VUID-VkPhysicalDeviceExternalBufferInfo-handleType-parameter
        handle_type.validate_physical_device(self)?;

        Ok(())
    }

    #[cfg_attr(not(feature = "document_unchecked"), doc(hidden))]
    #[inline]
    pub unsafe fn external_buffer_properties_unchecked(
        &self,
        info: ExternalBufferInfo,
    ) -> ExternalBufferProperties {
        self.external_buffer_properties.get_or_insert(info, |info| {
            /* Input */

            let &ExternalBufferInfo {
                handle_type,
                usage,
                sparse,
                _ne: _,
            } = info;

            let external_buffer_info = ash::vk::PhysicalDeviceExternalBufferInfo {
                flags: sparse.map(Into::into).unwrap_or_default(),
                usage: usage.into(),
                handle_type: handle_type.into(),
                ..Default::default()
            };

            /* Output */

            let mut external_buffer_properties = ash::vk::ExternalBufferProperties::default();

            /* Call */

            let fns = self.instance.fns();

            if self.instance.api_version() >= Version::V1_1 {
                (fns.v1_1.get_physical_device_external_buffer_properties)(
                    self.handle,
                    &external_buffer_info,
                    &mut external_buffer_properties,
                )
            } else {
                (fns.khr_external_memory_capabilities
                    .get_physical_device_external_buffer_properties_khr)(
                    self.handle,
                    &external_buffer_info,
                    &mut external_buffer_properties,
                );
            }

            ExternalBufferProperties {
                external_memory_properties: external_buffer_properties
                    .external_memory_properties
                    .into(),
            }
        })
    }

    /// Retrieves the external handle properties supported for fences with a given
    /// configuration.
    ///
    /// The instance API version must be at least 1.1, or the [`khr_external_fence_capabilities`]
    /// extension must be enabled on the instance.
    ///
    /// The results of this function are cached, so that future calls with the same arguments
    /// do not need to make a call to the Vulkan API again.
    ///
    /// [`khr_external_fence_capabilities`]: crate::instance::InstanceExtensions::khr_external_fence_capabilities
    #[inline]
    pub fn external_fence_properties(
        &self,
        info: ExternalFenceInfo,
    ) -> Result<ExternalFenceProperties, PhysicalDeviceError> {
        self.validate_external_fence_properties(&info)?;

        unsafe { Ok(self.external_fence_properties_unchecked(info)) }
    }

    fn validate_external_fence_properties(
        &self,
        info: &ExternalFenceInfo,
    ) -> Result<(), PhysicalDeviceError> {
        if !(self.instance.api_version() >= Version::V1_1
            || self
                .instance
                .enabled_extensions()
                .khr_external_fence_capabilities)
        {
            return Err(PhysicalDeviceError::RequirementNotMet {
                required_for: "`external_fence_properties`",
                requires_one_of: RequiresOneOf {
                    api_version: Some(Version::V1_1),
                    instance_extensions: &["khr_external_fence_capabilities"],
                    ..Default::default()
                },
            });
        }

        let &ExternalFenceInfo {
            handle_type,
            _ne: _,
        } = info;

        // VUID-VkPhysicalDeviceExternalFenceInfo-handleType-parameter
        handle_type.validate_physical_device(self)?;

        Ok(())
    }

    #[cfg_attr(not(feature = "document_unchecked"), doc(hidden))]
    #[inline]
    pub unsafe fn external_fence_properties_unchecked(
        &self,
        info: ExternalFenceInfo,
    ) -> ExternalFenceProperties {
        self.external_fence_properties.get_or_insert(info, |info| {
            /* Input */

            let &ExternalFenceInfo {
                handle_type,
                _ne: _,
            } = info;

            let external_fence_info = ash::vk::PhysicalDeviceExternalFenceInfo {
                handle_type: handle_type.into(),
                ..Default::default()
            };

            /* Output */

            let mut external_fence_properties = ash::vk::ExternalFenceProperties::default();

            /* Call */

            let fns = self.instance.fns();

            if self.instance.api_version() >= Version::V1_1 {
                (fns.v1_1.get_physical_device_external_fence_properties)(
                    self.handle,
                    &external_fence_info,
                    &mut external_fence_properties,
                )
            } else {
                (fns.khr_external_fence_capabilities
                    .get_physical_device_external_fence_properties_khr)(
                    self.handle,
                    &external_fence_info,
                    &mut external_fence_properties,
                );
            }

            ExternalFenceProperties {
                exportable: external_fence_properties
                    .external_fence_features
                    .intersects(ash::vk::ExternalFenceFeatureFlags::EXPORTABLE),
                importable: external_fence_properties
                    .external_fence_features
                    .intersects(ash::vk::ExternalFenceFeatureFlags::IMPORTABLE),
                export_from_imported_handle_types: external_fence_properties
                    .export_from_imported_handle_types
                    .into(),
                compatible_handle_types: external_fence_properties.compatible_handle_types.into(),
            }
        })
    }

    /// Retrieves the external handle properties supported for semaphores with a given
    /// configuration.
    ///
    /// The instance API version must be at least 1.1, or the
    /// [`khr_external_semaphore_capabilities`] extension must be enabled on the instance.
    ///
    /// The results of this function are cached, so that future calls with the same arguments
    /// do not need to make a call to the Vulkan API again.
    ///
    /// [`khr_external_semaphore_capabilities`]: crate::instance::InstanceExtensions::khr_external_semaphore_capabilities
    #[inline]
    pub fn external_semaphore_properties(
        &self,
        info: ExternalSemaphoreInfo,
    ) -> Result<ExternalSemaphoreProperties, PhysicalDeviceError> {
        self.validate_external_semaphore_properties(&info)?;

        unsafe { Ok(self.external_semaphore_properties_unchecked(info)) }
    }

    fn validate_external_semaphore_properties(
        &self,
        info: &ExternalSemaphoreInfo,
    ) -> Result<(), PhysicalDeviceError> {
        if !(self.instance.api_version() >= Version::V1_1
            || self
                .instance
                .enabled_extensions()
                .khr_external_semaphore_capabilities)
        {
            return Err(PhysicalDeviceError::RequirementNotMet {
                required_for: "`external_semaphore_properties`",
                requires_one_of: RequiresOneOf {
                    api_version: Some(Version::V1_1),
                    instance_extensions: &["khr_external_semaphore_capabilities"],
                    ..Default::default()
                },
            });
        }

        let &ExternalSemaphoreInfo {
            handle_type,
            _ne: _,
        } = info;

        // VUID-VkPhysicalDeviceExternalSemaphoreInfo-handleType-parameter
        handle_type.validate_physical_device(self)?;

        Ok(())
    }

    #[cfg_attr(not(feature = "document_unchecked"), doc(hidden))]
    #[inline]
    pub unsafe fn external_semaphore_properties_unchecked(
        &self,
        info: ExternalSemaphoreInfo,
    ) -> ExternalSemaphoreProperties {
        self.external_semaphore_properties
            .get_or_insert(info, |info| {
                /* Input */

                let &ExternalSemaphoreInfo {
                    handle_type,
                    _ne: _,
                } = info;

                let external_semaphore_info = ash::vk::PhysicalDeviceExternalSemaphoreInfo {
                    handle_type: handle_type.into(),
                    ..Default::default()
                };

                /* Output */

                let mut external_semaphore_properties =
                    ash::vk::ExternalSemaphoreProperties::default();

                /* Call */

                let fns = self.instance.fns();

                if self.instance.api_version() >= Version::V1_1 {
                    (fns.v1_1.get_physical_device_external_semaphore_properties)(
                        self.handle,
                        &external_semaphore_info,
                        &mut external_semaphore_properties,
                    )
                } else {
                    (fns.khr_external_semaphore_capabilities
                        .get_physical_device_external_semaphore_properties_khr)(
                        self.handle,
                        &external_semaphore_info,
                        &mut external_semaphore_properties,
                    );
                }

                ExternalSemaphoreProperties {
                    exportable: external_semaphore_properties
                        .external_semaphore_features
                        .intersects(ash::vk::ExternalSemaphoreFeatureFlags::EXPORTABLE),
                    importable: external_semaphore_properties
                        .external_semaphore_features
                        .intersects(ash::vk::ExternalSemaphoreFeatureFlags::IMPORTABLE),
                    export_from_imported_handle_types: external_semaphore_properties
                        .export_from_imported_handle_types
                        .into(),
                    compatible_handle_types: external_semaphore_properties
                        .compatible_handle_types
                        .into(),
                }
            })
    }

    /// Retrieves the properties of a format when used by this physical device.
    ///
    /// The results of this function are cached, so that future calls with the same arguments
    /// do not need to make a call to the Vulkan API again.
    #[inline]
    pub fn format_properties(
        &self,
        format: Format,
    ) -> Result<FormatProperties, PhysicalDeviceError> {
        self.validate_format_properties(format)?;

        unsafe { Ok(self.format_properties_unchecked(format)) }
    }

    fn validate_format_properties(&self, format: Format) -> Result<(), PhysicalDeviceError> {
        // VUID-vkGetPhysicalDeviceFormatProperties2-format-parameter
        format.validate_physical_device(self)?;

        Ok(())
    }

    #[cfg_attr(not(feature = "document_unchecked"), doc(hidden))]
    #[inline]
    pub unsafe fn format_properties_unchecked(&self, format: Format) -> FormatProperties {
        self.format_properties.get_or_insert(format, |&format| {
            let mut format_properties2 = ash::vk::FormatProperties2::default();
            let mut format_properties3 = if self.api_version() >= Version::V1_3
                || self.supported_extensions().khr_format_feature_flags2
            {
                Some(ash::vk::FormatProperties3KHR::default())
            } else {
                None
            };

            if let Some(next) = format_properties3.as_mut() {
                next.p_next = format_properties2.p_next;
                format_properties2.p_next = next as *mut _ as *mut _;
            }

            let fns = self.instance.fns();

            if self.api_version() >= Version::V1_1 {
                (fns.v1_1.get_physical_device_format_properties2)(
                    self.handle,
                    format.into(),
                    &mut format_properties2,
                );
            } else if self
                .instance
                .enabled_extensions()
                .khr_get_physical_device_properties2
            {
                (fns.khr_get_physical_device_properties2
                    .get_physical_device_format_properties2_khr)(
                    self.handle,
                    format.into(),
                    &mut format_properties2,
                );
            } else {
                (fns.v1_0.get_physical_device_format_properties)(
                    self.internal_object(),
                    format.into(),
                    &mut format_properties2.format_properties,
                );
            }

            match format_properties3 {
                Some(format_properties3) => FormatProperties {
                    linear_tiling_features: format_properties3.linear_tiling_features.into(),
                    optimal_tiling_features: format_properties3.optimal_tiling_features.into(),
                    buffer_features: format_properties3.buffer_features.into(),
                    _ne: crate::NonExhaustive(()),
                },
                None => FormatProperties {
                    linear_tiling_features: format_properties2
                        .format_properties
                        .linear_tiling_features
                        .into(),
                    optimal_tiling_features: format_properties2
                        .format_properties
                        .optimal_tiling_features
                        .into(),
                    buffer_features: format_properties2.format_properties.buffer_features.into(),
                    _ne: crate::NonExhaustive(()),
                },
            }
        })
    }

    /// Returns the properties supported for images with a given image configuration.
    ///
    /// `Some` is returned if the configuration is supported, `None` if it is not.
    ///
    /// The results of this function are cached, so that future calls with the same arguments
    /// do not need to make a call to the Vulkan API again.
    ///
    /// # Panics
    ///
    /// - Panics if `image_format_info.format` is `None`.
    #[inline]
    pub fn image_format_properties(
        &self,
        image_format_info: ImageFormatInfo,
    ) -> Result<Option<ImageFormatProperties>, PhysicalDeviceError> {
        self.validate_image_format_properties(&image_format_info)?;

        unsafe { Ok(self.image_format_properties_unchecked(image_format_info)?) }
    }

    // FIXME: Shouldn't this be private?
    pub fn validate_image_format_properties(
        &self,
        image_format_info: &ImageFormatInfo,
    ) -> Result<(), PhysicalDeviceError> {
        let &ImageFormatInfo {
            format,
            image_type,
            tiling,
            usage,
            mut stencil_usage,
            external_memory_handle_type,
            image_view_type,
            mutable_format: _,
            cube_compatible: _,
            array_2d_compatible: _,
            block_texel_view_compatible: _,
            _ne: _,
        } = image_format_info;

        let format = format.unwrap();
        let aspects = format.aspects();

        let has_separate_stencil_usage =
            if stencil_usage.is_empty() || !(aspects.depth && aspects.stencil) {
                stencil_usage = usage;
                false
            } else {
                stencil_usage == usage
            };

        // VUID-VkPhysicalDeviceImageFormatInfo2-format-parameter
        format.validate_physical_device(self)?;

        // VUID-VkPhysicalDeviceImageFormatInfo2-imageType-parameter
        image_type.validate_physical_device(self)?;

        // VUID-VkPhysicalDeviceImageFormatInfo2-tiling-parameter
        tiling.validate_physical_device(self)?;

        // VUID-VkPhysicalDeviceImageFormatInfo2-usage-parameter
        usage.validate_physical_device(self)?;

        // VUID-VkPhysicalDeviceImageFormatInfo2-usage-requiredbitmask
        assert!(!usage.is_empty());

        if has_separate_stencil_usage {
            if !(self.api_version() >= Version::V1_2
                || self.supported_extensions().ext_separate_stencil_usage)
            {
                return Err(PhysicalDeviceError::RequirementNotMet {
                    required_for: "`image_format_info.stencil_usage` is `Some` and `image_format_info.format` has both a depth and a stencil aspect",
                    requires_one_of: RequiresOneOf {
                        api_version: Some(Version::V1_2),
                        device_extensions: &["ext_separate_stencil_usage"],
                        ..Default::default()
                    },
                });
            }

            // VUID-VkImageStencilUsageCreateInfo-stencilUsage-parameter
            stencil_usage.validate_physical_device(self)?;

            // VUID-VkImageStencilUsageCreateInfo-usage-requiredbitmask
            assert!(!stencil_usage.is_empty());
        }

        if let Some(handle_type) = external_memory_handle_type {
            if !(self.api_version() >= Version::V1_1
                || self
                    .instance()
                    .enabled_extensions()
                    .khr_external_memory_capabilities)
            {
                return Err(PhysicalDeviceError::RequirementNotMet {
                    required_for: "`image_format_info.external_memory_handle_type` is `Some`",
                    requires_one_of: RequiresOneOf {
                        api_version: Some(Version::V1_1),
                        instance_extensions: &["khr_external_memory_capabilities"],
                        ..Default::default()
                    },
                });
            }

            // VUID-VkPhysicalDeviceExternalImageFormatInfo-handleType-parameter
            handle_type.validate_physical_device(self)?;
        }

        if let Some(image_view_type) = image_view_type {
            if !self.supported_extensions().ext_filter_cubic {
                return Err(PhysicalDeviceError::RequirementNotMet {
                    required_for: "`image_format_info.image_view_type` is `Some`",
                    requires_one_of: RequiresOneOf {
                        device_extensions: &["ext_filter_cubic"],
                        ..Default::default()
                    },
                });
            }

            // VUID-VkPhysicalDeviceImageViewImageFormatInfoEXT-imageViewType-parameter
            image_view_type.validate_physical_device(self)?;
        }

        Ok(())
    }

    #[cfg_attr(not(feature = "document_unchecked"), doc(hidden))]
    #[inline]
    pub unsafe fn image_format_properties_unchecked(
        &self,
        mut image_format_info: ImageFormatInfo,
    ) -> Result<Option<ImageFormatProperties>, VulkanError> {
        {
            let ImageFormatInfo {
                format,
                usage,
                stencil_usage,
                ..
            } = &mut image_format_info;

            let aspects = format.unwrap().aspects();

            if stencil_usage.is_empty() || !(aspects.depth && aspects.stencil) {
                *stencil_usage = *usage;
            }
        }

        self.image_format_properties
            .get_or_try_insert(image_format_info, |image_format_info| {
                /* Input */
                let &ImageFormatInfo {
                    format,
                    image_type,
                    tiling,
                    usage,
                    stencil_usage,
                    external_memory_handle_type,
                    image_view_type,
                    mutable_format,
                    cube_compatible,
                    array_2d_compatible,
                    block_texel_view_compatible,
                    _ne: _,
                } = image_format_info;

                let has_separate_stencil_usage = stencil_usage == usage;

                let flags = ImageCreateFlags {
                    mutable_format,
                    cube_compatible,
                    array_2d_compatible,
                    block_texel_view_compatible,
                    ..ImageCreateFlags::empty()
                };

                let mut info2_vk = ash::vk::PhysicalDeviceImageFormatInfo2 {
                    format: format.unwrap().into(),
                    ty: image_type.into(),
                    tiling: tiling.into(),
                    usage: usage.into(),
                    flags: flags.into(),
                    ..Default::default()
                };
                let mut external_info_vk = None;
                let mut image_view_info_vk = None;
                let mut stencil_usage_info_vk = None;

                if let Some(handle_type) = external_memory_handle_type {
                    let next =
                        external_info_vk.insert(ash::vk::PhysicalDeviceExternalImageFormatInfo {
                            handle_type: handle_type.into(),
                            ..Default::default()
                        });

                    next.p_next = info2_vk.p_next;
                    info2_vk.p_next = next as *const _ as *const _;
                }

                if let Some(image_view_type) = image_view_type {
                    let next = image_view_info_vk.insert(
                        ash::vk::PhysicalDeviceImageViewImageFormatInfoEXT {
                            image_view_type: image_view_type.into(),
                            ..Default::default()
                        },
                    );

                    next.p_next = info2_vk.p_next as *mut _;
                    info2_vk.p_next = next as *const _ as *const _;
                }

                if has_separate_stencil_usage {
                    let next = stencil_usage_info_vk.insert(ash::vk::ImageStencilUsageCreateInfo {
                        stencil_usage: stencil_usage.into(),
                        ..Default::default()
                    });

                    next.p_next = info2_vk.p_next as *mut _;
                    info2_vk.p_next = next as *const _ as *const _;
                }

                /* Output */

                let mut properties2_vk = ash::vk::ImageFormatProperties2::default();
                let mut external_properties_vk = None;
                let mut filter_cubic_image_view_properties_vk = None;

                if external_info_vk.is_some() {
                    let next = external_properties_vk
                        .insert(ash::vk::ExternalImageFormatProperties::default());

                    next.p_next = properties2_vk.p_next;
                    properties2_vk.p_next = next as *mut _ as *mut _;
                }

                if image_view_info_vk.is_some() {
                    let next = filter_cubic_image_view_properties_vk
                        .insert(ash::vk::FilterCubicImageViewImageFormatPropertiesEXT::default());

                    next.p_next = properties2_vk.p_next;
                    properties2_vk.p_next = next as *mut _ as *mut _;
                }

                let result = {
                    let fns = self.instance.fns();

                    if self.api_version() >= Version::V1_1 {
                        (fns.v1_1.get_physical_device_image_format_properties2)(
                            self.handle,
                            &info2_vk,
                            &mut properties2_vk,
                        )
                    } else if self
                        .instance
                        .enabled_extensions()
                        .khr_get_physical_device_properties2
                    {
                        (fns.khr_get_physical_device_properties2
                            .get_physical_device_image_format_properties2_khr)(
                            self.handle,
                            &info2_vk,
                            &mut properties2_vk,
                        )
                    } else {
                        // Can't query this, return unsupported
                        if !info2_vk.p_next.is_null() {
                            return Ok(None);
                        }

                        (fns.v1_0.get_physical_device_image_format_properties)(
                            self.handle,
                            info2_vk.format,
                            info2_vk.ty,
                            info2_vk.tiling,
                            info2_vk.usage,
                            info2_vk.flags,
                            &mut properties2_vk.image_format_properties,
                        )
                    }
                    .result()
                    .map_err(VulkanError::from)
                };

                Ok(match result {
                    Ok(_) => Some(ImageFormatProperties {
                        external_memory_properties: external_properties_vk
                            .map(|properties| properties.external_memory_properties.into())
                            .unwrap_or_default(),
                        filter_cubic: filter_cubic_image_view_properties_vk
                            .map_or(false, |properties| {
                                properties.filter_cubic != ash::vk::FALSE
                            }),
                        filter_cubic_minmax: filter_cubic_image_view_properties_vk
                            .map_or(false, |properties| {
                                properties.filter_cubic_minmax != ash::vk::FALSE
                            }),
                        ..properties2_vk.image_format_properties.into()
                    }),
                    Err(VulkanError::FormatNotSupported) => None,
                    Err(err) => return Err(err),
                })
            })
    }

    /// Queries whether the physical device supports presenting to QNX Screen surfaces from queues
    /// of the given queue family.
    ///
    /// # Safety
    ///
    /// - `window` must be a valid QNX Screen `_screen_window` handle.
    pub unsafe fn qnx_screen_presentation_support<W>(
        &self,
        queue_family_index: u32,
        window: *const W,
    ) -> Result<bool, PhysicalDeviceError> {
        self.validate_qnx_screen_presentation_support(queue_family_index, window)?;

        Ok(self.qnx_screen_presentation_support_unchecked(queue_family_index, window))
    }

    fn validate_qnx_screen_presentation_support<W>(
        &self,
        queue_family_index: u32,
        _window: *const W,
    ) -> Result<(), PhysicalDeviceError> {
        if !self.instance.enabled_extensions().qnx_screen_surface {
            return Err(PhysicalDeviceError::RequirementNotMet {
                required_for: "`qnx_screen_presentation_support`",
                requires_one_of: RequiresOneOf {
                    instance_extensions: &["qnx_screen_surface"],
                    ..Default::default()
                },
            });
        }

        // VUID-vkGetPhysicalDeviceScreenPresentationSupportQNX-queueFamilyIndex-04743
        if queue_family_index >= self.queue_family_properties.len() as u32 {
            return Err(PhysicalDeviceError::QueueFamilyIndexOutOfRange {
                queue_family_index,
                queue_family_count: self.queue_family_properties.len() as u32,
            });
        }

        // VUID-vkGetPhysicalDeviceScreenPresentationSupportQNX-window-parameter
        // Can't validate, therefore unsafe

        Ok(())
    }

    #[cfg_attr(not(feature = "document_unchecked"), doc(hidden))]
    pub unsafe fn qnx_screen_presentation_support_unchecked<W>(
        &self,
        queue_family_index: u32,
        window: *const W,
    ) -> bool {
        let fns = self.instance.fns();
        (fns.qnx_screen_surface
            .get_physical_device_screen_presentation_support_qnx)(
            self.handle,
            queue_family_index,
            window as *mut _,
        ) != 0
    }

    /// Returns the properties of sparse images with a given image configuration.
    ///
    /// The results of this function are cached, so that future calls with the same arguments
    /// do not need to make a call to the Vulkan API again.
    ///
    /// # Panics
    ///
    /// - Panics if `format_info.format` is `None`.
    #[inline]
    pub fn sparse_image_format_properties(
        &self,
        format_info: SparseImageFormatInfo,
    ) -> Result<Vec<SparseImageFormatProperties>, PhysicalDeviceError> {
        self.validate_sparse_image_format_properties(&format_info)?;

        unsafe { Ok(self.sparse_image_format_properties_unchecked(format_info)) }
    }

    fn validate_sparse_image_format_properties(
        &self,
        format_info: &SparseImageFormatInfo,
    ) -> Result<(), PhysicalDeviceError> {
        let &SparseImageFormatInfo {
            format,
            image_type,
            samples,
            usage,
            tiling,
            _ne: _,
        } = format_info;

        let format = format.unwrap();

        // VUID-VkPhysicalDeviceSparseImageFormatInfo2-format-parameter
        format.validate_physical_device(self)?;

        // VUID-VkPhysicalDeviceSparseImageFormatInfo2-type-parameter
        image_type.validate_physical_device(self)?;

        // VUID-VkPhysicalDeviceSparseImageFormatInfo2-samples-parameter
        samples.validate_physical_device(self)?;

        // VUID-VkPhysicalDeviceSparseImageFormatInfo2-usage-parameter
        usage.validate_physical_device(self)?;

        // VUID-VkPhysicalDeviceSparseImageFormatInfo2-usage-requiredbitmask
        assert!(!usage.is_empty());

        // VUID-VkPhysicalDeviceSparseImageFormatInfo2-tiling-parameter
        tiling.validate_physical_device(self)?;

        // VUID-VkPhysicalDeviceSparseImageFormatInfo2-samples-01095
        // TODO:

        Ok(())
    }

    #[cfg_attr(not(feature = "document_unchecked"), doc(hidden))]
    #[inline]
    pub unsafe fn sparse_image_format_properties_unchecked(
        &self,
        format_info: SparseImageFormatInfo,
    ) -> Vec<SparseImageFormatProperties> {
        self.sparse_image_format_properties
            .get_or_insert(format_info, |format_info| {
                let &SparseImageFormatInfo {
                    format,
                    image_type,
                    samples,
                    usage,
                    tiling,
                    _ne: _,
                } = format_info;

                let format_info2 = ash::vk::PhysicalDeviceSparseImageFormatInfo2 {
                    format: format.unwrap().into(),
                    ty: image_type.into(),
                    samples: samples.into(),
                    usage: usage.into(),
                    tiling: tiling.into(),
                    ..Default::default()
                };

                let fns = self.instance.fns();

                if self.api_version() >= Version::V1_1
                    || self
                        .instance
                        .enabled_extensions()
                        .khr_get_physical_device_properties2
                {
                    let mut count = 0;

                    if self.api_version() >= Version::V1_1 {
                        (fns.v1_1.get_physical_device_sparse_image_format_properties2)(
                            self.handle,
                            &format_info2,
                            &mut count,
                            ptr::null_mut(),
                        );
                    } else {
                        (fns.khr_get_physical_device_properties2
                            .get_physical_device_sparse_image_format_properties2_khr)(
                            self.handle,
                            &format_info2,
                            &mut count,
                            ptr::null_mut(),
                        );
                    }

                    let mut sparse_image_format_properties2 =
                        vec![ash::vk::SparseImageFormatProperties2::default(); count as usize];

                    if self.api_version() >= Version::V1_1 {
                        (fns.v1_1.get_physical_device_sparse_image_format_properties2)(
                            self.handle,
                            &format_info2,
                            &mut count,
                            sparse_image_format_properties2.as_mut_ptr(),
                        );
                    } else {
                        (fns.khr_get_physical_device_properties2
                            .get_physical_device_sparse_image_format_properties2_khr)(
                            self.handle,
                            &format_info2,
                            &mut count,
                            sparse_image_format_properties2.as_mut_ptr(),
                        );
                    }

                    sparse_image_format_properties2.set_len(count as usize);

                    sparse_image_format_properties2
                        .into_iter()
                        .map(
                            |sparse_image_format_properties2| SparseImageFormatProperties {
                                aspects: sparse_image_format_properties2
                                    .properties
                                    .aspect_mask
                                    .into(),
                                image_granularity: [
                                    sparse_image_format_properties2
                                        .properties
                                        .image_granularity
                                        .width,
                                    sparse_image_format_properties2
                                        .properties
                                        .image_granularity
                                        .height,
                                    sparse_image_format_properties2
                                        .properties
                                        .image_granularity
                                        .depth,
                                ],
                                flags: sparse_image_format_properties2.properties.flags.into(),
                            },
                        )
                        .collect()
                } else {
                    let mut count = 0;

                    (fns.v1_0.get_physical_device_sparse_image_format_properties)(
                        self.handle,
                        format_info2.format,
                        format_info2.ty,
                        format_info2.samples,
                        format_info2.usage,
                        format_info2.tiling,
                        &mut count,
                        ptr::null_mut(),
                    );

                    let mut sparse_image_format_properties =
                        vec![ash::vk::SparseImageFormatProperties::default(); count as usize];

                    (fns.v1_0.get_physical_device_sparse_image_format_properties)(
                        self.handle,
                        format_info2.format,
                        format_info2.ty,
                        format_info2.samples,
                        format_info2.usage,
                        format_info2.tiling,
                        &mut count,
                        sparse_image_format_properties.as_mut_ptr(),
                    );

                    sparse_image_format_properties.set_len(count as usize);

                    sparse_image_format_properties
                        .into_iter()
                        .map(
                            |sparse_image_format_properties| SparseImageFormatProperties {
                                aspects: sparse_image_format_properties.aspect_mask.into(),
                                image_granularity: [
                                    sparse_image_format_properties.image_granularity.width,
                                    sparse_image_format_properties.image_granularity.height,
                                    sparse_image_format_properties.image_granularity.depth,
                                ],
                                flags: sparse_image_format_properties.flags.into(),
                            },
                        )
                        .collect()
                }
            })
    }

    /// Returns the capabilities that are supported by the physical device for the given surface.
    ///
    /// The results of this function are cached, so that future calls with the same arguments
    /// do not need to make a call to the Vulkan API again.
    ///
    /// # Panics
    ///
    /// - Panics if the physical device and the surface don't belong to the same instance.
    pub fn surface_capabilities<W>(
        &self,
        surface: &Surface<W>,
        surface_info: SurfaceInfo,
    ) -> Result<SurfaceCapabilities, PhysicalDeviceError> {
        self.validate_surface_capabilities(surface, &surface_info)?;

        unsafe { Ok(self.surface_capabilities_unchecked(surface, surface_info)?) }
    }

    fn validate_surface_capabilities<W>(
        &self,
        surface: &Surface<W>,
        surface_info: &SurfaceInfo,
    ) -> Result<(), PhysicalDeviceError> {
        if !(self
            .instance
            .enabled_extensions()
            .khr_get_surface_capabilities2
            || self.instance.enabled_extensions().khr_surface)
        {
            return Err(PhysicalDeviceError::RequirementNotMet {
                required_for: "`surface_capabilities`",
                requires_one_of: RequiresOneOf {
                    instance_extensions: &["khr_get_surface_capabilities2", "khr_surface"],
                    ..Default::default()
                },
            });
        }

        // VUID-vkGetPhysicalDeviceSurfaceCapabilities2KHR-commonparent
        assert_eq!(self.instance(), surface.instance());

        // VUID-vkGetPhysicalDeviceSurfaceCapabilities2KHR-pSurfaceInfo-06210
        if !(0..self.queue_family_properties.len() as u32).any(|index| unsafe {
            self.surface_support_unchecked(index, surface)
                .unwrap_or_default()
        }) {
            return Err(PhysicalDeviceError::SurfaceNotSupported);
        }

        let &SurfaceInfo {
            full_screen_exclusive,
            win32_monitor,
            _ne: _,
        } = surface_info;

        if !self.supported_extensions().ext_full_screen_exclusive
            && full_screen_exclusive != FullScreenExclusive::Default
        {
            return Err(PhysicalDeviceError::NotSupported);
        }

        // VUID-VkPhysicalDeviceSurfaceInfo2KHR-pNext-02672
        if (surface.api() == SurfaceApi::Win32
            && full_screen_exclusive == FullScreenExclusive::ApplicationControlled)
            != win32_monitor.is_some()
        {
            return Err(PhysicalDeviceError::NotSupported);
        }

        Ok(())
    }

    #[cfg_attr(not(feature = "document_unchecked"), doc(hidden))]
    pub unsafe fn surface_capabilities_unchecked<W>(
        &self,
        surface: &Surface<W>,
        surface_info: SurfaceInfo,
    ) -> Result<SurfaceCapabilities, VulkanError> {
        surface.surface_capabilities.get_or_try_insert(
            (self.handle, surface_info),
            |(_, surface_info)| {
                /* Input */

                let &SurfaceInfo {
                    full_screen_exclusive,
                    win32_monitor,
                    _ne: _,
                } = surface_info;

                let mut info2 = ash::vk::PhysicalDeviceSurfaceInfo2KHR {
                    surface: surface.internal_object(),
                    ..Default::default()
                };
                let mut full_screen_exclusive_info = None;
                let mut full_screen_exclusive_win32_info = None;

                if self.supported_extensions().ext_full_screen_exclusive {
                    let next = full_screen_exclusive_info.insert(
                        ash::vk::SurfaceFullScreenExclusiveInfoEXT {
                            full_screen_exclusive: full_screen_exclusive.into(),
                            ..Default::default()
                        },
                    );

                    next.p_next = info2.p_next as *mut _;
                    info2.p_next = next as *const _ as *const _;
                }

                if let Some(win32_monitor) = win32_monitor {
                    let next = full_screen_exclusive_win32_info.insert(
                        ash::vk::SurfaceFullScreenExclusiveWin32InfoEXT {
                            hmonitor: win32_monitor.0,
                            ..Default::default()
                        },
                    );

                    next.p_next = info2.p_next as *mut _;
                    info2.p_next = next as *const _ as *const _;
                }

                /* Output */

                let mut capabilities2 = ash::vk::SurfaceCapabilities2KHR::default();
                let mut capabilities_full_screen_exclusive = None;
                let mut protected_capabilities = None;

                if full_screen_exclusive_info.is_some() {
                    let next = capabilities_full_screen_exclusive
                        .insert(ash::vk::SurfaceCapabilitiesFullScreenExclusiveEXT::default());

                    next.p_next = info2.p_next as *mut _;
                    info2.p_next = next as *const _ as *const _;
                }

                if self
                    .instance
                    .enabled_extensions()
                    .khr_surface_protected_capabilities
                {
                    let next = protected_capabilities
                        .insert(ash::vk::SurfaceProtectedCapabilitiesKHR::default());

                    next.p_next = info2.p_next as *mut _;
                    info2.p_next = next as *const _ as *const _;
                }

                let fns = self.instance.fns();

                if self
                    .instance
                    .enabled_extensions()
                    .khr_get_surface_capabilities2
                {
                    (fns.khr_get_surface_capabilities2
                        .get_physical_device_surface_capabilities2_khr)(
                        self.internal_object(),
                        &info2,
                        &mut capabilities2,
                    )
                    .result()
                    .map_err(VulkanError::from)?;
                } else {
                    (fns.khr_surface.get_physical_device_surface_capabilities_khr)(
                        self.internal_object(),
                        info2.surface,
                        &mut capabilities2.surface_capabilities,
                    )
                    .result()
                    .map_err(VulkanError::from)?;
                };

                Ok(SurfaceCapabilities {
                    min_image_count: capabilities2.surface_capabilities.min_image_count,
                    max_image_count: if capabilities2.surface_capabilities.max_image_count == 0 {
                        None
                    } else {
                        Some(capabilities2.surface_capabilities.max_image_count)
                    },
                    current_extent: if capabilities2.surface_capabilities.current_extent.width
                        == 0xffffffff
                        && capabilities2.surface_capabilities.current_extent.height == 0xffffffff
                    {
                        None
                    } else {
                        Some([
                            capabilities2.surface_capabilities.current_extent.width,
                            capabilities2.surface_capabilities.current_extent.height,
                        ])
                    },
                    min_image_extent: [
                        capabilities2.surface_capabilities.min_image_extent.width,
                        capabilities2.surface_capabilities.min_image_extent.height,
                    ],
                    max_image_extent: [
                        capabilities2.surface_capabilities.max_image_extent.width,
                        capabilities2.surface_capabilities.max_image_extent.height,
                    ],
                    max_image_array_layers: capabilities2
                        .surface_capabilities
                        .max_image_array_layers,
                    supported_transforms: capabilities2
                        .surface_capabilities
                        .supported_transforms
                        .into(),

                    current_transform: SupportedSurfaceTransforms::from(
                        capabilities2.surface_capabilities.current_transform,
                    )
                    .iter()
                    .next()
                    .unwrap(), // TODO:
                    supported_composite_alpha: capabilities2
                        .surface_capabilities
                        .supported_composite_alpha
                        .into(),
                    supported_usage_flags: {
                        let usage = ImageUsage::from(
                            capabilities2.surface_capabilities.supported_usage_flags,
                        );
                        debug_assert!(usage.color_attachment); // specs say that this must be true
                        usage
                    },

                    supports_protected: protected_capabilities
                        .map_or(false, |c| c.supports_protected != 0),

                    full_screen_exclusive_supported: capabilities_full_screen_exclusive
                        .map_or(false, |c| c.full_screen_exclusive_supported != 0),
                })
            },
        )
    }

    /// Returns the combinations of format and color space that are supported by the physical device
    /// for the given surface.
    ///
    /// The results of this function are cached, so that future calls with the same arguments
    /// do not need to make a call to the Vulkan API again.
    ///
    /// # Panics
    ///
    /// - Panics if the physical device and the surface don't belong to the same instance.
    pub fn surface_formats<W>(
        &self,
        surface: &Surface<W>,
        surface_info: SurfaceInfo,
    ) -> Result<Vec<(Format, ColorSpace)>, PhysicalDeviceError> {
        self.validate_surface_formats(surface, &surface_info)?;

        unsafe { Ok(self.surface_formats_unchecked(surface, surface_info)?) }
    }

    fn validate_surface_formats<W>(
        &self,
        surface: &Surface<W>,
        surface_info: &SurfaceInfo,
    ) -> Result<(), PhysicalDeviceError> {
        if !(self
            .instance
            .enabled_extensions()
            .khr_get_surface_capabilities2
            || self.instance.enabled_extensions().khr_surface)
        {
            return Err(PhysicalDeviceError::RequirementNotMet {
                required_for: "`surface_formats`",
                requires_one_of: RequiresOneOf {
                    instance_extensions: &["khr_get_surface_capabilities2", "khr_surface"],
                    ..Default::default()
                },
            });
        }

        // VUID-vkGetPhysicalDeviceSurfaceFormats2KHR-commonparent
        assert_eq!(self.instance(), surface.instance());

        // VUID-vkGetPhysicalDeviceSurfaceFormats2KHR-pSurfaceInfo-06522
        if !(0..self.queue_family_properties.len() as u32).any(|index| unsafe {
            self.surface_support_unchecked(index, surface)
                .unwrap_or_default()
        }) {
            return Err(PhysicalDeviceError::SurfaceNotSupported);
        }

        let &SurfaceInfo {
            full_screen_exclusive,
            win32_monitor,
            _ne: _,
        } = surface_info;

        if self
            .instance
            .enabled_extensions()
            .khr_get_surface_capabilities2
        {
            if !self.supported_extensions().ext_full_screen_exclusive
                && full_screen_exclusive != FullScreenExclusive::Default
            {
                return Err(PhysicalDeviceError::NotSupported);
            }

            // VUID-VkPhysicalDeviceSurfaceInfo2KHR-pNext-02672
            if (surface.api() == SurfaceApi::Win32
                && full_screen_exclusive == FullScreenExclusive::ApplicationControlled)
                != win32_monitor.is_some()
            {
                return Err(PhysicalDeviceError::NotSupported);
            }
        } else {
            if full_screen_exclusive != FullScreenExclusive::Default {
                return Err(PhysicalDeviceError::NotSupported);
            }

            if win32_monitor.is_some() {
                return Err(PhysicalDeviceError::NotSupported);
            }
        }

        Ok(())
    }

    #[cfg_attr(not(feature = "document_unchecked"), doc(hidden))]
    pub unsafe fn surface_formats_unchecked<W>(
        &self,
        surface: &Surface<W>,
        surface_info: SurfaceInfo,
    ) -> Result<Vec<(Format, ColorSpace)>, VulkanError> {
        surface.surface_formats.get_or_try_insert(
            (self.handle, surface_info),
            |(_, surface_info)| {
                let &SurfaceInfo {
                    full_screen_exclusive,
                    win32_monitor,
                    _ne: _,
                } = surface_info;

                let mut surface_full_screen_exclusive_info = (full_screen_exclusive
                    != FullScreenExclusive::Default)
                    .then(|| ash::vk::SurfaceFullScreenExclusiveInfoEXT {
                        full_screen_exclusive: full_screen_exclusive.into(),
                        ..Default::default()
                    });

                let mut surface_full_screen_exclusive_win32_info =
                    win32_monitor.map(|win32_monitor| {
                        ash::vk::SurfaceFullScreenExclusiveWin32InfoEXT {
                            hmonitor: win32_monitor.0,
                            ..Default::default()
                        }
                    });

                let mut surface_info2 = ash::vk::PhysicalDeviceSurfaceInfo2KHR {
                    surface: surface.internal_object(),
                    ..Default::default()
                };

                if let Some(surface_full_screen_exclusive_info) =
                    surface_full_screen_exclusive_info.as_mut()
                {
                    surface_full_screen_exclusive_info.p_next = surface_info2.p_next as *mut _;
                    surface_info2.p_next =
                        surface_full_screen_exclusive_info as *const _ as *const _;
                }

                if let Some(surface_full_screen_exclusive_win32_info) =
                    surface_full_screen_exclusive_win32_info.as_mut()
                {
                    surface_full_screen_exclusive_win32_info.p_next =
                        surface_info2.p_next as *mut _;
                    surface_info2.p_next =
                        surface_full_screen_exclusive_win32_info as *const _ as *const _;
                }

                let fns = self.instance.fns();

                if self
                    .instance
                    .enabled_extensions()
                    .khr_get_surface_capabilities2
                {
                    let surface_format2s = loop {
                        let mut count = 0;
                        (fns.khr_get_surface_capabilities2
                            .get_physical_device_surface_formats2_khr)(
                            self.internal_object(),
                            &surface_info2,
                            &mut count,
                            ptr::null_mut(),
                        )
                        .result()
                        .map_err(VulkanError::from)?;

                        let mut surface_format2s =
                            vec![ash::vk::SurfaceFormat2KHR::default(); count as usize];
                        let result = (fns
                            .khr_get_surface_capabilities2
                            .get_physical_device_surface_formats2_khr)(
                            self.internal_object(),
                            &surface_info2,
                            &mut count,
                            surface_format2s.as_mut_ptr(),
                        );

                        match result {
                            ash::vk::Result::SUCCESS => {
                                surface_format2s.set_len(count as usize);
                                break surface_format2s;
                            }
                            ash::vk::Result::INCOMPLETE => (),
                            err => return Err(VulkanError::from(err)),
                        }
                    };

                    Ok(surface_format2s
                        .into_iter()
                        .filter_map(|surface_format2| {
                            (surface_format2.surface_format.format.try_into().ok())
                                .zip(surface_format2.surface_format.color_space.try_into().ok())
                        })
                        .collect())
                } else {
                    let surface_formats = loop {
                        let mut count = 0;
                        (fns.khr_surface.get_physical_device_surface_formats_khr)(
                            self.internal_object(),
                            surface.internal_object(),
                            &mut count,
                            ptr::null_mut(),
                        )
                        .result()
                        .map_err(VulkanError::from)?;

                        let mut surface_formats = Vec::with_capacity(count as usize);
                        let result = (fns.khr_surface.get_physical_device_surface_formats_khr)(
                            self.internal_object(),
                            surface.internal_object(),
                            &mut count,
                            surface_formats.as_mut_ptr(),
                        );

                        match result {
                            ash::vk::Result::SUCCESS => {
                                surface_formats.set_len(count as usize);
                                break surface_formats;
                            }
                            ash::vk::Result::INCOMPLETE => (),
                            err => return Err(VulkanError::from(err)),
                        }
                    };

                    Ok(surface_formats
                        .into_iter()
                        .filter_map(|surface_format| {
                            (surface_format.format.try_into().ok())
                                .zip(surface_format.color_space.try_into().ok())
                        })
                        .collect())
                }
            },
        )
    }

    /// Returns the present modes that are supported by the physical device for the given surface.
    ///
    /// The results of this function are cached, so that future calls with the same arguments
    /// do not need to make a call to the Vulkan API again.
    ///
    /// # Panics
    ///
    /// - Panics if the physical device and the surface don't belong to the same instance.
    pub fn surface_present_modes<W>(
        &self,
        surface: &Surface<W>,
    ) -> Result<impl Iterator<Item = PresentMode>, PhysicalDeviceError> {
        self.validate_surface_present_modes(surface)?;

        unsafe { Ok(self.surface_present_modes_unchecked(surface)?) }
    }

    fn validate_surface_present_modes<W>(
        &self,
        surface: &Surface<W>,
    ) -> Result<(), PhysicalDeviceError> {
        if !self.instance.enabled_extensions().khr_surface {
            return Err(PhysicalDeviceError::RequirementNotMet {
                required_for: "`surface_present_modes`",
                requires_one_of: RequiresOneOf {
                    instance_extensions: &["khr_surface"],
                    ..Default::default()
                },
            });
        }

        // VUID-vkGetPhysicalDeviceSurfacePresentModesKHR-commonparent
        assert_eq!(self.instance(), surface.instance());

        // VUID-vkGetPhysicalDeviceSurfacePresentModesKHR-surface-06525
        if !(0..self.queue_family_properties.len() as u32).any(|index| unsafe {
            self.surface_support_unchecked(index, surface)
                .unwrap_or_default()
        }) {
            return Err(PhysicalDeviceError::SurfaceNotSupported);
        }

        Ok(())
    }

    #[cfg_attr(not(feature = "document_unchecked"), doc(hidden))]
    pub unsafe fn surface_present_modes_unchecked<W>(
        &self,
        surface: &Surface<W>,
    ) -> Result<impl Iterator<Item = PresentMode>, VulkanError> {
        surface
            .surface_present_modes
            .get_or_try_insert(self.handle, |_| {
                let fns = self.instance.fns();

                let modes = loop {
                    let mut count = 0;
                    (fns.khr_surface
                        .get_physical_device_surface_present_modes_khr)(
                        self.internal_object(),
                        surface.internal_object(),
                        &mut count,
                        ptr::null_mut(),
                    )
                    .result()
                    .map_err(VulkanError::from)?;

                    let mut modes = Vec::with_capacity(count as usize);
                    let result = (fns
                        .khr_surface
                        .get_physical_device_surface_present_modes_khr)(
                        self.internal_object(),
                        surface.internal_object(),
                        &mut count,
                        modes.as_mut_ptr(),
                    );

                    match result {
                        ash::vk::Result::SUCCESS => {
                            modes.set_len(count as usize);
                            break modes;
                        }
                        ash::vk::Result::INCOMPLETE => (),
                        err => return Err(VulkanError::from(err)),
                    }
                };

                Ok(modes
                    .into_iter()
                    .filter_map(|mode_vk| mode_vk.try_into().ok())
                    .collect())
            })
            .map(IntoIterator::into_iter)
    }

    /// Returns whether queues of the given queue family can draw on the given surface.
    ///
    /// The results of this function are cached, so that future calls with the same arguments
    /// do not need to make a call to the Vulkan API again.
    #[inline]
    pub fn surface_support<W>(
        &self,
        queue_family_index: u32,
        surface: &Surface<W>,
    ) -> Result<bool, PhysicalDeviceError> {
        self.validate_surface_support(queue_family_index, surface)?;

        unsafe { Ok(self.surface_support_unchecked(queue_family_index, surface)?) }
    }

    fn validate_surface_support<W>(
        &self,
        queue_family_index: u32,
        _surface: &Surface<W>,
    ) -> Result<(), PhysicalDeviceError> {
        if !self.instance.enabled_extensions().khr_surface {
            return Err(PhysicalDeviceError::RequirementNotMet {
                required_for: "`surface_support`",
                requires_one_of: RequiresOneOf {
                    instance_extensions: &["khr_surface"],
                    ..Default::default()
                },
            });
        }

        // VUID-vkGetPhysicalDeviceSurfaceSupportKHR-queueFamilyIndex-01269
        if queue_family_index >= self.queue_family_properties.len() as u32 {
            return Err(PhysicalDeviceError::QueueFamilyIndexOutOfRange {
                queue_family_index,
                queue_family_count: self.queue_family_properties.len() as u32,
            });
        }

        Ok(())
    }

    #[cfg_attr(not(feature = "document_unchecked"), doc(hidden))]
    pub unsafe fn surface_support_unchecked<W>(
        &self,
        queue_family_index: u32,
        surface: &Surface<W>,
    ) -> Result<bool, VulkanError> {
        surface
            .surface_support
            .get_or_try_insert((self.handle, queue_family_index), |_| {
                let fns = self.instance.fns();

                let mut output = MaybeUninit::uninit();
                (fns.khr_surface.get_physical_device_surface_support_khr)(
                    self.handle,
                    queue_family_index,
                    surface.internal_object(),
                    output.as_mut_ptr(),
                )
                .result()
                .map_err(VulkanError::from)?;

                Ok(output.assume_init() != 0)
            })
    }

    /// Retrieves the properties of tools that are currently active on the physical device.
    ///
    /// These properties may change during runtime, so the result only reflects the current
    /// situation and is not cached.
    ///
    /// The physical device API version must be at least 1.3, or the
    /// [`ext_tooling_info`](crate::device::DeviceExtensions::ext_tooling_info)
    /// extension must be supported by the physical device.
    #[inline]
    pub fn tool_properties(&self) -> Result<Vec<ToolProperties>, PhysicalDeviceError> {
        self.validate_tool_properties()?;

        unsafe { Ok(self.tool_properties_unchecked()?) }
    }

    fn validate_tool_properties(&self) -> Result<(), PhysicalDeviceError> {
        if !(self.api_version() >= Version::V1_3 || self.supported_extensions().ext_tooling_info) {
            return Err(PhysicalDeviceError::RequirementNotMet {
                required_for: "`tooling_properties`",
                requires_one_of: RequiresOneOf {
                    api_version: Some(Version::V1_3),
                    device_extensions: &["ext_tooling_info"],
                    ..Default::default()
                },
            });
        }

        Ok(())
    }

    #[cfg_attr(not(feature = "document_unchecked"), doc(hidden))]
    #[inline]
    pub unsafe fn tool_properties_unchecked(&self) -> Result<Vec<ToolProperties>, VulkanError> {
        let fns = self.instance.fns();

        loop {
            let mut count = 0;

            if self.api_version() >= Version::V1_3 {
                (fns.v1_3.get_physical_device_tool_properties)(
                    self.internal_object(),
                    &mut count,
                    ptr::null_mut(),
                )
            } else {
                (fns.ext_tooling_info.get_physical_device_tool_properties_ext)(
                    self.internal_object(),
                    &mut count,
                    ptr::null_mut(),
                )
            }
            .result()
            .map_err(VulkanError::from)?;

            let mut tool_properties = Vec::with_capacity(count as usize);
            let result = if self.api_version() >= Version::V1_3 {
                (fns.v1_3.get_physical_device_tool_properties)(
                    self.internal_object(),
                    &mut count,
                    tool_properties.as_mut_ptr(),
                )
            } else {
                (fns.ext_tooling_info.get_physical_device_tool_properties_ext)(
                    self.internal_object(),
                    &mut count,
                    tool_properties.as_mut_ptr(),
                )
            };

            match result {
                ash::vk::Result::INCOMPLETE => (),
                ash::vk::Result::SUCCESS => {
                    tool_properties.set_len(count as usize);

                    return Ok(tool_properties
                        .into_iter()
                        .map(|tool_properties| ToolProperties {
                            name: {
                                let bytes = cast_slice(tool_properties.name.as_slice());
                                let end = bytes.iter().position(|&b| b == 0).unwrap_or(bytes.len());
                                String::from_utf8_lossy(&bytes[0..end]).into()
                            },
                            version: {
                                let bytes = cast_slice(tool_properties.version.as_slice());
                                let end = bytes.iter().position(|&b| b == 0).unwrap_or(bytes.len());
                                String::from_utf8_lossy(&bytes[0..end]).into()
                            },
                            purposes: tool_properties.purposes.into(),
                            description: {
                                let bytes = cast_slice(tool_properties.description.as_slice());
                                let end = bytes.iter().position(|&b| b == 0).unwrap_or(bytes.len());
                                String::from_utf8_lossy(&bytes[0..end]).into()
                            },
                            layer: {
                                let bytes = cast_slice(tool_properties.layer.as_slice());
                                let end = bytes.iter().position(|&b| b == 0).unwrap_or(bytes.len());
                                String::from_utf8_lossy(&bytes[0..end]).into()
                            },
                        })
                        .collect());
                }
                err => return Err(VulkanError::from(err)),
            }
        }
    }

    /// Queries whether the physical device supports presenting to Wayland surfaces from queues of
    /// the given queue family.
    ///
    /// # Safety
    ///
    /// - `display` must be a valid Wayland `wl_display` handle.
    pub unsafe fn wayland_presentation_support<D>(
        &self,
        queue_family_index: u32,
        display: *const D,
    ) -> Result<bool, PhysicalDeviceError> {
        self.validate_wayland_presentation_support(queue_family_index, display)?;

        Ok(self.wayland_presentation_support_unchecked(queue_family_index, display))
    }

    fn validate_wayland_presentation_support<D>(
        &self,
        queue_family_index: u32,
        _display: *const D,
    ) -> Result<(), PhysicalDeviceError> {
        if !self.instance.enabled_extensions().khr_wayland_surface {
            return Err(PhysicalDeviceError::RequirementNotMet {
                required_for: "`wayland_presentation_support`",
                requires_one_of: RequiresOneOf {
                    instance_extensions: &["khr_wayland_surface"],
                    ..Default::default()
                },
            });
        }

        // VUID-vkGetPhysicalDeviceWaylandPresentationSupportKHR-queueFamilyIndex-01306
        if queue_family_index >= self.queue_family_properties.len() as u32 {
            return Err(PhysicalDeviceError::QueueFamilyIndexOutOfRange {
                queue_family_index,
                queue_family_count: self.queue_family_properties.len() as u32,
            });
        }

        // VUID-vkGetPhysicalDeviceWaylandPresentationSupportKHR-display-parameter
        // Can't validate, therefore unsafe

        Ok(())
    }

    #[cfg_attr(not(feature = "document_unchecked"), doc(hidden))]
    pub unsafe fn wayland_presentation_support_unchecked<D>(
        &self,
        queue_family_index: u32,
        display: *const D,
    ) -> bool {
        let fns = self.instance.fns();
        (fns.khr_wayland_surface
            .get_physical_device_wayland_presentation_support_khr)(
            self.handle,
            queue_family_index,
            display as *mut _,
        ) != 0
    }

    /// Queries whether the physical device supports presenting to Win32 surfaces from queues of the
    /// given queue family.
    #[inline]
    pub fn win32_presentation_support(
        &self,
        queue_family_index: u32,
    ) -> Result<bool, PhysicalDeviceError> {
        self.validate_win32_presentation_support(queue_family_index)?;

        unsafe { Ok(self.win32_presentation_support_unchecked(queue_family_index)) }
    }

    fn validate_win32_presentation_support(
        &self,
        queue_family_index: u32,
    ) -> Result<(), PhysicalDeviceError> {
        if !self.instance.enabled_extensions().khr_win32_surface {
            return Err(PhysicalDeviceError::RequirementNotMet {
                required_for: "`win32_presentation_support`",
                requires_one_of: RequiresOneOf {
                    instance_extensions: &["khr_win32_surface"],
                    ..Default::default()
                },
            });
        }

        // VUID-vkGetPhysicalDeviceWin32PresentationSupportKHR-queueFamilyIndex-01309
        if queue_family_index >= self.queue_family_properties.len() as u32 {
            return Err(PhysicalDeviceError::QueueFamilyIndexOutOfRange {
                queue_family_index,
                queue_family_count: self.queue_family_properties.len() as u32,
            });
        }

        Ok(())
    }

    #[cfg_attr(not(feature = "document_unchecked"), doc(hidden))]
    #[inline]
    pub unsafe fn win32_presentation_support_unchecked(&self, queue_family_index: u32) -> bool {
        let fns = self.instance.fns();
        (fns.khr_win32_surface
            .get_physical_device_win32_presentation_support_khr)(
            self.handle, queue_family_index
        ) != 0
    }

    /// Queries whether the physical device supports presenting to XCB surfaces from queues of the
    /// given queue family.
    ///
    /// # Safety
    ///
    /// - `connection` must be a valid X11 `xcb_connection_t` handle.
    pub unsafe fn xcb_presentation_support<C>(
        &self,
        queue_family_index: u32,
        connection: *const C,
        visual_id: ash::vk::xcb_visualid_t,
    ) -> Result<bool, PhysicalDeviceError> {
        self.validate_xcb_presentation_support(queue_family_index, connection, visual_id)?;

        Ok(self.xcb_presentation_support_unchecked(queue_family_index, connection, visual_id))
    }

    fn validate_xcb_presentation_support<C>(
        &self,
        queue_family_index: u32,
        _connection: *const C,
        _visual_id: ash::vk::xcb_visualid_t,
    ) -> Result<(), PhysicalDeviceError> {
        if !self.instance.enabled_extensions().khr_xcb_surface {
            return Err(PhysicalDeviceError::RequirementNotMet {
                required_for: "`xcb_presentation_support`",
                requires_one_of: RequiresOneOf {
                    instance_extensions: &["khr_xcb_surface"],
                    ..Default::default()
                },
            });
        }

        // VUID-vkGetPhysicalDeviceXcbPresentationSupportKHR-queueFamilyIndex-01312
        if queue_family_index >= self.queue_family_properties.len() as u32 {
            return Err(PhysicalDeviceError::QueueFamilyIndexOutOfRange {
                queue_family_index,
                queue_family_count: self.queue_family_properties.len() as u32,
            });
        }

        // VUID-vkGetPhysicalDeviceXcbPresentationSupportKHR-connection-parameter
        // Can't validate, therefore unsafe

        Ok(())
    }

    #[cfg_attr(not(feature = "document_unchecked"), doc(hidden))]
    pub unsafe fn xcb_presentation_support_unchecked<C>(
        &self,
        queue_family_index: u32,
        connection: *const C,
        visual_id: ash::vk::VisualID,
    ) -> bool {
        let fns = self.instance.fns();
        (fns.khr_xcb_surface
            .get_physical_device_xcb_presentation_support_khr)(
            self.handle,
            queue_family_index,
            connection as *mut _,
            visual_id,
        ) != 0
    }

    /// Queries whether the physical device supports presenting to Xlib surfaces from queues of the
    /// given queue family.
    ///
    /// # Safety
    ///
    /// - `display` must be a valid Xlib `Display` handle.
    pub unsafe fn xlib_presentation_support<D>(
        &self,
        queue_family_index: u32,
        display: *const D,
        visual_id: ash::vk::VisualID,
    ) -> Result<bool, PhysicalDeviceError> {
        self.validate_xlib_presentation_support(queue_family_index, display, visual_id)?;

        Ok(self.xlib_presentation_support_unchecked(queue_family_index, display, visual_id))
    }

    fn validate_xlib_presentation_support<D>(
        &self,
        queue_family_index: u32,
        _display: *const D,
        _visual_id: ash::vk::VisualID,
    ) -> Result<(), PhysicalDeviceError> {
        if !self.instance.enabled_extensions().khr_xlib_surface {
            return Err(PhysicalDeviceError::RequirementNotMet {
                required_for: "`xlib_presentation_support`",
                requires_one_of: RequiresOneOf {
                    instance_extensions: &["khr_xlib_surface"],
                    ..Default::default()
                },
            });
        }

        // VUID-vkGetPhysicalDeviceXlibPresentationSupportKHR-queueFamilyIndex-01315
        if queue_family_index >= self.queue_family_properties.len() as u32 {
            return Err(PhysicalDeviceError::QueueFamilyIndexOutOfRange {
                queue_family_index,
                queue_family_count: self.queue_family_properties.len() as u32,
            });
        }

        // VUID-vkGetPhysicalDeviceXlibPresentationSupportKHR-dpy-parameter
        // Can't validate, therefore unsafe

        Ok(())
    }

    #[cfg_attr(not(feature = "document_unchecked"), doc(hidden))]
    pub unsafe fn xlib_presentation_support_unchecked<D>(
        &self,
        queue_family_index: u32,
        display: *const D,
        visual_id: ash::vk::VisualID,
    ) -> bool {
        let fns = self.instance.fns();
        (fns.khr_xlib_surface
            .get_physical_device_xlib_presentation_support_khr)(
            self.handle,
            queue_family_index,
            display as *mut _,
            visual_id,
        ) != 0
    }
}

unsafe impl VulkanObject for PhysicalDevice {
    type Object = ash::vk::PhysicalDevice;

    #[inline]
    fn internal_object(&self) -> ash::vk::PhysicalDevice {
        self.handle
    }
}

impl PartialEq for PhysicalDevice {
    #[inline]
    fn eq(&self, other: &Self) -> bool {
        self.handle == other.handle && self.instance == other.instance
    }
}

impl Eq for PhysicalDevice {}

impl Hash for PhysicalDevice {
    fn hash<H: Hasher>(&self, state: &mut H) {
        self.handle.hash(state);
        self.instance.hash(state);
    }
}

vulkan_enum! {
    /// Type of a physical device.
    #[non_exhaustive]
    PhysicalDeviceType = PhysicalDeviceType(i32);

    /// The device is an integrated GPU.
    IntegratedGpu = INTEGRATED_GPU,

    /// The device is a discrete GPU.
    DiscreteGpu = DISCRETE_GPU,

    /// The device is a virtual GPU.
    VirtualGpu = VIRTUAL_GPU,

    /// The device is a CPU.
    Cpu = CPU,

    /// The device is something else.
    Other = OTHER,
}

impl Default for PhysicalDeviceType {
    #[inline]
    fn default() -> Self {
        PhysicalDeviceType::Other
    }
}

/// The version of the Vulkan conformance test that a driver is conformant against.
#[derive(Clone, Copy, PartialEq, Eq, PartialOrd, Ord)]
pub struct ConformanceVersion {
    pub major: u8,
    pub minor: u8,
    pub subminor: u8,
    pub patch: u8,
}

impl From<ash::vk::ConformanceVersion> for ConformanceVersion {
    #[inline]
    fn from(val: ash::vk::ConformanceVersion) -> Self {
        ConformanceVersion {
            major: val.major,
            minor: val.minor,
            subminor: val.subminor,
            patch: val.patch,
        }
    }
}

impl Debug for ConformanceVersion {
    fn fmt(&self, f: &mut Formatter<'_>) -> Result<(), FmtError> {
        write!(f, "{}.{}.{}", self.major, self.minor, self.patch)
    }
}

impl Display for ConformanceVersion {
    #[inline]
    fn fmt(&self, f: &mut Formatter<'_>) -> Result<(), FmtError> {
        Debug::fmt(self, f)
    }
}

vulkan_enum! {
    /// An identifier for the driver of a physical device.
    #[non_exhaustive]
    DriverId = DriverId(i32);

    // TODO: document
    AMDProprietary = AMD_PROPRIETARY,

    // TODO: document
    AMDOpenSource = AMD_OPEN_SOURCE,

    // TODO: document
    MesaRADV = MESA_RADV,

    // TODO: document
    NvidiaProprietary = NVIDIA_PROPRIETARY,

    // TODO: document
    IntelProprietaryWindows = INTEL_PROPRIETARY_WINDOWS,

    // TODO: document
    IntelOpenSourceMesa = INTEL_OPEN_SOURCE_MESA,

    // TODO: document
    ImaginationProprietary = IMAGINATION_PROPRIETARY,

    // TODO: document
    QualcommProprietary = QUALCOMM_PROPRIETARY,

    // TODO: document
    ARMProprietary = ARM_PROPRIETARY,

    // TODO: document
    GoogleSwiftshader = GOOGLE_SWIFTSHADER,

    // TODO: document
    GGPProprietary = GGP_PROPRIETARY,

    // TODO: document
    BroadcomProprietary = BROADCOM_PROPRIETARY,

    // TODO: document
    MesaLLVMpipe = MESA_LLVMPIPE,

    // TODO: document
    MoltenVK = MOLTENVK,
}

/// Information provided about an active tool.
#[derive(Clone, Debug)]
#[non_exhaustive]
pub struct ToolProperties {
    /// The name of the tool.
    pub name: String,

    /// The version of the tool.
    pub version: String,

    /// The purposes supported by the tool.
    pub purposes: ToolPurposes,

    /// A description of the tool.
    pub description: String,

    /// The layer implementing the tool, or empty if it is not implemented by a layer.
    pub layer: String,
}

vulkan_bitflags! {
    /// The purpose of an active tool.
    #[non_exhaustive]
    ToolPurposes = ToolPurposeFlags(u32);

    /// The tool provides validation of API usage.
    validation = VALIDATION,

    /// The tool provides profiling of API usage.
    profiling = PROFILING,

    /// The tool is capturing data about the application's API usage.
    tracing = TRACING,

    /// The tool provides additional API features or extensions on top of the underlying
    /// implementation.
    additional_features = ADDITIONAL_FEATURES,

    /// The tool modifies the API features, limits or extensions presented to the application.
    modifying_features = MODIFYING_FEATURES,

    /// The tool reports information to the user via a [`DebugUtilsMessenger`].
    debug_reporting = DEBUG_REPORTING_EXT {
        instance_extensions: [ext_debug_utils, ext_debug_report],
    },

    /// The tool consumes debug markers or object debug annotation, queue labels or command buffer
    /// labels.
    debug_markers = DEBUG_MARKERS_EXT {
        device_extensions: [ext_debug_marker],
        instance_extensions: [ext_debug_utils],
    },
}

vulkan_bitflags! {
    /// Specifies which subgroup operations are supported.
    #[non_exhaustive]
    SubgroupFeatures = SubgroupFeatureFlags(u32);

    // TODO: document
    basic = BASIC,

    // TODO: document
    vote = VOTE,

    // TODO: document
    arithmetic = ARITHMETIC,

    // TODO: document
    ballot = BALLOT,

    // TODO: document
    shuffle = SHUFFLE,

    // TODO: document
    shuffle_relative = SHUFFLE_RELATIVE,

    // TODO: document
    clustered = CLUSTERED,

    // TODO: document
    quad = QUAD,

    // TODO: document
    partitioned = PARTITIONED_NV {
        device_extensions: [nv_shader_subgroup_partitioned],
    },
}

vulkan_enum! {
    /// Specifies how the device clips single point primitives.
    #[non_exhaustive]
    PointClippingBehavior = PointClippingBehavior(i32);

    /// Points are clipped if they lie outside any clip plane, both those bounding the view volume
    /// and user-defined clip planes.
    AllClipPlanes = ALL_CLIP_PLANES,

    /// Points are clipped only if they lie outside a user-defined clip plane.
    UserClipPlanesOnly = USER_CLIP_PLANES_ONLY,
}

vulkan_enum! {
    /// Specifies whether, and how, shader float controls can be set independently.
    #[non_exhaustive]
    ShaderFloatControlsIndependence = ShaderFloatControlsIndependence(i32);

    // TODO: document
    Float32Only = TYPE_32_ONLY,

    // TODO: document
    All = ALL,

    // TODO: document
    None = NONE,
}

/// Specifies shader core properties.
#[derive(Clone, Copy, Debug)]
pub struct ShaderCoreProperties {}

impl From<ash::vk::ShaderCorePropertiesFlagsAMD> for ShaderCoreProperties {
    #[inline]
    fn from(_val: ash::vk::ShaderCorePropertiesFlagsAMD) -> Self {
        Self {}
    }
}

/// Error that can happen when using a physical device.
#[derive(Clone, Debug, PartialEq, Eq)]
pub enum PhysicalDeviceError {
    VulkanError(VulkanError),

    RequirementNotMet {
        required_for: &'static str,
        requires_one_of: RequiresOneOf,
    },

    // The given `SurfaceInfo` values are not supported for the surface by the physical device.
    NotSupported,

    /// The provided `queue_family_index` was not less than the number of queue families in the
    /// physical device.
    QueueFamilyIndexOutOfRange {
        queue_family_index: u32,
        queue_family_count: u32,
    },

    // The provided `surface` is not supported by any of the physical device's queue families.
    SurfaceNotSupported,
}

impl Error for PhysicalDeviceError {
    fn source(&self) -> Option<&(dyn Error + 'static)> {
        match self {
            Self::VulkanError(err) => Some(err),
            _ => None,
        }
    }
}

impl Display for PhysicalDeviceError {
    fn fmt(&self, f: &mut Formatter<'_>) -> Result<(), FmtError> {
        match self {
            Self::VulkanError(_) => write!(f, "a runtime error occurred"),
            Self::RequirementNotMet {
                required_for,
                requires_one_of,
            } => write!(
                f,
                "a requirement was not met for: {}; requires one of: {}",
                required_for, requires_one_of,
            ),
            Self::NotSupported => write!(
                f,
                "the given `SurfaceInfo` values are not supported for the surface by the physical \
                device",
            ),
            Self::QueueFamilyIndexOutOfRange {
                queue_family_index,
                queue_family_count,
            } => write!(
                f,
                "the provided `queue_family_index` ({}) was not less than the number of queue \
                families in the physical device ({})",
                queue_family_index, queue_family_count,
            ),
            Self::SurfaceNotSupported => write!(
                f,
                "the provided `surface` is not supported by any of the physical device's queue families",
            ),
        }
    }
}

impl From<VulkanError> for PhysicalDeviceError {
    fn from(err: VulkanError) -> Self {
        Self::VulkanError(err)
    }
}

impl From<RequirementNotMet> for PhysicalDeviceError {
    fn from(err: RequirementNotMet) -> Self {
        Self::RequirementNotMet {
            required_for: err.required_for,
            requires_one_of: err.requires_one_of,
        }
    }
}<|MERGE_RESOLUTION|>--- conflicted
+++ resolved
@@ -10,12 +10,8 @@
 use super::QueueFamilyProperties;
 use crate::{
     buffer::{ExternalBufferInfo, ExternalBufferProperties},
-<<<<<<< HEAD
+    cache::OnceCache,
     device::{properties::Properties, DeviceExtensions, Features, FeaturesFfi, PropertiesFfi},
-=======
-    cache::OnceCache,
-    device::{DeviceExtensions, Features, FeaturesFfi, Properties, PropertiesFfi},
->>>>>>> 30c8eadf
     format::{Format, FormatProperties},
     image::{
         ImageCreateFlags, ImageFormatInfo, ImageFormatProperties, ImageUsage,

--- conflicted
+++ resolved
@@ -2459,41 +2459,6 @@
     }
 }
 
-<<<<<<< HEAD
-unsafe fn get_cached<K, V, E>(
-    cache: &RwLock<HashMap<K, V>>,
-    key: K,
-    func: impl FnOnce(&K) -> Result<V, E>,
-) -> Result<V, E>
-where
-    K: Eq + Hash,
-    V: Clone,
-{
-    {
-        let read_lock = cache.read();
-        if let Some(result) = read_lock.get(&key) {
-            return Ok(result.clone());
-        }
-    }
-
-    let mut write_lock = cache.write();
-    match write_lock.entry(key) {
-        Entry::Occupied(entry) => {
-            // This can happen if someone else inserted an entry between when we released
-            // the read lock and acquired the write lock.
-            Ok(entry.get().clone())
-        }
-        Entry::Vacant(entry) => {
-            let result = func(entry.key())?;
-            entry.insert(result.clone());
-
-            Ok(result)
-        }
-    }
-}
-
-=======
->>>>>>> 7e3515e6
 vulkan_enum! {
     /// Type of a physical device.
     #[non_exhaustive]

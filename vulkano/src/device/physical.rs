--- conflicted
+++ resolved
@@ -18,13 +18,8 @@
         SparseImageFormatProperties,
     },
     instance::Instance,
-<<<<<<< HEAD
-    macros::{vulkan_bitflags, vulkan_enum},
+    macros::{impl_id_counter, vulkan_bitflags, vulkan_enum},
     memory::{ExternalMemoryHandleType, MemoryProperties},
-=======
-    macros::{impl_id_counter, vulkan_bitflags, vulkan_enum},
-    memory::MemoryProperties,
->>>>>>> 5a050d85
     swapchain::{
         ColorSpace, FullScreenExclusive, PresentMode, Surface, SurfaceApi, SurfaceCapabilities,
         SurfaceInfo, SurfaceTransforms,

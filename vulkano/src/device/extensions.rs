--- conflicted
+++ resolved
@@ -113,11 +113,8 @@
     khr_get_memory_requirements2 => b"VK_KHR_get_memory_requirements2",
     khr_dedicated_allocation => b"VK_KHR_dedicated_allocation",
     khr_incremental_present => b"VK_KHR_incremental_present",
-<<<<<<< HEAD
-=======
-    ext_debug_marker => b"VK_EXT_debug_marker",
+    ext_debug_utils => b"VK_EXT_debug_utils",
     khr_multiview => b"VK_KHR_multiview",
->>>>>>> d2d07df2
 }
 
 /// This helper type can only be instantiated inside this module.

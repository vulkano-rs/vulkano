// Copyright (c) 2016 The vulkano developers
// Licensed under the Apache License, Version 2.0
// <LICENSE-APACHE or
// http://www.apache.org/licenses/LICENSE-2.0> or the MIT
// license <LICENSE-MIT or http://opensource.org/licenses/MIT>,
// at your option. All files in the project carrying such
// notice may not be copied, modified, or distributed except
// according to those terms.

use std::collections::HashSet;
use std::ffi::{CStr, CString};
use std::fmt;
use std::iter::FromIterator;
use std::ptr;
use std::str;

use VulkanObject;
use check_errors;
use instance::PhysicalDevice;
use extensions::SupportedExtensionsError;
use vk;

macro_rules! device_extensions {
    ($sname:ident, $rawname:ident, $($ext:ident => $s:expr,)*) => (
        extensions! {
            $sname, $rawname,
            $( $ext => $s,)*
        }

        impl $rawname {
            /// See the docs of supported_by_device().
            pub fn supported_by_device_raw(physical_device: PhysicalDevice) -> Result<Self, SupportedExtensionsError> {
                let vk = physical_device.instance().pointers();

                let properties: Vec<vk::ExtensionProperties> = unsafe {
                    let mut num = 0;
                    check_errors(vk.EnumerateDeviceExtensionProperties(
                        physical_device.internal_object(), ptr::null(), &mut num, ptr::null_mut()
                    ))?;

                    let mut properties = Vec::with_capacity(num as usize);
                    check_errors(vk.EnumerateDeviceExtensionProperties(
                        physical_device.internal_object(), ptr::null(), &mut num, properties.as_mut_ptr()
                    ))?;
                    properties.set_len(num as usize);
                    properties
                };
                Ok($rawname(properties.iter().map(|x| unsafe { CStr::from_ptr(x.extensionName.as_ptr()) }.to_owned()).collect()))
            }

            /// Returns an `Extensions` object with extensions supported by the `PhysicalDevice`.
            pub fn supported_by_device(physical_device: PhysicalDevice) -> Self {
                match $rawname::supported_by_device_raw(physical_device) {
                    Ok(l) => l,
                    Err(SupportedExtensionsError::LoadingError(_)) => unreachable!(),
                    Err(SupportedExtensionsError::OomError(e)) => panic!("{:?}", e),
                }
            }
        }

        impl $sname {
            /// See the docs of supported_by_device().
            pub fn supported_by_device_raw(physical_device: PhysicalDevice) -> Result<Self, SupportedExtensionsError> {
                let vk = physical_device.instance().pointers();

                let properties: Vec<vk::ExtensionProperties> = unsafe {
                    let mut num = 0;
                    check_errors(vk.EnumerateDeviceExtensionProperties(
                        physical_device.internal_object(), ptr::null(), &mut num, ptr::null_mut()
                    ))?;

                    let mut properties = Vec::with_capacity(num as usize);
                    check_errors(vk.EnumerateDeviceExtensionProperties(
                        physical_device.internal_object(), ptr::null(), &mut num, properties.as_mut_ptr()
                    ))?;
                    properties.set_len(num as usize);
                    properties
                };

                let mut extensions = $sname::none();
                for property in properties {
                    let name = unsafe { CStr::from_ptr(property.extensionName.as_ptr()) };
                    $(
                        // TODO: Check specVersion?
                        if name.to_bytes() == &$s[..] {
                            extensions.$ext = true;
                        }
                    )*
                }

                Ok(extensions)
            }

            /// Returns an `Extensions` object with extensions supported by the `PhysicalDevice`.
            pub fn supported_by_device(physical_device: PhysicalDevice) -> Self {
                match $sname::supported_by_device_raw(physical_device) {
                    Ok(l) => l,
                    Err(SupportedExtensionsError::LoadingError(_)) => unreachable!(),
                    Err(SupportedExtensionsError::OomError(e)) => panic!("{:?}", e),
                }
            }
        }
    );
}

device_extensions! {
    DeviceExtensions,
    RawDeviceExtensions,
    khr_swapchain => b"VK_KHR_swapchain",
    khr_display_swapchain => b"VK_KHR_display_swapchain",
    khr_sampler_mirror_clamp_to_edge => b"VK_KHR_sampler_mirror_clamp_to_edge",
    khr_maintenance1 => b"VK_KHR_maintenance1",
    khr_get_memory_requirements2 => b"VK_KHR_get_memory_requirements2",
    khr_dedicated_allocation => b"VK_KHR_dedicated_allocation",
    khr_incremental_present => b"VK_KHR_incremental_present",
<<<<<<< HEAD
    ext_debug_marker => b"VK_EXT_debug_marker",
    khr_16bit_storage => b"VK_KHR_16bit_storage",
    khr_storage_buffer_storage_class => b"VK_KHR_storage_buffer_storage_class",
=======
    ext_debug_utils => b"VK_EXT_debug_utils",
    khr_multiview => b"VK_KHR_multiview",
>>>>>>> 901993b3
}

/// This helper type can only be instantiated inside this module.
/// See `*Extensions::_unbuildable`.
#[doc(hidden)]
#[derive(Debug, Copy, Clone, PartialEq, Eq)]
pub struct Unbuildable(());

#[cfg(test)]
mod tests {
    use device::{DeviceExtensions, RawDeviceExtensions};

    #[test]
    fn empty_extensions() {
        let d: RawDeviceExtensions = (&DeviceExtensions::none()).into();
        assert!(d.iter().next().is_none());
    }
}<|MERGE_RESOLUTION|>--- conflicted
+++ resolved
@@ -113,14 +113,10 @@
     khr_get_memory_requirements2 => b"VK_KHR_get_memory_requirements2",
     khr_dedicated_allocation => b"VK_KHR_dedicated_allocation",
     khr_incremental_present => b"VK_KHR_incremental_present",
-<<<<<<< HEAD
-    ext_debug_marker => b"VK_EXT_debug_marker",
     khr_16bit_storage => b"VK_KHR_16bit_storage",
     khr_storage_buffer_storage_class => b"VK_KHR_storage_buffer_storage_class",
-=======
     ext_debug_utils => b"VK_EXT_debug_utils",
     khr_multiview => b"VK_KHR_multiview",
->>>>>>> 901993b3
 }
 
 /// This helper type can only be instantiated inside this module.

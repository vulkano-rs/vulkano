//! Communication channel with a physical device.
//!
//! The `Device` is one of the most important objects of Vulkan. Creating a `Device` is required
//! before you can create buffers, textures, shaders, etc.
//!
//! Basic example:
//!
//! ```no_run
//! use vulkano::{
//!     device::{
//!         physical::PhysicalDevice, Device, DeviceCreateInfo, DeviceExtensions, DeviceFeatures,
//!         QueueCreateInfo,
//!     },
//!     instance::{Instance, InstanceExtensions},
//!     Version, VulkanLibrary,
//! };
//!
//! // Creating the instance. See the documentation of the `instance` module.
//! let library = VulkanLibrary::new()
//!     .unwrap_or_else(|err| panic!("couldn't load Vulkan library: {:?}", err));
//! let instance = Instance::new(&library, &Default::default())
//!     .unwrap_or_else(|err| panic!("couldn't create instance: {:?}", err));
//!
//! // We just choose the first physical device. In a real application you would choose depending
//! // on the capabilities of the physical device and the user's preferences.
//! let physical_device = instance
//!     .enumerate_physical_devices()
//!     .unwrap_or_else(|err| panic!("couldn't enumerate physical devices: {:?}", err))
//!     .next()
//!     .expect("no physical device");
//!
//! // Here is the device-creating code.
//! let device = {
//!     let features = DeviceFeatures::empty();
//!     let extensions = DeviceExtensions::empty();
//!
//!     match Device::new(
//!         &physical_device,
//!         &DeviceCreateInfo {
//!             queue_create_infos: &[QueueCreateInfo {
//!                 queue_family_index: 0,
//!                 ..Default::default()
//!             }],
//!             enabled_extensions: &extensions,
//!             enabled_features: &features,
//!             ..Default::default()
//!         },
//!     ) {
//!         Ok(d) => d,
//!         Err(err) => panic!("couldn't build device: {:?}", err),
//!     }
//! };
//! ```
//!
//! # Features and extensions
//!
//! Two of the parameters that you pass to `Device::new` are the list of the features and the list
//! of extensions to enable on the newly-created device.
//!
//! > **Note**: Device extensions are the same as instance extensions, except for the device.
//! > Features are similar to extensions, except that they are part of the core Vulkan
//! > specifications instead of being separate documents.
//!
//! Some Vulkan capabilities, such as swapchains (that allow you to render on the screen) or
//! geometry shaders for example, require that you enable a certain feature or extension when you
//! create the device. Contrary to OpenGL, you can't use the functions provided by a feature or an
//! extension if you didn't explicitly enable it when creating the device.
//!
//! Not all physical devices support all possible features and extensions. For example mobile
//! devices tend to not support geometry shaders, because their hardware is not capable of it. You
//! can query what is supported with respectively `PhysicalDevice::supported_features` and
//! `DeviceExtensions::supported_by_device`.
//!
//! > **Note**: The fact that you need to manually enable features at initialization also means
//! > that you don't need to worry about a capability not being supported later on in your code.
//!
//! # Queues
//!
//! Each physical device proposes one or more *queues* that are divided in *queue families*. A
//! queue is a thread of execution to which you can submit commands that the GPU will execute.
//!
//! > **Note**: You can think of a queue like a CPU thread. Each queue executes its commands one
//! > after the other, and queues run concurrently. A GPU behaves similarly to the hyper-threading
//! > technology, in the sense that queues will only run partially in parallel.
//!
//! The Vulkan API requires that you specify the list of queues that you are going to use at the
//! same time as when you create the device. This is done in vulkano by passing an iterator where
//! each element is a tuple containing a queue family and a number between 0.0 and 1.0 indicating
//! the priority of execution of the queue relative to the others.
//!
//! TODO: write better doc here
//!
//! The `Device::new` function returns the newly-created device, but also the list of queues.
//!
//! # Extended example
//!
//! TODO: write

use self::{physical::PhysicalDevice, queue::DeviceQueueInfo};
pub use self::{
    properties::DeviceProperties,
    queue::{Queue, QueueFamilyProperties, QueueFlags, QueueGuard},
};
pub use crate::fns::DeviceFunctions;
use crate::{
    acceleration_structure::{
        AccelerationStructureBuildGeometryInfo, AccelerationStructureBuildSizesInfo,
        AccelerationStructureBuildType, AccelerationStructureGeometries,
    },
    buffer::BufferCreateInfo,
    descriptor_set::layout::{DescriptorSetLayoutCreateInfo, DescriptorSetLayoutSupport},
    image::{sys::ImageCreateInfoExtensionsVk, ImageCreateFlags, ImageCreateInfo, ImageTiling},
    instance::{Instance, InstanceExtensions, InstanceOwned, InstanceOwnedDebugWrapper},
    macros::{impl_id_counter, vulkan_bitflags},
<<<<<<< HEAD
    memory::{
        ExternalMemoryHandleType, MemoryFdProperties, MemoryRequirements,
        MemoryWin32HandleProperties,
    },
    Requires, RequiresAllOf, RequiresOneOf, Validated, ValidationError, Version, VulkanError,
    VulkanObject,
=======
    memory::{ExternalMemoryHandleType, MemoryFdProperties, MemoryRequirements},
    RawFd, Requires, RequiresAllOf, RequiresOneOf, Validated, ValidationError, Version,
    VulkanError, VulkanObject,
>>>>>>> c670e71b
};
use ash::vk::{self, Handle};
use parking_lot::Mutex;
use smallvec::{smallvec, SmallVec};
use std::{
    ffi::{c_char, CString},
    fmt::{Debug, Error as FmtError, Formatter},
    marker::PhantomData,
    mem::MaybeUninit,
    num::NonZero,
    ops::Deref,
    ptr, slice,
    sync::{
        atomic::{AtomicU32, Ordering},
        Arc,
    },
};

pub mod physical;
pub mod private_data;
pub(crate) mod properties;
mod queue;

include!(crate::autogen_output!("device_extensions.rs"));
include!(crate::autogen_output!("features.rs"));

/// Represents a Vulkan context.
pub struct Device {
    handle: vk::Device,
    // NOTE: `physical_devices` always contains this.
    physical_device: InstanceOwnedDebugWrapper<Arc<PhysicalDevice>>,
    id: NonZero<u64>,

    enabled_extensions: DeviceExtensions,
    enabled_features: DeviceFeatures,
    physical_devices: SmallVec<[InstanceOwnedDebugWrapper<Arc<PhysicalDevice>>; 2]>,

    // The highest version that is supported for this device.
    // This is the minimum of Instance::max_api_version and PhysicalDevice::api_version.
    api_version: Version,
    fns: DeviceFunctions,
    active_queue_family_indices: SmallVec<[u32; 2]>,

    // This is required for validation in `memory::device_memory`, the count must only be modified
    // in that module.
    pub(crate) allocation_count: AtomicU32,
    fence_pool: Mutex<Vec<vk::Fence>>,
    semaphore_pool: Mutex<Vec<vk::Semaphore>>,
    event_pool: Mutex<Vec<vk::Event>>,

    borrowed: bool,
}

impl Device {
    /// Creates a new `Device`.
    #[inline]
    pub fn new(
        physical_device: &Arc<PhysicalDevice>,
        create_info: &DeviceCreateInfo<'_>,
    ) -> Result<(Arc<Device>, impl ExactSizeIterator<Item = Arc<Queue>>), Validated<VulkanError>>
    {
        Self::validate_new(physical_device, create_info)?;

        Ok(unsafe { Self::new_unchecked(physical_device, create_info) }?)
    }

    fn validate_new(
        physical_device: &PhysicalDevice,
        create_info: &DeviceCreateInfo<'_>,
    ) -> Result<(), Box<ValidationError>> {
        create_info
            .validate(physical_device)
            .map_err(|err| err.add_context("create_info"))?;

        let &DeviceCreateInfo {
            queue_create_infos: _,
            enabled_extensions: _,
            enabled_features: _,
            physical_devices,
            private_data_slot_request_count: _,
            _ne: _,
        } = create_info;

        if !physical_devices.is_empty()
            && !physical_devices
                .iter()
                .any(|p| p.as_ref() == physical_device)
        {
            return Err(Box::new(ValidationError {
                problem: "`create_info.physical_devices` is not empty, but does not contain \
                    `physical_device`"
                    .into(),
                vuids: &["VUID-VkDeviceGroupDeviceCreateInfo-physicalDeviceCount-00377"],
                ..Default::default()
            }));
        }

        Ok(())
    }

    #[cfg_attr(not(feature = "document_unchecked"), doc(hidden))]
    pub unsafe fn new_unchecked(
        physical_device: &Arc<PhysicalDevice>,
        create_info: &DeviceCreateInfo<'_>,
    ) -> Result<(Arc<Device>, impl ExactSizeIterator<Item = Arc<Queue>>), VulkanError> {
        let (enabled_extensions, enabled_features) =
            create_info.enable_dependencies(physical_device);

        let create_info = DeviceCreateInfo {
            enabled_extensions: &enabled_extensions,
            enabled_features: &enabled_features,
            ..*create_info
        };

        let handle = {
            let mut features_vk = None;
            let mut features2_vk = None;
            let mut features2_vk_extensions;

            // VUID-VkDeviceCreateInfo-pNext-00373
            if physical_device.instance().api_version() >= Version::V1_1
                || physical_device
                    .instance()
                    .enabled_extensions()
                    .khr_get_physical_device_properties2
            {
                features2_vk_extensions = create_info.enabled_features.to_vk2_extensions(
                    physical_device.api_version(),
                    create_info.enabled_extensions,
                    physical_device.instance().enabled_extensions(),
                );
                features2_vk_extensions.disable_conflicting();
                features2_vk = Some(
                    create_info
                        .enabled_features
                        .to_vk2(&mut features2_vk_extensions),
                );
            } else {
                features_vk = Some(create_info.enabled_features.to_vk());
            };

            let create_info_fields2_vk = create_info.to_vk_fields2();
            let create_info_fields1_vk =
                create_info.to_vk_fields1(&create_info_fields2_vk, features_vk.as_ref());
            let mut create_info_extensions =
                create_info.to_vk_extensions(&create_info_fields1_vk, features2_vk.as_mut());
            let create_info_vk =
                create_info.to_vk(&create_info_fields1_vk, &mut create_info_extensions);

            let fns = physical_device.instance().fns();

            let mut output = MaybeUninit::uninit();
            unsafe {
                (fns.v1_0.create_device)(
                    physical_device.handle(),
                    &create_info_vk,
                    ptr::null(),
                    output.as_mut_ptr(),
                )
            }
            .result()
            .map_err(VulkanError::from)?;
            unsafe { output.assume_init() }
        };

        Ok(unsafe { Self::from_handle(physical_device, handle, &create_info) })
    }

    /// Creates a new `Device` from a raw object handle.
    ///
    /// # Safety
    ///
    /// - `handle` must be a valid Vulkan object handle created from `physical_device`.
    /// - `create_info` must match the info used to create the object.
    /// - `handle` must not be freed, as it will be owned by the returned `Device`.
    pub unsafe fn from_handle(
        physical_device: &Arc<PhysicalDevice>,
        handle: vk::Device,
        create_info: &DeviceCreateInfo<'_>,
    ) -> (Arc<Device>, impl ExactSizeIterator<Item = Arc<Queue>>) {
        unsafe { Self::from_handle_inner(physical_device, handle, create_info, false) }
    }

    /// Creates a new `Device` from a raw object handle, without owning the handle.
    ///
    /// # Safety
    ///
    /// - `handle` must be a valid Vulkan object handle created from `physical_device`.
    /// - `create_info` must match the info used to create the object.
    /// - `handle` must not be freed while the returned `Device` object is still alive. This means
    ///   all copies of the returned `Arc` must be dropped first. Note `DeviceOwned` objects all
    ///   hold a reference to the device internally.
    pub unsafe fn from_handle_borrowed(
        physical_device: &Arc<PhysicalDevice>,
        handle: vk::Device,
        create_info: &DeviceCreateInfo<'_>,
    ) -> (Arc<Device>, impl ExactSizeIterator<Item = Arc<Queue>>) {
        unsafe { Self::from_handle_inner(physical_device, handle, create_info, true) }
    }

    unsafe fn from_handle_inner(
        physical_device: &Arc<PhysicalDevice>,
        handle: vk::Device,
        create_info: &DeviceCreateInfo<'_>,
        borrowed: bool,
    ) -> (Arc<Device>, impl ExactSizeIterator<Item = Arc<Queue>>) {
        let &DeviceCreateInfo {
            queue_create_infos,
            enabled_features,
            enabled_extensions,
            physical_devices,
            private_data_slot_request_count: _,
            _ne: _,
        } = create_info;

        let api_version = physical_device.api_version();
        let fns = DeviceFunctions::load(|name| {
            unsafe {
                (physical_device.instance().fns().v1_0.get_device_proc_addr)(handle, name.as_ptr())
            }
            .map_or(ptr::null(), |func| func as _)
        });

        let mut active_queue_family_indices: SmallVec<[_; 2]> =
            SmallVec::with_capacity(queue_create_infos.len());
        let mut queues_to_get: SmallVec<[_; 2]> = SmallVec::with_capacity(queue_create_infos.len());

        for queue_create_info in queue_create_infos {
            let &QueueCreateInfo {
                flags,
                queue_family_index,
                queues,
                _ne: _,
            } = queue_create_info;

            active_queue_family_indices.push(queue_family_index);
            queues_to_get.extend((0..queues.len() as u32).map(move |queue_index| {
                DeviceQueueInfo {
                    flags,
                    queue_family_index,
                    queue_index,
                    ..Default::default()
                }
            }));
        }

        active_queue_family_indices.sort_unstable();
        active_queue_family_indices.dedup();

        let physical_devices = if physical_devices.is_empty() {
            smallvec![InstanceOwnedDebugWrapper(physical_device.clone())]
        } else {
            physical_devices
                .iter()
                .copied()
                .cloned()
                .map(InstanceOwnedDebugWrapper)
                .collect()
        };

        let device = Arc::new(Device {
            handle,
            physical_device: InstanceOwnedDebugWrapper(physical_device.clone()),
            id: Self::next_id(),

            enabled_extensions: *enabled_extensions,
            enabled_features: *enabled_features,
            physical_devices,

            api_version,
            fns,
            active_queue_family_indices,

            allocation_count: AtomicU32::new(0),
            fence_pool: Mutex::new(Vec::new()),
            semaphore_pool: Mutex::new(Vec::new()),
            event_pool: Mutex::new(Vec::new()),
            borrowed,
        });

        let queues_iter = {
            let device = device.clone();
            queues_to_get
                .into_iter()
                .map(move |queue_info| unsafe { Queue::new(&device, &queue_info) })
        };

        (device, queues_iter)
    }

    /// Returns the Vulkan version supported by the device.
    ///
    /// This is the lower of the
    /// [physical device's supported version](PhysicalDevice::api_version)
    /// and the instance's [`max_api_version`](Instance::max_api_version).
    #[inline]
    pub fn api_version(&self) -> Version {
        self.api_version
    }

    /// Returns pointers to the raw Vulkan functions of the device.
    #[inline]
    pub fn fns(&self) -> &DeviceFunctions {
        &self.fns
    }

    /// Returns the physical device that was used to create this device.
    #[inline]
    pub fn physical_device(&self) -> &Arc<PhysicalDevice> {
        &self.physical_device
    }

    /// Returns the list of physical devices that was used to create this device. The index of
    /// each physical device in this list is its *device index*.
    ///
    /// This always contains the physical device returned by [`physical_device`].
    ///
    /// [`physical_device`]: Self::physical_device
    #[inline]
    pub fn physical_devices(&self) -> &[Arc<PhysicalDevice>] {
        InstanceOwnedDebugWrapper::cast_slice_inner(&self.physical_devices)
    }

    /// Returns a device mask containing all physical devices in this device. In other words:
    /// every bit that corresponds to a physical device in this device is set to 1.
    #[inline]
    pub fn device_mask(&self) -> u32 {
        (1 << self.physical_devices.len() as u32) - 1
    }

    /// Returns the instance used to create this device.
    #[inline]
    pub fn instance(&self) -> &Arc<Instance> {
        self.physical_device.instance()
    }

    /// Returns the queue family indices that this device uses.
    #[inline]
    pub fn active_queue_family_indices(&self) -> &[u32] {
        &self.active_queue_family_indices
    }

    /// Returns the extensions that have been enabled on the device.
    ///
    /// This includes both the extensions specified in [`DeviceCreateInfo::enabled_extensions`],
    /// and any extensions that are required by those extensions.
    #[inline]
    pub fn enabled_extensions(&self) -> &DeviceExtensions {
        &self.enabled_extensions
    }

    /// Returns the features that have been enabled on the device.
    ///
    /// This includes both the features specified in [`DeviceCreateInfo::enabled_features`],
    /// and any features that are required by the enabled extensions.
    #[inline]
    pub fn enabled_features(&self) -> &DeviceFeatures {
        &self.enabled_features
    }

    /// Returns the current number of active [`DeviceMemory`] allocations the device has.
    ///
    /// [`DeviceMemory`]: crate::memory::DeviceMemory
    #[inline]
    pub fn allocation_count(&self) -> u32 {
        self.allocation_count.load(Ordering::Acquire)
    }

    pub(crate) fn fence_pool(&self) -> &Mutex<Vec<vk::Fence>> {
        &self.fence_pool
    }

    pub(crate) fn semaphore_pool(&self) -> &Mutex<Vec<vk::Semaphore>> {
        &self.semaphore_pool
    }

    pub(crate) fn event_pool(&self) -> &Mutex<Vec<vk::Event>> {
        &self.event_pool
    }

    /// For the given acceleration structure build info and primitive counts, returns the
    /// minimum size required to build the acceleration structure, and the minimum size of the
    /// scratch buffer used during the build operation.
    #[inline]
    pub fn acceleration_structure_build_sizes(
        &self,
        build_type: AccelerationStructureBuildType,
        build_info: &AccelerationStructureBuildGeometryInfo,
        max_primitive_counts: &[u32],
    ) -> Result<AccelerationStructureBuildSizesInfo, Box<ValidationError>> {
        self.validate_acceleration_structure_build_sizes(
            build_type,
            build_info,
            max_primitive_counts,
        )?;

        Ok(unsafe {
            self.acceleration_structure_build_sizes_unchecked(
                build_type,
                build_info,
                max_primitive_counts,
            )
        })
    }

    fn validate_acceleration_structure_build_sizes(
        &self,
        build_type: AccelerationStructureBuildType,
        build_info: &AccelerationStructureBuildGeometryInfo,
        max_primitive_counts: &[u32],
    ) -> Result<(), Box<ValidationError>> {
        if !self.enabled_extensions().khr_acceleration_structure {
            return Err(Box::new(ValidationError {
                requires_one_of: RequiresOneOf(&[RequiresAllOf(&[Requires::DeviceExtension(
                    "khr_acceleration_structure",
                )])]),
                ..Default::default()
            }));
        }

        if !self.enabled_features().acceleration_structure {
            return Err(Box::new(ValidationError {
                requires_one_of: RequiresOneOf(&[RequiresAllOf(&[Requires::DeviceFeature(
                    "acceleration_structure",
                )])]),
                vuids: &[
                    "VUID-vkGetAccelerationStructureBuildSizesKHR-accelerationStructure-08933",
                ],
                ..Default::default()
            }));
        }

        build_type.validate_device(self).map_err(|err| {
            err.add_context("build_type")
                .set_vuids(&["VUID-vkGetAccelerationStructureBuildSizesKHR-buildType-parameter"])
        })?;

        // VUID-vkGetAccelerationStructureBuildSizesKHR-pBuildInfo-parameter
        build_info
            .validate(self)
            .map_err(|err| err.add_context("build_info"))?;

        let max_primitive_count = self
            .physical_device()
            .properties()
            .max_primitive_count
            .unwrap();
        let max_instance_count = self
            .physical_device()
            .properties()
            .max_instance_count
            .unwrap();

        let geometry_count = match &build_info.geometries {
            AccelerationStructureGeometries::Triangles(geometries) => {
                for (index, &primitive_count) in max_primitive_counts.iter().enumerate() {
                    if primitive_count as u64 > max_primitive_count {
                        return Err(Box::new(ValidationError {
                            context: format!("max_primitive_counts[{}]", index).into(),
                            problem: "exceeds the `max_primitive_count` limit".into(),
                            vuids: &["VUID-VkAccelerationStructureBuildGeometryInfoKHR-type-03795"],
                            ..Default::default()
                        }));
                    }
                }

                geometries.len()
            }
            AccelerationStructureGeometries::Aabbs(geometries) => {
                for (index, &primitive_count) in max_primitive_counts.iter().enumerate() {
                    if primitive_count as u64 > max_primitive_count {
                        return Err(Box::new(ValidationError {
                            context: format!("max_primitive_counts[{}]", index).into(),
                            problem: "exceeds the `max_primitive_count` limit".into(),
                            vuids: &["VUID-VkAccelerationStructureBuildGeometryInfoKHR-type-03794"],
                            ..Default::default()
                        }));
                    }
                }

                geometries.len()
            }
            AccelerationStructureGeometries::Instances(_) => {
                for (index, &instance_count) in max_primitive_counts.iter().enumerate() {
                    if instance_count as u64 > max_instance_count {
                        return Err(Box::new(ValidationError {
                            context: format!("max_primitive_counts[{}]", index).into(),
                            problem: "exceeds the `max_instance_count` limit".into(),
                            vuids: &[
                                "VUID-vkGetAccelerationStructureBuildSizesKHR-pBuildInfo-03785",
                            ],
                            ..Default::default()
                        }));
                    }
                }

                1
            }
        };

        if max_primitive_counts.len() != geometry_count {
            return Err(Box::new(ValidationError {
                problem: "`build_info.geometries` and `max_primitive_counts` \
                    do not have the same length"
                    .into(),
                vuids: &["VUID-vkGetAccelerationStructureBuildSizesKHR-pBuildInfo-03619"],
                ..Default::default()
            }));
        }

        Ok(())
    }

    #[cfg_attr(not(feature = "document_unchecked"), doc(hidden))]
    pub unsafe fn acceleration_structure_build_sizes_unchecked(
        &self,
        build_type: AccelerationStructureBuildType,
        build_info: &AccelerationStructureBuildGeometryInfo,
        max_primitive_counts: &[u32],
    ) -> AccelerationStructureBuildSizesInfo {
        let build_info_fields1_vk = build_info.to_vk_fields1();
        let build_info_vk = build_info.to_vk(&build_info_fields1_vk);

        let mut build_sizes_info_vk = AccelerationStructureBuildSizesInfo::to_mut_vk();

        let fns = self.fns();
        unsafe {
            (fns.khr_acceleration_structure
                .get_acceleration_structure_build_sizes_khr)(
                self.handle,
                build_type.into(),
                &build_info_vk,
                max_primitive_counts.as_ptr(),
                &mut build_sizes_info_vk,
            )
        };

        AccelerationStructureBuildSizesInfo::from_vk(&build_sizes_info_vk)
    }

    /// Returns whether a serialized acceleration structure with the specified version data
    /// is compatible with this device.
    #[inline]
    pub fn acceleration_structure_is_compatible(
        &self,
        version_data: &[u8; 2 * vk::UUID_SIZE],
    ) -> Result<bool, Box<ValidationError>> {
        self.validate_acceleration_structure_is_compatible(version_data)?;

        Ok(unsafe { self.acceleration_structure_is_compatible_unchecked(version_data) })
    }

    fn validate_acceleration_structure_is_compatible(
        &self,
        _version_data: &[u8; 2 * vk::UUID_SIZE],
    ) -> Result<(), Box<ValidationError>> {
        if !self.enabled_extensions().khr_acceleration_structure {
            return Err(Box::new(ValidationError {
                requires_one_of: RequiresOneOf(&[RequiresAllOf(&[Requires::DeviceExtension(
                    "khr_acceleration_structure",
                )])]),
                ..Default::default()
            }));
        }

        if !self.enabled_features().acceleration_structure {
            return Err(Box::new(ValidationError {
                requires_one_of: RequiresOneOf(&[
                    RequiresAllOf(&[Requires::DeviceFeature("acceleration_structure")]),
                ]),
                vuids: &["VUID-vkGetDeviceAccelerationStructureCompatibilityKHR-accelerationStructure-08928"],
                ..Default::default()
            }));
        }

        Ok(())
    }

    #[cfg_attr(not(feature = "document_unchecked"), doc(hidden))]
    pub unsafe fn acceleration_structure_is_compatible_unchecked(
        &self,
        version_data: &[u8; 2 * vk::UUID_SIZE],
    ) -> bool {
        let version_info_vk =
            vk::AccelerationStructureVersionInfoKHR::default().version_data(version_data);
        let mut compatibility_vk = vk::AccelerationStructureCompatibilityKHR::default();

        let fns = self.fns();
        unsafe {
            (fns.khr_acceleration_structure
                .get_device_acceleration_structure_compatibility_khr)(
                self.handle,
                &version_info_vk,
                &mut compatibility_vk,
            )
        };

        compatibility_vk == vk::AccelerationStructureCompatibilityKHR::COMPATIBLE
    }

    /// Returns whether a descriptor set layout with the given `create_info` could be created
    /// on the device, and additional supported properties where relevant. `Some` is returned if
    /// the descriptor set layout is supported, `None` if it is not.
    ///
    /// This is primarily useful for checking whether the device supports a descriptor set layout
    /// that goes beyond the [`max_per_set_descriptors`] limit. A layout that does not exceed
    /// that limit is guaranteed to be supported, otherwise this function can be called.
    ///
    /// The device API version must be at least 1.1, or the [`khr_maintenance3`] extension must
    /// be enabled on the device.
    ///
    /// [`max_per_set_descriptors`]: crate::device::DeviceProperties::max_per_set_descriptors
    /// [`khr_maintenance3`]: crate::device::DeviceExtensions::khr_maintenance3
    #[inline]
    pub fn descriptor_set_layout_support(
        &self,
        create_info: &DescriptorSetLayoutCreateInfo<'_>,
    ) -> Result<Option<DescriptorSetLayoutSupport>, Box<ValidationError>> {
        self.validate_descriptor_set_layout_support(create_info)?;

        Ok(unsafe { self.descriptor_set_layout_support_unchecked(create_info) })
    }

    fn validate_descriptor_set_layout_support(
        &self,
        create_info: &DescriptorSetLayoutCreateInfo<'_>,
    ) -> Result<(), Box<ValidationError>> {
        if !(self.api_version() >= Version::V1_1 || self.enabled_extensions().khr_maintenance3) {
            return Err(Box::new(ValidationError {
                requires_one_of: RequiresOneOf(&[
                    RequiresAllOf(&[Requires::APIVersion(Version::V1_1)]),
                    RequiresAllOf(&[Requires::DeviceExtension("khr_maintenance3")]),
                ]),
                ..Default::default()
            }));
        }

        // VUID-vkGetDescriptorSetLayoutSupport-pCreateInfo-parameter
        create_info
            .validate(self)
            .map_err(|err| err.add_context("create_info"))?;

        Ok(())
    }

    #[cfg_attr(not(feature = "document_unchecked"), doc(hidden))]
    pub unsafe fn descriptor_set_layout_support_unchecked(
        &self,
        create_info: &DescriptorSetLayoutCreateInfo<'_>,
    ) -> Option<DescriptorSetLayoutSupport> {
        let create_info_fields2_vk = create_info.to_vk_fields2();
        let create_info_fields1_vk = create_info.to_vk_fields1(&create_info_fields2_vk);
        let mut create_info_extensions_vk = create_info.to_vk_extensions(&create_info_fields2_vk);
        let create_info_vk =
            create_info.to_vk(&create_info_fields1_vk, &mut create_info_extensions_vk);

        let mut support_extensions_vk = DescriptorSetLayoutSupport::to_mut_vk_extensions(self);
        let mut support_vk = DescriptorSetLayoutSupport::to_mut_vk(&mut support_extensions_vk);

        let fns = self.fns();

        if self.api_version() >= Version::V1_1 {
            unsafe {
                (fns.v1_1.get_descriptor_set_layout_support)(
                    self.handle(),
                    &create_info_vk,
                    &mut support_vk,
                )
            }
        } else {
            unsafe {
                (fns.khr_maintenance3.get_descriptor_set_layout_support_khr)(
                    self.handle(),
                    &create_info_vk,
                    &mut support_vk,
                )
            }
        }

        // Unborrow
        let support_vk = vk::DescriptorSetLayoutSupport {
            _marker: PhantomData,
            ..support_vk
        };

        DescriptorSetLayoutSupport::from_vk(&support_vk, &support_extensions_vk)
    }

    /// Returns the memory requirements that would apply for a buffer created with the specified
    /// `create_info`.
    ///
    /// The device API version must be at least 1.3, or the [`khr_maintenance4`] extension must
    /// be enabled on the device.
    ///
    /// [`khr_maintenance4`]: DeviceExtensions::khr_maintenance4
    #[inline]
    pub fn buffer_memory_requirements(
        &self,
        create_info: &BufferCreateInfo<'_>,
    ) -> Result<MemoryRequirements, Box<ValidationError>> {
        self.validate_buffer_memory_requirements(create_info)?;

        Ok(unsafe { self.buffer_memory_requirements_unchecked(create_info) })
    }

    fn validate_buffer_memory_requirements(
        &self,
        create_info: &BufferCreateInfo<'_>,
    ) -> Result<(), Box<ValidationError>> {
        if !(self.api_version() >= Version::V1_3 || self.enabled_extensions().khr_maintenance4) {
            return Err(Box::new(ValidationError {
                requires_one_of: RequiresOneOf(&[
                    RequiresAllOf(&[Requires::APIVersion(Version::V1_3)]),
                    RequiresAllOf(&[Requires::DeviceExtension("khr_maintenance")]),
                ]),
                ..Default::default()
            }));
        }

        create_info
            .validate(self)
            .map_err(|err| err.add_context("create_info"))?;

        Ok(())
    }

    #[cfg_attr(not(feature = "document_unchecked"), doc(hidden))]
    pub unsafe fn buffer_memory_requirements_unchecked(
        &self,
        create_info: &BufferCreateInfo<'_>,
    ) -> MemoryRequirements {
        let mut extensions_vk = create_info.to_vk_extensions();
        let create_info_vk = create_info.to_vk(&mut extensions_vk);

        let info_vk = vk::DeviceBufferMemoryRequirements::default().create_info(&create_info_vk);

        let mut memory_requirements2_extensions_vk =
            MemoryRequirements::to_mut_vk2_extensions(self);
        let mut memory_requirements2_vk =
            MemoryRequirements::to_mut_vk2(&mut memory_requirements2_extensions_vk);

        let fns = self.fns();

        if self.api_version() >= Version::V1_3 {
            unsafe {
                (fns.v1_3.get_device_buffer_memory_requirements)(
                    self.handle(),
                    &info_vk,
                    &mut memory_requirements2_vk,
                )
            };
        } else {
            debug_assert!(self.enabled_extensions().khr_maintenance4);
            unsafe {
                (fns.khr_maintenance4
                    .get_device_buffer_memory_requirements_khr)(
                    self.handle(),
                    &info_vk,
                    &mut memory_requirements2_vk,
                )
            };
        }

        // Unborrow
        let memory_requirements2_vk = vk::MemoryRequirements2 {
            _marker: PhantomData,
            ..memory_requirements2_vk
        };

        MemoryRequirements::from_vk2(
            &memory_requirements2_vk,
            &memory_requirements2_extensions_vk,
        )
    }

    /// Returns the memory requirements that would apply for an image created with the specified
    /// `create_info`.
    ///
    /// If `create_info.flags` contains [`ImageCreateFlags::DISJOINT`], then `plane` must specify
    /// the plane number of the format or memory plane (depending on tiling) that memory
    /// requirements will be returned for. Otherwise, `plane` must be `None`.
    ///
    /// The device API version must be at least 1.3, or the [`khr_maintenance4`] extension must
    /// be enabled on the device.
    ///
    /// [`khr_maintenance4`]: DeviceExtensions::khr_maintenance4
    #[inline]
    pub fn image_memory_requirements(
        &self,
        create_info: &ImageCreateInfo<'_>,
        plane: Option<usize>,
    ) -> Result<MemoryRequirements, Box<ValidationError>> {
        self.validate_image_memory_requirements(create_info, plane)?;

        Ok(unsafe { self.image_memory_requirements_unchecked(create_info, plane) })
    }

    fn validate_image_memory_requirements(
        &self,
        create_info: &ImageCreateInfo<'_>,
        plane: Option<usize>,
    ) -> Result<(), Box<ValidationError>> {
        if !(self.api_version() >= Version::V1_3 || self.enabled_extensions().khr_maintenance4) {
            return Err(Box::new(ValidationError {
                requires_one_of: RequiresOneOf(&[
                    RequiresAllOf(&[Requires::APIVersion(Version::V1_3)]),
                    RequiresAllOf(&[Requires::DeviceExtension("khr_maintenance")]),
                ]),
                ..Default::default()
            }));
        }

        create_info
            .validate(self)
            .map_err(|err| err.add_context("create_info"))?;

        let &ImageCreateInfo {
            flags,
            image_type: _,
            format,
            view_formats: _,
            extent: _,
            array_layers: _,
            mip_levels: _,
            samples: _,
            tiling,
            usage: _,
            stencil_usage: _,
            sharing: _,
            initial_layout: _,
            drm_format_modifiers,
            drm_format_modifier_plane_layouts: _,
            external_memory_handle_types: _,
            _ne: _,
        } = create_info;

        if flags.intersects(ImageCreateFlags::DISJOINT) {
            let Some(plane) = plane else {
                return Err(Box::new(ValidationError {
                    problem: "`create_info.flags` contains `ImageCreateFlags::DISJOINT`, but \
                        `plane` is `None`"
                        .into(),
                    vuids: &[
                        "VUID-VkDeviceImageMemoryRequirements-pCreateInfo-06419",
                        "VUID-VkDeviceImageMemoryRequirements-pCreateInfo-06420",
                    ],
                    ..Default::default()
                }));
            };

            match tiling {
                ImageTiling::Linear | ImageTiling::Optimal => {
                    if plane >= format.planes().len() {
                        return Err(Box::new(ValidationError {
                            problem:
                                "`create_info.tiling` is not `ImageTiling::DrmFormatModifier`, \
                                but `plane` is not less than the number of planes in \
                                `create_info.format`"
                                    .into(),
                            vuids: &["VUID-VkDeviceImageMemoryRequirements-pCreateInfo-06419"],
                            ..Default::default()
                        }));
                    }
                }
                ImageTiling::DrmFormatModifier => {
                    // TODO: handle the case where `drm_format_modifiers` contains multiple
                    // elements. See: https://github.com/KhronosGroup/Vulkan-Docs/issues/2309

                    if let &[drm_format_modifier] = drm_format_modifiers {
                        let format_properties =
                            unsafe { self.physical_device.format_properties_unchecked(format) };
                        let drm_format_modifier_properties = format_properties
                            .drm_format_modifier_properties
                            .iter()
                            .find(|properties| {
                                properties.drm_format_modifier == drm_format_modifier
                            })
                            .unwrap();

                        if plane
                            >= drm_format_modifier_properties.drm_format_modifier_plane_count
                                as usize
                        {
                            return Err(Box::new(ValidationError {
                                problem: "`create_info.drm_format_modifiers` has a length of 1, \
                                    but `plane` is not less than `DrmFormatModifierProperties::\
                                    drm_format_modifier_plane_count` for \
                                    `drm_format_modifiers[0]`, as returned by \
                                    `PhysicalDevice::format_properties` for `format`"
                                    .into(),
                                vuids: &["VUID-VkDeviceImageMemoryRequirements-pCreateInfo-06420"],
                                ..Default::default()
                            }));
                        }
                    }
                }
            }
        } else if plane.is_some() {
            return Err(Box::new(ValidationError {
                problem: "`create_info.flags` does not contain `ImageCreateFlags::DISJOINT`, but \
                    `plane` is `Some`"
                    .into(),
                ..Default::default()
            }));
        }

        Ok(())
    }

    #[cfg_attr(not(feature = "document_unchecked"), doc(hidden))]
    pub unsafe fn image_memory_requirements_unchecked(
        &self,
        create_info: &ImageCreateInfo<'_>,
        plane: Option<usize>,
    ) -> MemoryRequirements {
        let create_info_fields1_vk = create_info.to_vk_fields1();
        let mut create_info_extensions_vk = ImageCreateInfoExtensionsVk {
            drm_format_modifier_explicit_vk: None,
            ..create_info.to_vk_extensions(&create_info_fields1_vk)
        };
        let create_info_vk = create_info.to_vk(&mut create_info_extensions_vk);

        // This is currently necessary because of an issue with the spec. The plane aspect should
        // only be needed if the image is disjoint, but the spec currently demands a valid aspect
        // even for non-disjoint DRM format modifier images.
        // See: https://github.com/KhronosGroup/Vulkan-Docs/issues/2309
        // Replace this variable with vk::ImageAspectFlags::NONE when resolved.
        let default_aspect = if create_info.tiling == ImageTiling::DrmFormatModifier {
            // Hopefully valid for any DrmFormatModifier image?
            vk::ImageAspectFlags::MEMORY_PLANE_0_EXT
        } else {
            vk::ImageAspectFlags::NONE
        };
        let plane_aspect = plane.map_or(default_aspect, |plane| match create_info.tiling {
            ImageTiling::Optimal | ImageTiling::Linear => match plane {
                0 => vk::ImageAspectFlags::PLANE_0,
                1 => vk::ImageAspectFlags::PLANE_1,
                2 => vk::ImageAspectFlags::PLANE_2,
                _ => unreachable!(),
            },
            ImageTiling::DrmFormatModifier => match plane {
                0 => vk::ImageAspectFlags::MEMORY_PLANE_0_EXT,
                1 => vk::ImageAspectFlags::MEMORY_PLANE_1_EXT,
                2 => vk::ImageAspectFlags::MEMORY_PLANE_2_EXT,
                3 => vk::ImageAspectFlags::MEMORY_PLANE_3_EXT,
                _ => unreachable!(),
            },
        });

        let info_vk = vk::DeviceImageMemoryRequirements::default()
            .create_info(&create_info_vk)
            .plane_aspect(plane_aspect);

        let mut memory_requirements2_extensions_vk =
            MemoryRequirements::to_mut_vk2_extensions(self);
        let mut memory_requirements2_vk =
            MemoryRequirements::to_mut_vk2(&mut memory_requirements2_extensions_vk);

        let fns = self.fns();

        if self.api_version() >= Version::V1_3 {
            unsafe {
                (fns.v1_3.get_device_image_memory_requirements)(
                    self.handle(),
                    &info_vk,
                    &mut memory_requirements2_vk,
                )
            };
        } else {
            debug_assert!(self.enabled_extensions().khr_maintenance4);
            unsafe {
                (fns.khr_maintenance4
                    .get_device_image_memory_requirements_khr)(
                    self.handle(),
                    &info_vk,
                    &mut memory_requirements2_vk,
                )
            };
        }

        // Unborrow
        let memory_requirements2_vk = vk::MemoryRequirements2 {
            _marker: PhantomData,
            ..memory_requirements2_vk
        };

        MemoryRequirements::from_vk2(
            &memory_requirements2_vk,
            &memory_requirements2_extensions_vk,
        )
    }

    // TODO: image_sparse_memory_requirements

    /// Retrieves the properties of an external file descriptor when imported as a given external
    /// handle type.
    ///
    /// An error will be returned if the
    /// [`khr_external_memory_fd`](DeviceExtensions::khr_external_memory_fd) extension was not
    /// enabled on the device, or if `handle_type` is [`ExternalMemoryHandleType::OpaqueFd`].
    ///
    /// # Safety
    ///
    /// - `fd` must be a handle to external memory that was created outside the Vulkan API.
    #[inline]
    pub unsafe fn memory_fd_properties(
        &self,
        handle_type: ExternalMemoryHandleType,
        fd: RawFd,
    ) -> Result<MemoryFdProperties, Validated<VulkanError>> {
        self.validate_memory_fd_properties(handle_type, fd)?;

        Ok(unsafe { self.memory_fd_properties_unchecked(handle_type, fd) }?)
    }

    fn validate_memory_fd_properties(
        &self,
        handle_type: ExternalMemoryHandleType,
        _fd: RawFd,
    ) -> Result<(), Box<ValidationError>> {
        if !self.enabled_extensions().khr_external_memory_fd {
            return Err(Box::new(ValidationError {
                requires_one_of: RequiresOneOf(&[RequiresAllOf(&[Requires::DeviceExtension(
                    "khr_external_memory_fd",
                )])]),
                ..Default::default()
            }));
        }

        handle_type.validate_device(self).map_err(|err| {
            err.add_context("handle_type")
                .set_vuids(&["VUID-vkGetMemoryFdPropertiesKHR-handleType-parameter"])
        })?;

        if handle_type == ExternalMemoryHandleType::OpaqueFd {
            return Err(Box::new(ValidationError {
                context: "handle_type".into(),
                problem: "is `ExternalMemoryHandleType::OpaqueFd`".into(),
                vuids: &["VUID-vkGetMemoryFdPropertiesKHR-handleType-00674"],
                ..Default::default()
            }));
        }

        Ok(())
    }

    #[cfg_attr(not(feature = "document_unchecked"), doc(hidden))]
    pub unsafe fn memory_fd_properties_unchecked(
        &self,
        handle_type: ExternalMemoryHandleType,
        fd: RawFd,
    ) -> Result<MemoryFdProperties, VulkanError> {
        let mut memory_fd_properties = MemoryFdProperties::to_mut_vk();

        let fns = self.fns();
        unsafe {
            (fns.khr_external_memory_fd.get_memory_fd_properties_khr)(
                self.handle,
                handle_type.into(),
                fd,
                &mut memory_fd_properties,
            )
        }
        .result()
        .map_err(VulkanError::from)?;

        Ok(MemoryFdProperties::from_vk(&memory_fd_properties))
    }

    /// Retrieves the memory properties of a Windows handle.
    ///
    /// This function retrieves the Vulkan memory properties associated with a Windows handle,
    /// allowing you to determine the memory type that can be used with the handle.
    ///
    /// # Parameters
    ///
    /// * `handle_type`: The type of the Windows handle.
    /// * `handle`: The Windows handle to query.
    ///
    /// # Returns
    ///
    /// A `Result` containing the `MemoryWin32HandleProperties` on success, or a
    /// `Validated<VulkanError>` on failure.  The `Validated` wrapper indicates that
    /// the function performs Vulkan validation.
    ///
    /// # Valid Usage
    ///
    /// * The `khr_external_memory_win32` extension must be enabled on the device.
    /// * `handleType` must not be one of the handle types defined as opaque.
    /// * `handle` must be a valid handle of type `handle_type`.
    #[inline]
    pub fn memory_win32_handle_properties(
        &self,
        handle_type: ExternalMemoryHandleType,
        handle: vk::HANDLE,
    ) -> Result<MemoryWin32HandleProperties, Validated<VulkanError>> {
        self.validate_memory_win32_handle_properties(handle_type)?;

        Ok(unsafe { self.memory_win32_handle_properties_unchecked(handle_type, handle)? })
    }

    fn validate_memory_win32_handle_properties(
        &self,
        handle_type: ExternalMemoryHandleType,
    ) -> Result<(), Box<ValidationError>> {
        let enabled_extensions = self.enabled_extensions();

        if !enabled_extensions.khr_external_memory_win32 {
            return Err(Box::new(ValidationError {
                requires_one_of: RequiresOneOf(&[RequiresAllOf(&[Requires::DeviceExtension(
                    "khr_external_memory_win32",
                )])]),
                vuids: &["VUID-vkGetMemoryWin32HandlePropertiesKHR-device-parameter"],
                ..Default::default()
            }));
        }

        if handle_type == ExternalMemoryHandleType::OpaqueWin32
            || handle_type == ExternalMemoryHandleType::OpaqueWin32Kmt
            || handle_type == ExternalMemoryHandleType::OpaqueFd
        {
            return Err(Box::new(ValidationError {
                problem: "handleType must not be one of the handle types defined as opaque.".into(),
                vuids: &["VUID-vkGetMemoryWin32HandlePropertiesKHR-handleType-00666"],
                ..Default::default()
            }));
        }

        Ok(())
    }

    #[cfg_attr(not(feature = "document_unchecked"), doc(hidden))]
    pub unsafe fn memory_win32_handle_properties_unchecked(
        &self,
        handle_type: ExternalMemoryHandleType,
        handle: vk::HANDLE,
    ) -> Result<MemoryWin32HandleProperties, VulkanError> {
        let fns = self.fns();
        let mut properties = vk::MemoryWin32HandlePropertiesKHR::default();
        debug_assert!(self.enabled_extensions().khr_external_memory_win32);
        unsafe {
            (fns.khr_external_memory_win32
                .get_memory_win32_handle_properties_khr)(
                self.handle(),
                handle_type.into(),
                handle,
                &mut properties,
            )
            .result()
            .map_err(VulkanError::from)?;
        };

        Ok(MemoryWin32HandleProperties {
            memory_type_bits: properties.memory_type_bits,
        })
    }

    /// Assigns a human-readable name to `object` for debugging purposes.
    ///
    /// If `object_name` is `None`, a previously set object name is removed.
    ///
    /// # Panics
    /// - If `object` is not owned by this device.
    pub fn set_debug_utils_object_name<T: VulkanObject + DeviceOwned>(
        &self,
        object: &T,
        object_name: Option<&str>,
    ) -> Result<(), VulkanError> {
        assert_eq!(object.device().handle(), self.handle());

        let object_name_vk = object_name.map(|object_name| CString::new(object_name).unwrap());
        let mut info_vk = vk::DebugUtilsObjectNameInfoEXT::default().object_handle(object.handle());

        if let Some(object_name_vk) = &object_name_vk {
            info_vk = info_vk.object_name(object_name_vk);
        }

        let fns = self.fns();
        unsafe { (fns.ext_debug_utils.set_debug_utils_object_name_ext)(self.handle, &info_vk) }
            .result()
            .map_err(VulkanError::from)?;

        Ok(())
    }

    /// Waits until all work on this device has finished. You should never need to call
    /// this function, but it can be useful for debugging or benchmarking purposes.
    ///
    /// > **Note**: This is the Vulkan equivalent of OpenGL's `glFinish`.
    ///
    /// # Safety
    ///
    /// This function is not thread-safe. You must not submit anything to any of the queue
    /// of the device (either explicitly or implicitly, for example with a future's destructor)
    /// while this function is waiting.
    #[inline]
    pub unsafe fn wait_idle(&self) -> Result<(), VulkanError> {
        let fns = self.fns();
        unsafe { (fns.v1_0.device_wait_idle)(self.handle) }
            .result()
            .map_err(VulkanError::from)?;

        Ok(())
    }
}

impl Debug for Device {
    fn fmt(&self, f: &mut Formatter<'_>) -> Result<(), FmtError> {
        let Self {
            handle,
            physical_device,
            id,

            enabled_extensions,
            enabled_features,
            physical_devices,

            api_version,
            fns,
            active_queue_family_indices,

            allocation_count,
            fence_pool: _,
            semaphore_pool: _,
            event_pool: _,
            borrowed: _,
        } = self;

        f.debug_struct("Device")
            .field("handle", handle)
            .field("physical_device", physical_device)
            .field("id", id)
            .field("enabled_extensions", enabled_extensions)
            .field("enabled_features", enabled_features)
            .field("physical_devices", physical_devices)
            .field("api_version", api_version)
            .field("fns", fns)
            .field("active_queue_family_indices", active_queue_family_indices)
            .field("allocation_count", allocation_count)
            .finish_non_exhaustive()
    }
}

impl Drop for Device {
    #[inline]
    fn drop(&mut self) {
        let fns = self.fns();

        for &raw_fence in self.fence_pool.lock().iter() {
            unsafe { (fns.v1_0.destroy_fence)(self.handle, raw_fence, ptr::null()) };
        }

        for &raw_sem in self.semaphore_pool.lock().iter() {
            unsafe { (fns.v1_0.destroy_semaphore)(self.handle, raw_sem, ptr::null()) };
        }

        for &raw_event in self.event_pool.lock().iter() {
            unsafe { (fns.v1_0.destroy_event)(self.handle, raw_event, ptr::null()) };
        }

        if !self.borrowed {
            unsafe { (fns.v1_0.destroy_device)(self.handle, ptr::null()) };
        }
    }
}

unsafe impl VulkanObject for Device {
    type Handle = vk::Device;

    #[inline]
    fn handle(&self) -> Self::Handle {
        self.handle
    }
}

unsafe impl InstanceOwned for Device {
    #[inline]
    fn instance(&self) -> &Arc<Instance> {
        self.physical_device().instance()
    }
}

impl_id_counter!(Device);

/// Parameters to create a new `Device`.
#[derive(Clone, Debug)]
pub struct DeviceCreateInfo<'a> {
    /// The queues to create for the device.
    ///
    /// The default value is empty, which must be overridden.
    pub queue_create_infos: &'a [QueueCreateInfo<'a>],

    /// The extensions to enable on the device.
    ///
    /// You only need to enable the extensions that you need. If the extensions you specified
    /// require additional extensions to be enabled, they will be automatically enabled as well.
    ///
    /// If the [`khr_portability_subset`](DeviceExtensions::khr_portability_subset) extension is
    /// available, it will be enabled automatically, so you do not have to do this yourself.
    /// You are responsible for ensuring that your program can work correctly on such devices.
    /// See [the documentation of the `instance`
    /// module](crate::instance#portability-subset-devices-and-the-enumerate_portability-flag)
    /// for more information.
    ///
    /// The default value is [`DeviceExtensions::empty()`].
    pub enabled_extensions: &'a DeviceExtensions,

    /// The features to enable on the device.
    ///
    /// You only need to enable the features that you need. If the extensions you specified
    /// require certain features to be enabled, they will be automatically enabled as well.
    ///
    /// The default value is [`DeviceFeatures::empty()`].
    pub enabled_features: &'a DeviceFeatures,

    /// A list of physical devices to create this device from, to act together as a single
    /// logical device. The physical devices must all belong to the same device group, as returned
    /// by [`Instance::enumerate_physical_device_groups`], and a physical device must not appear
    /// in the list more than once.
    ///
    /// The index of each physical device in this list becomes that physical
    /// device's *device index*, which can be used in other Vulkan functions to specify
    /// a particular physical device within the group.
    /// If the list is left empty, then it behaves as if it contained the physical device,
    /// that was passed to the `physical_device` parameter of [`Device::new`], as its only element.
    /// Otherwise, that physical device must always be part of the list, but it does not need to
    /// be the first element.
    ///
    /// If the list contains more than one physical device, the instance API version must be at
    /// least 1.1, or the [`khr_device_group_creation`] extension must be enabled on the instance.
    /// In order to use any device-level functionality for dealing with device groups,
    /// the physical device API version should also be at least 1.1,
    /// or `enabled_extensions` should contain [`khr_device_group`].
    ///
    /// The default value is empty.
    ///
    /// [`Instance::enumerate_physical_device_groups`]: Instance::enumerate_physical_device_groups
    /// [`khr_device_group_creation`]: crate::instance::InstanceExtensions::khr_device_group_creation
    /// [`khr_device_group`]: crate::device::DeviceExtensions::khr_device_group
    pub physical_devices: &'a [&'a Arc<PhysicalDevice>],

    /// The number of [private data slots] to reserve when creating the device.
    ///
    /// This is purely an optimization, and it is not necessary to do this in order to use private
    /// data slots, but it may improve performance.
    ///
    /// If not zero, the physical device API version must be at least 1.3, or `enabled_extensions`
    /// must contain [`ext_private_data`].
    ///
    /// The default value is `0`.
    ///
    /// [private data slots]: private_data
    /// [`ext_private_data`]: DeviceExtensions::ext_private_data
    pub private_data_slot_request_count: u32,

    pub _ne: crate::NonExhaustive<'a>,
}

impl Default for DeviceCreateInfo<'_> {
    #[inline]
    fn default() -> Self {
        Self::new()
    }
}

impl<'a> DeviceCreateInfo<'a> {
    /// Returns a default `DeviceCreateInfo`.
    #[inline]
    pub const fn new() -> Self {
        Self {
            queue_create_infos: &[],
            enabled_extensions: &const { DeviceExtensions::empty() },
            enabled_features: &const { DeviceFeatures::empty() },
            physical_devices: &[],
            private_data_slot_request_count: 0,
            _ne: crate::NE,
        }
    }

    pub(crate) fn enable_dependencies(
        &self,
        physical_device: &PhysicalDevice,
    ) -> (DeviceExtensions, DeviceFeatures) {
        let mut enabled_extensions = *self.enabled_extensions;

        // VUID-vkCreateDevice-ppEnabledExtensionNames-01387
        enabled_extensions.enable_dependencies(
            physical_device.api_version(),
            physical_device.supported_extensions(),
        );

        // VUID-VkDeviceCreateInfo-pProperties-04451
        if physical_device
            .supported_extensions()
            .khr_portability_subset
        {
            enabled_extensions.khr_portability_subset = true;
        }

        let enabled_features = self
            .enabled_features
            .enable_dependencies(physical_device.api_version(), &enabled_extensions);

        (enabled_extensions, enabled_features)
    }

    pub(crate) fn validate(
        &self,
        physical_device: &PhysicalDevice,
    ) -> Result<(), Box<ValidationError>> {
        let &Self {
            queue_create_infos,
            enabled_extensions: _,
            enabled_features: _,
            physical_devices,
            private_data_slot_request_count,
            _ne: _,
        } = self;
        let (enabled_extensions, enabled_features) = self.enable_dependencies(physical_device);

        if queue_create_infos.is_empty() {
            return Err(Box::new(ValidationError {
                context: "queue_create_infos".into(),
                problem: "is empty".into(),
                vuids: &["VUID-VkDeviceCreateInfo-queueCreateInfoCount-arraylength"],
                ..Default::default()
            }));
        }

        for (index, queue_create_info) in queue_create_infos.iter().enumerate() {
            queue_create_info
                .validate(physical_device, &enabled_extensions, &enabled_features)
                .map_err(|err| err.add_context(format!("queue_create_infos[{}]", index)))?;

            let &QueueCreateInfo {
                flags: _,
                queue_family_index,
                queues: _,
                _ne: _,
            } = queue_create_info;

            if queue_create_infos
                .iter()
                .filter(|qc2| qc2.queue_family_index == queue_family_index)
                .count()
                != 1
            {
                return Err(Box::new(ValidationError {
                    problem: format!(
                        "`queue_create_infos[{}].queue_family_index` occurs more than once in \
                        `queue_create_infos`",
                        index
                    )
                    .into(),
                    vuids: &["VUID-VkDeviceCreateInfo-queueFamilyIndex-02802"],
                    ..Default::default()
                }));
            }
        }

        enabled_extensions
            .check_requirements(
                physical_device.supported_extensions(),
                physical_device.api_version(),
                physical_device.instance().enabled_extensions(),
            )
            .map_err(|err| {
                Box::new(ValidationError {
                    context: "enabled_extensions".into(),
                    vuids: &["VUID-vkCreateDevice-ppEnabledExtensionNames-01387"],
                    ..ValidationError::from_error(err)
                })
            })?;

        // VUID-VkDeviceCreateInfo-ppEnabledExtensionNames-01840
        // VUID-VkDeviceCreateInfo-ppEnabledExtensionNames-00374
        // Ensured because `DeviceExtensions` doesn't contain obsoleted extensions.

        enabled_features.validate(
            physical_device.supported_features(),
            physical_device.api_version(),
            &enabled_extensions,
        )?;

        if enabled_extensions.ext_buffer_device_address {
            if enabled_extensions.khr_buffer_device_address {
                return Err(Box::new(ValidationError {
                    context: "enabled_extensions".into(),
                    problem: "contains both `khr_buffer_device_address` and \
                        `ext_buffer_device_address`"
                        .into(),
                    vuids: &["VUID-VkDeviceCreateInfo-ppEnabledExtensionNames-03328"],
                    ..Default::default()
                }));
            }

            if enabled_features.buffer_device_address {
                return Err(Box::new(ValidationError {
                    problem: "`enabled_features` contains `buffer_device_address`, and \
                        `enabled_extensions` contains `ext_buffer_device_address`"
                        .into(),
                    vuids: &["VUID-VkDeviceCreateInfo-pNext-04748"],
                    ..Default::default()
                }));
            }
        }

        if enabled_features.shading_rate_image {
            if enabled_features.pipeline_fragment_shading_rate {
                return Err(Box::new(ValidationError {
                    context: "enabled_features".into(),
                    problem: "contains both `shading_rate_image` and \
                        `pipeline_fragment_shading_rate`"
                        .into(),
                    vuids: &["VUID-VkDeviceCreateInfo-shadingRateImage-04478"],
                    ..Default::default()
                }));
            }

            if enabled_features.primitive_fragment_shading_rate {
                return Err(Box::new(ValidationError {
                    context: "enabled_features".into(),
                    problem: "contains both `shading_rate_image` and \
                        `primitive_fragment_shading_rate`"
                        .into(),
                    vuids: &["VUID-VkDeviceCreateInfo-shadingRateImage-04479"],
                    ..Default::default()
                }));
            }

            if enabled_features.attachment_fragment_shading_rate {
                return Err(Box::new(ValidationError {
                    context: "enabled_features".into(),
                    problem: "contains both `shading_rate_image` and \
                        `attachment_fragment_shading_rate`"
                        .into(),
                    vuids: &["VUID-VkDeviceCreateInfo-shadingRateImage-04480"],
                    ..Default::default()
                }));
            }
        }

        if enabled_features.fragment_density_map {
            if enabled_features.pipeline_fragment_shading_rate {
                return Err(Box::new(ValidationError {
                    context: "enabled_features".into(),
                    problem: "contains both `fragment_density_map` and \
                        `pipeline_fragment_shading_rate`"
                        .into(),
                    vuids: &["VUID-VkDeviceCreateInfo-shadingRateImage-04481"],
                    ..Default::default()
                }));
            }

            if enabled_features.primitive_fragment_shading_rate {
                return Err(Box::new(ValidationError {
                    context: "enabled_features".into(),
                    problem: "contains both `fragment_density_map` and \
                        `primitive_fragment_shading_rate`"
                        .into(),
                    vuids: &["VUID-VkDeviceCreateInfo-shadingRateImage-04482"],
                    ..Default::default()
                }));
            }

            if enabled_features.attachment_fragment_shading_rate {
                return Err(Box::new(ValidationError {
                    context: "enabled_features".into(),
                    problem: "contains both `fragment_density_map` and \
                        `attachment_fragment_shading_rate`"
                        .into(),
                    vuids: &["VUID-VkDeviceCreateInfo-shadingRateImage-04483"],
                    ..Default::default()
                }));
            }
        }

        if enabled_features.descriptor_buffer && enabled_extensions.amd_shader_fragment_mask {
            return Err(Box::new(ValidationError {
                problem: "`enabled_features` contains `descriptor_buffer`, and \
                    `enabled_extensions` contains `amd_shader_fragment_mask`"
                    .into(),
                vuids: &["VUID-VkDeviceCreateInfo-None-08095"],
                ..Default::default()
            }));
        }

        if enabled_features.robust_buffer_access
            && !physical_device
                .properties()
                .robust_buffer_access_update_after_bind
                .unwrap_or(false)
            && (enabled_features.descriptor_binding_storage_buffer_update_after_bind
                || enabled_features.descriptor_binding_uniform_texel_buffer_update_after_bind
                || enabled_features.descriptor_binding_storage_texel_buffer_update_after_bind)
        {
            return Err(Box::new(ValidationError {
                problem: "`enabled_features` contains `robust_buffer_access` and \
                    the `robust_buffer_access_update_after_bind` device property is `false`, but \
                    `enabled_features` also contains one of \
                    `descriptor_binding_storage_buffer_update_after_bind`, \
                    `descriptor_binding_uniform_texel_buffer_update_after_bind`, or \
                    `descriptor_binding_storage_texel_buffer_update_after_bind`"
                    .into(),
                vuids: &["VUID-VkDeviceCreateInfo-robustBufferAccess-10247"],
                ..Default::default()
            }));
        }

        if physical_devices.len() > 1 {
            for (index, group_physical_device) in physical_devices.iter().enumerate() {
                if physical_devices[..index].contains(group_physical_device) {
                    return Err(Box::new(ValidationError {
                        context: "physical_devices".into(),
                        problem: format!(
                            "the physical device at index {} is contained in the list more than \
                            once",
                            index,
                        )
                        .into(),
                        vuids: &["VUID-VkDeviceGroupDeviceCreateInfo-pPhysicalDevices-00375"],
                        ..Default::default()
                    }));
                }
            }

            if !(physical_device.instance().api_version() >= Version::V1_1
                || physical_device
                    .instance()
                    .enabled_extensions()
                    .khr_device_group_creation)
            {
                return Err(Box::new(ValidationError {
                    context: "physical_devices".into(),
                    problem: "the length is greater than 1".into(),
                    requires_one_of: RequiresOneOf(&[
                        RequiresAllOf(&[Requires::APIVersion(Version::V1_1)]),
                        RequiresAllOf(&[Requires::InstanceExtension("khr_device_group_creation")]),
                    ]),
                    ..Default::default()
                }));
            }

            if !physical_device
                .instance()
                .is_same_device_group(physical_devices.iter().map(AsRef::as_ref))
            {
                return Err(Box::new(ValidationError {
                    context: "physical_devices".into(),
                    problem: "the physical devices do not all belong to the same device group"
                        .into(),
                    vuids: &["VUID-VkDeviceGroupDeviceCreateInfo-pPhysicalDevices-00376"],
                    ..Default::default()
                }));
            }
        }

        if private_data_slot_request_count != 0
            && !(physical_device.api_version() >= Version::V1_3
                || enabled_extensions.ext_private_data)
        {
            return Err(Box::new(ValidationError {
                context: "private_data_slot_request_count".into(),
                problem: "is not zero".into(),
                requires_one_of: RequiresOneOf(&[
                    RequiresAllOf(&[Requires::APIVersion(Version::V1_3)]),
                    RequiresAllOf(&[Requires::DeviceExtension("ext_private_data")]),
                ]),
                ..Default::default()
            }));
        }

        Ok(())
    }

    pub(crate) fn to_vk(
        &self,
        fields1_vk: &'a DeviceCreateInfoFields1Vk<'_>,
        extensions_vk: &'a mut DeviceCreateInfoExtensionsVk<'_, '_>,
    ) -> vk::DeviceCreateInfo<'a> {
        let DeviceCreateInfoFields1Vk {
            queue_create_infos_vk,
            enabled_extension_names_vk,
            features_vk,
            device_group_physical_devices_vk: _,
        } = fields1_vk;

        let mut val_vk = vk::DeviceCreateInfo::default()
            .flags(vk::DeviceCreateFlags::empty())
            .queue_create_infos(queue_create_infos_vk)
            .enabled_extension_names(enabled_extension_names_vk);

        if let Some(features_vk) = features_vk {
            val_vk = val_vk.enabled_features(features_vk);
        }

        let DeviceCreateInfoExtensionsVk {
            device_group_vk,
            features2_vk,
            private_data_vk,
        } = extensions_vk;

        if let Some(next) = device_group_vk {
            val_vk = val_vk.push_next(next);
        }

        if let Some(next) = features2_vk {
            val_vk = val_vk.push_next(*next);
        }

        if let Some(next) = private_data_vk {
            val_vk = val_vk.push_next(next);
        }

        val_vk
    }

    pub(crate) fn to_vk_extensions<'b>(
        &self,
        fields1_vk: &'a DeviceCreateInfoFields1Vk<'_>,
        features2_vk: Option<&'a mut vk::PhysicalDeviceFeatures2<'b>>,
    ) -> DeviceCreateInfoExtensionsVk<'a, 'b> {
        let DeviceCreateInfoFields1Vk {
            queue_create_infos_vk: _,
            enabled_extension_names_vk: _,
            features_vk: _,
            device_group_physical_devices_vk,
        } = fields1_vk;

        // Length of zero and length of one are completely equivalent,
        // so only do anything special here if more than one physical device was given.
        // Spec:
        // A logical device created without using VkDeviceGroupDeviceCreateInfo,
        // or with physicalDeviceCount equal to zero, is equivalent to a physicalDeviceCount of one
        // and pPhysicalDevices pointing to the physicalDevice parameter to vkCreateDevice.
        let device_group_vk = (device_group_physical_devices_vk.len() > 1).then(|| {
            vk::DeviceGroupDeviceCreateInfo::default()
                .physical_devices(device_group_physical_devices_vk)
        });

        let private_data_vk = (self.private_data_slot_request_count != 0).then(|| {
            vk::DevicePrivateDataCreateInfo::default()
                .private_data_slot_request_count(self.private_data_slot_request_count)
        });

        DeviceCreateInfoExtensionsVk {
            device_group_vk,
            features2_vk,
            private_data_vk,
        }
    }

    pub(crate) fn to_vk_fields1(
        &'a self,
        fields2_vk: &'a DeviceCreateInfoFields2Vk,
        features_vk: Option<&'a vk::PhysicalDeviceFeatures>,
    ) -> DeviceCreateInfoFields1Vk<'a> {
        let DeviceCreateInfoFields2Vk {
            enabled_extensions_vk,
        } = fields2_vk;

        let queue_create_infos_vk = self
            .queue_create_infos
            .iter()
            .map(QueueCreateInfo::to_vk)
            .collect();
        let enabled_extension_names_vk = enabled_extensions_vk
            .iter()
            .map(|extension| extension.as_ptr())
            .collect();
        let device_group_physical_devices_vk = self
            .physical_devices
            .iter()
            .map(VulkanObject::handle)
            .collect();

        DeviceCreateInfoFields1Vk {
            queue_create_infos_vk,
            enabled_extension_names_vk,
            features_vk,
            device_group_physical_devices_vk,
        }
    }

    pub(crate) fn to_vk_fields2(&self) -> DeviceCreateInfoFields2Vk {
        let enabled_extensions_vk = Vec::<CString>::from(self.enabled_extensions);

        DeviceCreateInfoFields2Vk {
            enabled_extensions_vk,
        }
    }
}

pub(crate) struct DeviceCreateInfoExtensionsVk<'a, 'b> {
    pub(crate) device_group_vk: Option<vk::DeviceGroupDeviceCreateInfo<'a>>,
    pub(crate) features2_vk: Option<&'a mut vk::PhysicalDeviceFeatures2<'b>>,
    pub(crate) private_data_vk: Option<vk::DevicePrivateDataCreateInfo<'static>>,
}

pub(crate) struct DeviceCreateInfoFields1Vk<'a> {
    pub(crate) queue_create_infos_vk: SmallVec<[vk::DeviceQueueCreateInfo<'a>; 2]>,
    pub(crate) enabled_extension_names_vk: SmallVec<[*const c_char; 16]>,
    pub(crate) features_vk: Option<&'a vk::PhysicalDeviceFeatures>,
    pub(crate) device_group_physical_devices_vk: SmallVec<[vk::PhysicalDevice; 2]>,
}

pub(crate) struct DeviceCreateInfoFields2Vk {
    pub(crate) enabled_extensions_vk: Vec<CString>,
}

/// Parameters to create queues in a new `Device`.
#[derive(Clone, Debug)]
pub struct QueueCreateInfo<'a> {
    /// Additional properties of the queue.
    ///
    /// The default value is empty.
    pub flags: QueueCreateFlags,

    /// The index of the queue family to create queues for.
    ///
    /// The default value is `0`.
    pub queue_family_index: u32,

    /// The queues to create for the given queue family, each with a relative priority.
    ///
    /// The relative priority value is an arbitrary number between 0.0 and 1.0. Giving a queue a
    /// higher priority is a hint to the driver that the queue should be given more processing
    /// time. As this is only a hint, different drivers may handle this value differently and
    /// there are no guarantees about its behavior.
    ///
    /// The default value is a single queue with a priority of 0.5.
    pub queues: &'a [f32],

    pub _ne: crate::NonExhaustive<'a>,
}

impl Default for QueueCreateInfo<'_> {
    #[inline]
    fn default() -> Self {
        Self::new()
    }
}

impl QueueCreateInfo<'_> {
    /// Returns a default `QueueCreateInfo`.
    #[inline]
    pub const fn new() -> Self {
        Self {
            flags: QueueCreateFlags::empty(),
            queue_family_index: 0,
            queues: &[0.5],
            _ne: crate::NE,
        }
    }

    pub(crate) fn validate(
        &self,
        physical_device: &PhysicalDevice,
        device_extensions: &DeviceExtensions,
        device_features: &DeviceFeatures,
    ) -> Result<(), Box<ValidationError>> {
        let &Self {
            flags,
            queue_family_index,
            queues,
            _ne: _,
        } = self;

        flags
            .validate_device_raw(
                physical_device.api_version(),
                device_features,
                device_extensions,
                physical_device.instance().enabled_extensions(),
            )
            .map_err(|err| {
                err.add_context("flags")
                    .set_vuids(&["VUID-VkDeviceQueueCreateInfo-flags-parameter"])
            })?;

        let queue_family_properties = physical_device
            .queue_family_properties()
            .get(queue_family_index as usize)
            .ok_or_else(|| {
                Box::new(ValidationError {
                    context: "queue_family_index".into(),
                    problem: "is not less than the number of queue families in the physical device"
                        .into(),
                    vuids: &["VUID-VkDeviceQueueCreateInfo-queueFamilyIndex-00381"],
                    ..Default::default()
                })
            })?;

        if queues.is_empty() {
            return Err(Box::new(ValidationError {
                context: "queues".into(),
                problem: "is empty".into(),
                vuids: &["VUID-VkDeviceQueueCreateInfo-queueCount-arraylength"],
                ..Default::default()
            }));
        }

        if queues.len() > queue_family_properties.queue_count as usize {
            return Err(Box::new(ValidationError {
                problem: "the length of `queues` is greater than the number of queues in the
                    queue family indicated by `queue_family_index`"
                    .into(),
                vuids: &["VUID-VkDeviceQueueCreateInfo-queueCount-00382"],
                ..Default::default()
            }));
        }

        for (index, &priority) in queues.iter().enumerate() {
            if !(0.0..=1.0).contains(&priority) {
                return Err(Box::new(ValidationError {
                    context: format!("queues[{}]", index).into(),
                    problem: "is not between 0.0 and 1.0 inclusive".into(),
                    vuids: &["VUID-VkDeviceQueueCreateInfo-pQueuePriorities-00383"],
                    ..Default::default()
                }));
            }
        }

        Ok(())
    }

    pub(crate) fn to_vk(&self) -> vk::DeviceQueueCreateInfo<'_> {
        let &Self {
            flags,
            queue_family_index,
            queues,
            _ne: _,
        } = self;

        vk::DeviceQueueCreateInfo::default()
            .flags(flags.into())
            .queue_family_index(queue_family_index)
            .queue_priorities(queues)
    }
}

vulkan_bitflags! {
    #[non_exhaustive]

    /// Flags specifying additional properties of a queue.
    QueueCreateFlags = DeviceQueueCreateFlags(u32);

    PROTECTED = PROTECTED
    RequiresOneOf([
        RequiresAllOf([APIVersion(V1_1)]),
    ]),
}

/// Implemented on objects that belong to a Vulkan device.
///
/// # Safety
///
/// - `device()` must return the correct device.
pub unsafe trait DeviceOwned {
    /// Returns the device that owns `self`.
    fn device(&self) -> &Arc<Device>;
}

unsafe impl<T> DeviceOwned for T
where
    T: Deref,
    T::Target: DeviceOwned,
{
    fn device(&self) -> &Arc<Device> {
        (**self).device()
    }
}

/// Implemented on objects that implement both `DeviceOwned` and `VulkanObject`.
pub unsafe trait DeviceOwnedVulkanObject {
    /// Assigns a human-readable name to the object for debugging purposes.
    ///
    /// If `object_name` is `None`, a previously set object name is removed.
    fn set_debug_utils_object_name(&self, object_name: Option<&str>) -> Result<(), VulkanError>;
}

unsafe impl<T> DeviceOwnedVulkanObject for T
where
    T: DeviceOwned + VulkanObject,
{
    fn set_debug_utils_object_name(&self, object_name: Option<&str>) -> Result<(), VulkanError> {
        self.device().set_debug_utils_object_name(self, object_name)
    }
}

/// Same as [`DebugWrapper`], but also prints the device handle for disambiguation.
///
/// [`DebugWrapper`]: crate:: DebugWrapper
#[derive(Clone, PartialEq, Eq, Hash)]
#[repr(transparent)]
pub(crate) struct DeviceOwnedDebugWrapper<T>(pub(crate) T);

impl<T> DeviceOwnedDebugWrapper<T> {
    pub fn cast_slice_inner(slice: &[Self]) -> &[T] {
        // SAFETY: `DeviceOwnedDebugWrapper<T>` and `T` have the same layout.
        unsafe { slice::from_raw_parts(<*const _>::cast(slice), slice.len()) }
    }
}

impl<T> Debug for DeviceOwnedDebugWrapper<T>
where
    T: VulkanObject + DeviceOwned,
{
    fn fmt(&self, f: &mut Formatter<'_>) -> Result<(), FmtError> {
        write!(
            f,
            "0x{:x} (device: 0x{:x})",
            self.0.handle().as_raw(),
            self.0.device().handle().as_raw(),
        )
    }
}

impl<T> Deref for DeviceOwnedDebugWrapper<T> {
    type Target = T;

    fn deref(&self) -> &Self::Target {
        &self.0
    }
}

impl PhysicalDeviceFeatures2ExtensionsVk {
    fn disable_conflicting(&mut self) {
        macro_rules! conflicts_with_struct {
            (
                $struct:ident =>
                $($struct_to_disable:ident),+ $(,)?
            ) => {
                if self.$struct.is_some() {
                    $(
                        self.$struct_to_disable = None;
                    )+
                }
            };
        }

        // VUID-VkDeviceCreateInfo-pNext-02829
        conflicts_with_struct!(features_vulkan11_vk =>
            features_16bit_storage_vk,
            features_multiview_vk,
            features_variable_pointers_vk,
            features_protected_memory_vk,
            features_sampler_ycbcr_conversion_vk,
            features_shader_draw_parameters_vk,
        );

        // VUID-VkDeviceCreateInfo-pNext-02830
        conflicts_with_struct!(features_vulkan12_vk =>
            features_8bit_storage_vk,
            features_shader_atomic_int64_vk,
            features_shader_float16_int8_vk,
            features_descriptor_indexing_vk,
            features_scalar_block_layout_vk,
            features_imageless_framebuffer_vk,
            features_uniform_buffer_standard_layout_vk,
            features_shader_subgroup_extended_types_vk,
            features_separate_depth_stencil_layouts_vk,
            features_host_query_reset_vk,
            features_timeline_semaphore_vk,
            features_buffer_device_address_vk,
            features_vulkan_memory_model_vk,
        );

        // VUID-VkDeviceCreateInfo-pNext-06532
        conflicts_with_struct!(features_vulkan13_vk =>
            features_dynamic_rendering_vk,
            features_image_robustness_vk,
            features_inline_uniform_block_vk,
            features_maintenance4_vk,
            features_pipeline_creation_cache_control_vk,
            features_private_data_vk,
            features_shader_demote_to_helper_invocation_vk,
            features_shader_integer_dot_product_vk,
            features_shader_terminate_invocation_vk,
            features_subgroup_size_control_vk,
            features_synchronization2_vk,
            features_texture_compression_astchdr_vk,
            features_zero_initialize_workgroup_memory_vk,
        );

        // VUID-VkDeviceCreateInfo-pNext-10360
        // TODO: Vulkan 1.4
        /*disable_feature_conflicting_structs!(features_vulkan14_vk =>
            features_global_priority_query_vk,
            features_shader_subgroup_rotate_vk,
            features_shader_float_controls2_vk,
            features_shader_expect_assume_vk,
            features_line_rasterization_vk,
            features_vertex_attribute_divisor_vk,
            features_index_type_uint8_vk,
            features_dynamic_rendering_local_read_vk,
            features_maintenance5_vk,
            features_maintenance6_vk,
            features_pipeline_protected_access_vk,
            features_pipeline_robustness_vk,
            features_host_image_copy_vk,
        );*/
    }
}

#[cfg(test)]
mod tests {
    use crate::device::{
        Device, DeviceCreateInfo, DeviceExtensions, DeviceFeatures, QueueCreateInfo,
    };
    use std::{ffi::CString, sync::Arc};

    #[test]
    fn empty_extensions() {
        let d: Vec<CString> = (&DeviceExtensions::empty()).into();
        assert!(d.is_empty());
    }

    #[test]
    fn extensions_into_iter() {
        let extensions = DeviceExtensions {
            khr_swapchain: true,
            ..DeviceExtensions::empty()
        };
        for (name, enabled) in extensions {
            if name == "VK_KHR_swapchain" {
                assert!(enabled);
            } else {
                assert!(!enabled);
            }
        }
    }

    #[test]
    fn features_into_iter() {
        let features = DeviceFeatures {
            tessellation_shader: true,
            ..DeviceFeatures::empty()
        };
        for (name, enabled) in features {
            if name == "tessellationShader" {
                assert!(enabled);
            } else {
                assert!(!enabled);
            }
        }
    }

    #[test]
    fn one_ref() {
        let (mut device, _) = gfx_dev_and_queue!();
        assert!(Arc::get_mut(&mut device).is_some());
    }

    #[test]
    fn too_many_queues() {
        let instance = instance!();
        let physical_device = match instance.enumerate_physical_devices().unwrap().next() {
            Some(p) => p,
            None => return,
        };

        let queue_family_index = 0;
        let queue_family_properties =
            &physical_device.queue_family_properties()[queue_family_index as usize];
        let queues = (0..queue_family_properties.queue_count + 1)
            .map(|_| 0.5)
            .collect::<Vec<_>>();

        assert!(Device::new(
            &physical_device,
            &DeviceCreateInfo {
                queue_create_infos: &[QueueCreateInfo {
                    queue_family_index,
                    queues: &queues,
                    ..Default::default()
                }],
                ..Default::default()
            },
        )
        .is_err());
    }

    #[test]
    fn unsupported_features() {
        let instance = instance!();
        let physical_device = match instance.enumerate_physical_devices().unwrap().next() {
            Some(p) => p,
            None => return,
        };

        let features = DeviceFeatures::all();
        // In the unlikely situation where the device supports everything, we ignore the test.
        if physical_device.supported_features().contains(&features) {
            return;
        }

        assert!(Device::new(
            &physical_device,
            &DeviceCreateInfo {
                queue_create_infos: &[QueueCreateInfo {
                    queue_family_index: 0,
                    ..Default::default()
                }],
                enabled_features: &features,
                ..Default::default()
            },
        )
        .is_err());
    }

    #[test]
    fn priority_out_of_range() {
        let instance = instance!();
        let physical_device = match instance.enumerate_physical_devices().unwrap().next() {
            Some(p) => p,
            None => return,
        };

        assert!(Device::new(
            &physical_device,
            &DeviceCreateInfo {
                queue_create_infos: &[QueueCreateInfo {
                    queue_family_index: 0,
                    queues: &[1.4],
                    ..Default::default()
                }],
                ..Default::default()
            },
        )
        .is_err());

        assert!(Device::new(
            &physical_device,
            &DeviceCreateInfo {
                queue_create_infos: &[QueueCreateInfo {
                    queue_family_index: 0,
                    queues: &[-0.2],
                    ..Default::default()
                }],
                ..Default::default()
            },
        )
        .is_err());
    }
}<|MERGE_RESOLUTION|>--- conflicted
+++ resolved
@@ -112,18 +112,9 @@
     image::{sys::ImageCreateInfoExtensionsVk, ImageCreateFlags, ImageCreateInfo, ImageTiling},
     instance::{Instance, InstanceExtensions, InstanceOwned, InstanceOwnedDebugWrapper},
     macros::{impl_id_counter, vulkan_bitflags},
-<<<<<<< HEAD
-    memory::{
-        ExternalMemoryHandleType, MemoryFdProperties, MemoryRequirements,
-        MemoryWin32HandleProperties,
-    },
-    Requires, RequiresAllOf, RequiresOneOf, Validated, ValidationError, Version, VulkanError,
-    VulkanObject,
-=======
-    memory::{ExternalMemoryHandleType, MemoryFdProperties, MemoryRequirements},
+    memory::{ExternalMemoryHandleType, MemoryFdProperties, MemoryRequirements, MemoryWin32HandleProperties},
     RawFd, Requires, RequiresAllOf, RequiresOneOf, Validated, ValidationError, Version,
     VulkanError, VulkanObject,
->>>>>>> c670e71b
 };
 use ash::vk::{self, Handle};
 use parking_lot::Mutex;

//! Communication channel with a physical device.
//!
//! The `Device` is one of the most important objects of Vulkan. Creating a `Device` is required
//! before you can create buffers, textures, shaders, etc.
//!
//! Basic example:
//!
//! ```no_run
//! use vulkano::{
//!     device::{
//!         physical::PhysicalDevice, Device, DeviceCreateInfo, DeviceExtensions, DeviceFeatures,
//!         QueueCreateInfo,
//!     },
//!     instance::{Instance, InstanceExtensions},
//!     Version, VulkanLibrary,
//! };
//!
//! // Creating the instance. See the documentation of the `instance` module.
//! let library = VulkanLibrary::new()
//!     .unwrap_or_else(|err| panic!("Couldn't load Vulkan library: {:?}", err));
//! let instance = Instance::new(library, Default::default())
//!     .unwrap_or_else(|err| panic!("Couldn't create instance: {:?}", err));
//!
//! // We just choose the first physical device. In a real application you would choose depending
//! // on the capabilities of the physical device and the user's preferences.
//! let physical_device = instance
//!     .enumerate_physical_devices()
//!     .unwrap_or_else(|err| panic!("Couldn't enumerate physical devices: {:?}", err))
//!     .next()
//!     .expect("No physical device");
//!
//! // Here is the device-creating code.
//! let device = {
//!     let features = DeviceFeatures::empty();
//!     let extensions = DeviceExtensions::empty();
//!
//!     match Device::new(
//!         physical_device,
//!         DeviceCreateInfo {
//!             queue_create_infos: vec![QueueCreateInfo {
//!                 queue_family_index: 0,
//!                 ..Default::default()
//!             }],
//!             enabled_extensions: extensions,
//!             enabled_features: features,
//!             ..Default::default()
//!         },
//!     ) {
//!         Ok(d) => d,
//!         Err(err) => panic!("Couldn't build device: {:?}", err),
//!     }
//! };
//! ```
//!
//! # Features and extensions
//!
//! Two of the parameters that you pass to `Device::new` are the list of the features and the list
//! of extensions to enable on the newly-created device.
//!
//! > **Note**: Device extensions are the same as instance extensions, except for the device.
//! > Features are similar to extensions, except that they are part of the core Vulkan
//! > specifications instead of being separate documents.
//!
//! Some Vulkan capabilities, such as swapchains (that allow you to render on the screen) or
//! geometry shaders for example, require that you enable a certain feature or extension when you
//! create the device. Contrary to OpenGL, you can't use the functions provided by a feature or an
//! extension if you didn't explicitly enable it when creating the device.
//!
//! Not all physical devices support all possible features and extensions. For example mobile
//! devices tend to not support geometry shaders, because their hardware is not capable of it. You
//! can query what is supported with respectively `PhysicalDevice::supported_features` and
//! `DeviceExtensions::supported_by_device`.
//!
//! > **Note**: The fact that you need to manually enable features at initialization also means
//! > that you don't need to worry about a capability not being supported later on in your code.
//!
//! # Queues
//!
//! Each physical device proposes one or more *queues* that are divided in *queue families*. A
//! queue is a thread of execution to which you can submit commands that the GPU will execute.
//!
//! > **Note**: You can think of a queue like a CPU thread. Each queue executes its commands one
//! > after the other, and queues run concurrently. A GPU behaves similarly to the hyper-threading
//! > technology, in the sense that queues will only run partially in parallel.
//!
//! The Vulkan API requires that you specify the list of queues that you are going to use at the
//! same time as when you create the device. This is done in vulkano by passing an iterator where
//! each element is a tuple containing a queue family and a number between 0.0 and 1.0 indicating
//! the priority of execution of the queue relative to the others.
//!
//! TODO: write better doc here
//!
//! The `Device::new` function returns the newly-created device, but also the list of queues.
//!
//! # Extended example
//!
//! TODO: write

pub(crate) use self::properties::DevicePropertiesFfi;
use self::{physical::PhysicalDevice, queue::DeviceQueueInfo};
pub use self::{
    properties::DeviceProperties,
    queue::{Queue, QueueFamilyProperties, QueueFlags, QueueGuard},
};
pub use crate::fns::DeviceFunctions;
use crate::{
    acceleration_structure::{
        AccelerationStructureBuildGeometryInfo, AccelerationStructureBuildSizesInfo,
        AccelerationStructureBuildType, AccelerationStructureGeometries,
    },
    buffer::BufferCreateInfo,
    descriptor_set::layout::{DescriptorSetLayoutCreateInfo, DescriptorSetLayoutSupport},
    image::{sys::ImageCreateInfoExtensionsVk, ImageCreateFlags, ImageCreateInfo, ImageTiling},
    instance::{Instance, InstanceOwned, InstanceOwnedDebugWrapper},
    macros::{impl_id_counter, vulkan_bitflags},
<<<<<<< HEAD
    memory::{allocator::DeviceLayout, ExternalMemoryHandleType, MemoryRequirements},
    pipeline::ray_tracing::RayTracingPipeline,
    sync::Sharing,
=======
    memory::{ExternalMemoryHandleType, MemoryFdProperties, MemoryRequirements},
>>>>>>> 2df80034
    Requires, RequiresAllOf, RequiresOneOf, Validated, ValidationError, Version, VulkanError,
    VulkanObject,
};
use ash::vk::Handle;
use parking_lot::Mutex;
use smallvec::{smallvec, SmallVec};
use std::{
    ffi::{c_char, CString},
    fmt::{Debug, Error as FmtError, Formatter},
    fs::File,
    marker::PhantomData,
    mem::MaybeUninit,
    num::NonZeroU64,
    ops::Deref,
    ptr, slice,
    sync::{
        atomic::{AtomicU32, Ordering},
        Arc,
    },
};

pub mod physical;
pub mod private_data;
pub(crate) mod properties;
mod queue;

// Generated by build.rs
include!(concat!(env!("OUT_DIR"), "/device_extensions.rs"));
include!(concat!(env!("OUT_DIR"), "/features.rs"));

/// Represents a Vulkan context.
pub struct Device {
    handle: ash::vk::Device,
    // NOTE: `physical_devices` always contains this.
    physical_device: InstanceOwnedDebugWrapper<Arc<PhysicalDevice>>,
    id: NonZeroU64,

    enabled_extensions: DeviceExtensions,
    enabled_features: DeviceFeatures,
    physical_devices: SmallVec<[InstanceOwnedDebugWrapper<Arc<PhysicalDevice>>; 2]>,

    // The highest version that is supported for this device.
    // This is the minimum of Instance::max_api_version and PhysicalDevice::api_version.
    api_version: Version,
    fns: DeviceFunctions,
    active_queue_family_indices: SmallVec<[u32; 2]>,

    // This is required for validation in `memory::device_memory`, the count must only be modified
    // in that module.
    pub(crate) allocation_count: AtomicU32,
    fence_pool: Mutex<Vec<ash::vk::Fence>>,
    semaphore_pool: Mutex<Vec<ash::vk::Semaphore>>,
    event_pool: Mutex<Vec<ash::vk::Event>>,
}

impl Device {
    /// Creates a new `Device`.
    #[inline]
    pub fn new(
        physical_device: Arc<PhysicalDevice>,
        create_info: DeviceCreateInfo,
    ) -> Result<(Arc<Device>, impl ExactSizeIterator<Item = Arc<Queue>>), Validated<VulkanError>>
    {
        Self::validate_new(&physical_device, &create_info)?;

        unsafe { Ok(Self::new_unchecked(physical_device, create_info)?) }
    }

    fn validate_new(
        physical_device: &PhysicalDevice,
        create_info: &DeviceCreateInfo,
    ) -> Result<(), Box<ValidationError>> {
        create_info
            .validate(physical_device)
            .map_err(|err| err.add_context("create_info"))?;

        let &DeviceCreateInfo {
            queue_create_infos: _,
            enabled_extensions: _,
            enabled_features: _,
            ref physical_devices,
            private_data_slot_request_count: _,
            _ne: _,
        } = create_info;

        if !physical_devices.is_empty()
            && !physical_devices
                .iter()
                .any(|p| p.as_ref() == physical_device)
        {
            return Err(Box::new(ValidationError {
                problem: "`create_info.physical_devices` is not empty, but does not contain \
                    `physical_device`"
                    .into(),
                vuids: &["VUID-VkDeviceGroupDeviceCreateInfo-physicalDeviceCount-00377"],
                ..Default::default()
            }));
        }

        Ok(())
    }

    #[cfg_attr(not(feature = "document_unchecked"), doc(hidden))]
    pub unsafe fn new_unchecked(
        physical_device: Arc<PhysicalDevice>,
        mut create_info: DeviceCreateInfo,
    ) -> Result<(Arc<Device>, impl ExactSizeIterator<Item = Arc<Queue>>), VulkanError> {
        // VUID-vkCreateDevice-ppEnabledExtensionNames-01387
        create_info.enabled_extensions.enable_dependencies(
            physical_device.api_version(),
            physical_device.supported_extensions(),
        );

        // VUID-VkDeviceCreateInfo-pProperties-04451
        if physical_device
            .supported_extensions()
            .khr_portability_subset
        {
            create_info.enabled_extensions.khr_portability_subset = true;
        }

        macro_rules! enable_extension_required_features {
            (
                $extension:ident,
                $feature_to_enable:ident $(,)?
            ) => {
                if create_info.enabled_extensions.$extension {
                    assert!(
                        physical_device.supported_features().$feature_to_enable,
                        "The device extension `{}` is enabled, and it requires the `{}` device \
                        feature to be also enabled, but the device does not support the required \
                        feature. This is a bug in the Vulkan driver for this device.",
                        stringify!($extension),
                        stringify!($feature_to_enable),
                    );
                    create_info.enabled_features.$feature_to_enable = true;
                }
            };
        }

        if physical_device.api_version() >= Version::V1_1 {
            // VUID-VkDeviceCreateInfo-ppEnabledExtensionNames-04476
            enable_extension_required_features!(khr_shader_draw_parameters, shader_draw_parameters);
        }

        if physical_device.api_version() >= Version::V1_2 {
            // VUID-VkDeviceCreateInfo-ppEnabledExtensionNames-02831
            enable_extension_required_features!(khr_draw_indirect_count, draw_indirect_count);

            // VUID-VkDeviceCreateInfo-ppEnabledExtensionNames-02832
            enable_extension_required_features!(
                khr_sampler_mirror_clamp_to_edge,
                sampler_mirror_clamp_to_edge,
            );

            // VUID-VkDeviceCreateInfo-ppEnabledExtensionNames-02833
            enable_extension_required_features!(ext_descriptor_indexing, descriptor_indexing);

            // VUID-VkDeviceCreateInfo-ppEnabledExtensionNames-02834
            enable_extension_required_features!(ext_sampler_filter_minmax, sampler_filter_minmax);

            // VUID-VkDeviceCreateInfo-ppEnabledExtensionNames-02835
            enable_extension_required_features!(
                ext_shader_viewport_index_layer,
                shader_output_layer,
            );
            enable_extension_required_features!(
                ext_shader_viewport_index_layer,
                shader_output_layer,
            );
        }

        macro_rules! enable_feature_required_features {
            (
                $feature:ident,
                $feature_to_enable:ident $(,)?
            ) => {
                if create_info.enabled_features.$feature {
                    assert!(
                        physical_device.supported_features().$feature_to_enable,
                        "The device feature `{}` is enabled, and it requires the `{}` feature \
                        to be also enabled, but the device does not support the required feature. \
                        This is a bug in the Vulkan driver for this device.",
                        stringify!($feature),
                        stringify!($feature_to_enable),
                    );
                    create_info.enabled_features.$feature_to_enable = true;
                }
            };
        }

        // VUID-VkPhysicalDeviceVariablePointersFeatures-variablePointers-01431
        enable_feature_required_features!(variable_pointers, variable_pointers_storage_buffer);

        // VUID-VkPhysicalDeviceMultiviewFeatures-multiviewGeometryShader-00580
        enable_feature_required_features!(multiview_geometry_shader, multiview);

        // VUID-VkPhysicalDeviceMultiviewFeatures-multiviewTessellationShader-00581
        enable_feature_required_features!(multiview_tessellation_shader, multiview);

        // VUID-VkPhysicalDeviceMeshShaderFeaturesEXT-multiviewMeshShader-07032
        enable_feature_required_features!(multiview_mesh_shader, multiview);

        // VUID-VkPhysicalDeviceMeshShaderFeaturesEXT-primitiveFragmentShadingRateMeshShader-07033
        enable_feature_required_features!(
            primitive_fragment_shading_rate_mesh_shader,
            primitive_fragment_shading_rate,
        );

        // VUID-VkPhysicalDeviceRayTracingPipelineFeaturesKHR-rayTracingPipelineShaderGroupHandleCaptureReplayMixed-03575
        enable_feature_required_features!(
            ray_tracing_pipeline_shader_group_handle_capture_replay_mixed,
            ray_tracing_pipeline_shader_group_handle_capture_replay,
        );

        // VUID-VkPhysicalDeviceRobustness2FeaturesEXT-robustBufferAccess2-04000
        enable_feature_required_features!(robust_buffer_access2, robust_buffer_access);

        let handle = {
            let has_khr_get_physical_device_properties2 = physical_device.instance().api_version()
                >= Version::V1_1
                || physical_device
                    .instance()
                    .enabled_extensions()
                    .khr_get_physical_device_properties2;

            let mut features_ffi = DeviceFeaturesFfi::default();
            features_ffi.make_chain(
                physical_device.api_version(),
                &create_info.enabled_extensions,
                physical_device.instance().enabled_extensions(),
            );
            features_ffi.write(&create_info.enabled_features);

            // VUID-VkDeviceCreateInfo-pNext-00373
            let (features_vk, features2_vk) = if has_khr_get_physical_device_properties2 {
                (None, Some(features_ffi.head_as_mut()))
            } else {
                (Some(&features_ffi.head_as_ref().features), None)
            };

            let create_info_fields2_vk = create_info.to_vk_fields2();
            let create_info_fields1_vk =
                create_info.to_vk_fields1(&create_info_fields2_vk, features_vk);
            let mut create_info_extensions =
                create_info.to_vk_extensions(&create_info_fields1_vk, features2_vk);
            let create_info_vk =
                create_info.to_vk(&create_info_fields1_vk, &mut create_info_extensions);

            unsafe {
                let fns = physical_device.instance().fns();
                let mut output = MaybeUninit::uninit();
                (fns.v1_0.create_device)(
                    physical_device.handle(),
                    &create_info_vk,
                    ptr::null(),
                    output.as_mut_ptr(),
                )
                .result()
                .map_err(VulkanError::from)?;
                output.assume_init()
            }
        };

        Ok(Self::from_handle(physical_device, handle, create_info))
    }

    /// Creates a new `Device` from a raw object handle.
    ///
    /// # Safety
    ///
    /// - `handle` must be a valid Vulkan object handle created from `physical_device`.
    /// - `create_info` must match the info used to create the object.
    pub unsafe fn from_handle(
        physical_device: Arc<PhysicalDevice>,
        handle: ash::vk::Device,
        create_info: DeviceCreateInfo,
    ) -> (Arc<Device>, impl ExactSizeIterator<Item = Arc<Queue>>) {
        let DeviceCreateInfo {
            queue_create_infos,
            enabled_features,
            enabled_extensions,
            physical_devices,
            private_data_slot_request_count: _,
            _ne: _,
        } = create_info;

        let api_version = physical_device.api_version();
        let fns = DeviceFunctions::load(|name| unsafe {
            (physical_device.instance().fns().v1_0.get_device_proc_addr)(handle, name.as_ptr())
                .map_or(ptr::null(), |func| func as _)
        });

        let mut active_queue_family_indices: SmallVec<[_; 2]> =
            SmallVec::with_capacity(queue_create_infos.len());
        let mut queues_to_get: SmallVec<[_; 2]> = SmallVec::with_capacity(queue_create_infos.len());

        for queue_create_info in &queue_create_infos {
            let &QueueCreateInfo {
                flags,
                queue_family_index,
                ref queues,
                _ne: _,
            } = queue_create_info;

            active_queue_family_indices.push(queue_family_index);
            queues_to_get.extend((0..queues.len() as u32).map(move |queue_index| {
                DeviceQueueInfo {
                    flags,
                    queue_family_index,
                    queue_index,
                    ..Default::default()
                }
            }));
        }

        active_queue_family_indices.sort_unstable();
        active_queue_family_indices.dedup();

        let physical_devices = if physical_devices.is_empty() {
            smallvec![physical_device.clone()]
        } else {
            physical_devices
        };

        let device = Arc::new(Device {
            handle,
            physical_device: InstanceOwnedDebugWrapper(physical_device),
            id: Self::next_id(),

            enabled_extensions,
            enabled_features,
            physical_devices: physical_devices
                .into_iter()
                .map(InstanceOwnedDebugWrapper)
                .collect(),

            api_version,
            fns,
            active_queue_family_indices,

            allocation_count: AtomicU32::new(0),
            fence_pool: Mutex::new(Vec::new()),
            semaphore_pool: Mutex::new(Vec::new()),
            event_pool: Mutex::new(Vec::new()),
        });

        let queues_iter = {
            let device = device.clone();
            queues_to_get
                .into_iter()
                .map(move |queue_info| unsafe { Queue::new(device.clone(), queue_info) })
        };

        (device, queues_iter)
    }

    /// Returns the Vulkan version supported by the device.
    ///
    /// This is the lower of the
    /// [physical device's supported version](PhysicalDevice::api_version)
    /// and the instance's [`max_api_version`](Instance::max_api_version).
    #[inline]
    pub fn api_version(&self) -> Version {
        self.api_version
    }

    /// Returns pointers to the raw Vulkan functions of the device.
    #[inline]
    pub fn fns(&self) -> &DeviceFunctions {
        &self.fns
    }

    /// Returns the physical device that was used to create this device.
    #[inline]
    pub fn physical_device(&self) -> &Arc<PhysicalDevice> {
        &self.physical_device
    }

    /// Returns the list of physical devices that was used to create this device. The index of
    /// each physical device in this list is its *device index*.
    ///
    /// This always contains the physical device returned by [`physical_device`].
    ///
    /// [`physical_device`]: Self::physical_device
    #[inline]
    pub fn physical_devices(&self) -> &[Arc<PhysicalDevice>] {
        InstanceOwnedDebugWrapper::cast_slice_inner(&self.physical_devices)
    }

    /// Returns a device mask containing all physical devices in this device. In other words:
    /// every bit that corresponds to a physical device in this device is set to 1.
    #[inline]
    pub fn device_mask(&self) -> u32 {
        (1 << self.physical_devices.len() as u32) - 1
    }

    /// Returns the instance used to create this device.
    #[inline]
    pub fn instance(&self) -> &Arc<Instance> {
        self.physical_device.instance()
    }

    /// Returns the queue family indices that this device uses.
    #[inline]
    pub fn active_queue_family_indices(&self) -> &[u32] {
        &self.active_queue_family_indices
    }

    /// Returns the extensions that have been enabled on the device.
    ///
    /// This includes both the extensions specified in [`DeviceCreateInfo::enabled_extensions`],
    /// and any extensions that are required by those extensions.
    #[inline]
    pub fn enabled_extensions(&self) -> &DeviceExtensions {
        &self.enabled_extensions
    }

    /// Returns the features that have been enabled on the device.
    ///
    /// This includes both the features specified in [`DeviceCreateInfo::enabled_features`],
    /// and any features that are required by the enabled extensions.
    #[inline]
    pub fn enabled_features(&self) -> &DeviceFeatures {
        &self.enabled_features
    }

    /// Returns the current number of active [`DeviceMemory`] allocations the device has.
    ///
    /// [`DeviceMemory`]: crate::memory::DeviceMemory
    #[inline]
    pub fn allocation_count(&self) -> u32 {
        self.allocation_count.load(Ordering::Acquire)
    }

    pub(crate) fn fence_pool(&self) -> &Mutex<Vec<ash::vk::Fence>> {
        &self.fence_pool
    }

    pub(crate) fn semaphore_pool(&self) -> &Mutex<Vec<ash::vk::Semaphore>> {
        &self.semaphore_pool
    }

    pub(crate) fn event_pool(&self) -> &Mutex<Vec<ash::vk::Event>> {
        &self.event_pool
    }

    /// For the given acceleration structure build info and primitive counts, returns the
    /// minimum size required to build the acceleration structure, and the minimum size of the
    /// scratch buffer used during the build operation.
    #[inline]
    pub fn acceleration_structure_build_sizes(
        &self,
        build_type: AccelerationStructureBuildType,
        build_info: &AccelerationStructureBuildGeometryInfo,
        max_primitive_counts: &[u32],
    ) -> Result<AccelerationStructureBuildSizesInfo, Box<ValidationError>> {
        self.validate_acceleration_structure_build_sizes(
            build_type,
            build_info,
            max_primitive_counts,
        )?;

        unsafe {
            Ok(self.acceleration_structure_build_sizes_unchecked(
                build_type,
                build_info,
                max_primitive_counts,
            ))
        }
    }

    fn validate_acceleration_structure_build_sizes(
        &self,
        build_type: AccelerationStructureBuildType,
        build_info: &AccelerationStructureBuildGeometryInfo,
        max_primitive_counts: &[u32],
    ) -> Result<(), Box<ValidationError>> {
        if !self.enabled_extensions().khr_acceleration_structure {
            return Err(Box::new(ValidationError {
                requires_one_of: RequiresOneOf(&[RequiresAllOf(&[Requires::DeviceExtension(
                    "khr_acceleration_structure",
                )])]),
                ..Default::default()
            }));
        }

        if !self.enabled_features().acceleration_structure {
            return Err(Box::new(ValidationError {
                requires_one_of: RequiresOneOf(&[RequiresAllOf(&[Requires::DeviceFeature(
                    "acceleration_structure",
                )])]),
                vuids: &[
                    "VUID-vkGetAccelerationStructureBuildSizesKHR-accelerationStructure-08933",
                ],
                ..Default::default()
            }));
        }

        build_type.validate_device(self).map_err(|err| {
            err.add_context("build_type")
                .set_vuids(&["VUID-vkGetAccelerationStructureBuildSizesKHR-buildType-parameter"])
        })?;

        // VUID-vkGetAccelerationStructureBuildSizesKHR-pBuildInfo-parameter
        build_info
            .validate(self)
            .map_err(|err| err.add_context("build_info"))?;

        let max_primitive_count = self
            .physical_device()
            .properties()
            .max_primitive_count
            .unwrap();
        let max_instance_count = self
            .physical_device()
            .properties()
            .max_instance_count
            .unwrap();

        let geometry_count = match &build_info.geometries {
            AccelerationStructureGeometries::Triangles(geometries) => {
                for (index, &primitive_count) in max_primitive_counts.iter().enumerate() {
                    if primitive_count as u64 > max_primitive_count {
                        return Err(Box::new(ValidationError {
                            context: format!("max_primitive_counts[{}]", index).into(),
                            problem: "exceeds the `max_primitive_count` limit".into(),
                            vuids: &["VUID-VkAccelerationStructureBuildGeometryInfoKHR-type-03795"],
                            ..Default::default()
                        }));
                    }
                }

                geometries.len()
            }
            AccelerationStructureGeometries::Aabbs(geometries) => {
                for (index, &primitive_count) in max_primitive_counts.iter().enumerate() {
                    if primitive_count as u64 > max_primitive_count {
                        return Err(Box::new(ValidationError {
                            context: format!("max_primitive_counts[{}]", index).into(),
                            problem: "exceeds the `max_primitive_count` limit".into(),
                            vuids: &["VUID-VkAccelerationStructureBuildGeometryInfoKHR-type-03794"],
                            ..Default::default()
                        }));
                    }
                }

                geometries.len()
            }
            AccelerationStructureGeometries::Instances(_) => {
                for (index, &instance_count) in max_primitive_counts.iter().enumerate() {
                    if instance_count as u64 > max_instance_count {
                        return Err(Box::new(ValidationError {
                            context: format!("max_primitive_counts[{}]", index).into(),
                            problem: "exceeds the `max_instance_count` limit".into(),
                            vuids: &[
                                "VUID-vkGetAccelerationStructureBuildSizesKHR-pBuildInfo-03785",
                            ],
                            ..Default::default()
                        }));
                    }
                }

                1
            }
        };

        if max_primitive_counts.len() != geometry_count {
            return Err(Box::new(ValidationError {
                problem: "`build_info.geometries` and `max_primitive_counts` \
                    do not have the same length"
                    .into(),
                vuids: &["VUID-vkGetAccelerationStructureBuildSizesKHR-pBuildInfo-03619"],
                ..Default::default()
            }));
        }

        Ok(())
    }

    #[cfg_attr(not(feature = "document_unchecked"), doc(hidden))]
    pub unsafe fn acceleration_structure_build_sizes_unchecked(
        &self,
        build_type: AccelerationStructureBuildType,
        build_info: &AccelerationStructureBuildGeometryInfo,
        max_primitive_counts: &[u32],
    ) -> AccelerationStructureBuildSizesInfo {
        let build_info_fields1_vk = build_info.to_vk_fields1();
        let build_info_vk = build_info.to_vk(&build_info_fields1_vk);

        let mut build_sizes_info_vk = AccelerationStructureBuildSizesInfo::to_mut_vk();

        let fns = self.fns();
        (fns.khr_acceleration_structure
            .get_acceleration_structure_build_sizes_khr)(
            self.handle,
            build_type.into(),
            &build_info_vk,
            max_primitive_counts.as_ptr(),
            &mut build_sizes_info_vk,
        );

        AccelerationStructureBuildSizesInfo::from_vk(&build_sizes_info_vk)
    }

    /// Returns whether a serialized acceleration structure with the specified version data
    /// is compatible with this device.
    #[inline]
    pub fn acceleration_structure_is_compatible(
        &self,
        version_data: &[u8; 2 * ash::vk::UUID_SIZE],
    ) -> Result<bool, Box<ValidationError>> {
        self.validate_acceleration_structure_is_compatible(version_data)?;

        unsafe { Ok(self.acceleration_structure_is_compatible_unchecked(version_data)) }
    }

    fn validate_acceleration_structure_is_compatible(
        &self,
        _version_data: &[u8; 2 * ash::vk::UUID_SIZE],
    ) -> Result<(), Box<ValidationError>> {
        if !self.enabled_extensions().khr_acceleration_structure {
            return Err(Box::new(ValidationError {
                requires_one_of: RequiresOneOf(&[RequiresAllOf(&[Requires::DeviceExtension(
                    "khr_acceleration_structure",
                )])]),
                ..Default::default()
            }));
        }

        if !self.enabled_features().acceleration_structure {
            return Err(Box::new(ValidationError {
                requires_one_of: RequiresOneOf(&[
                    RequiresAllOf(&[Requires::DeviceFeature("acceleration_structure")]),
                ]),
                vuids: &["VUID-vkGetDeviceAccelerationStructureCompatibilityKHR-accelerationStructure-08928"],
                ..Default::default()
            }));
        }

        Ok(())
    }

    #[cfg_attr(not(feature = "document_unchecked"), doc(hidden))]
    pub unsafe fn acceleration_structure_is_compatible_unchecked(
        &self,
        version_data: &[u8; 2 * ash::vk::UUID_SIZE],
    ) -> bool {
        let version_info_vk =
            ash::vk::AccelerationStructureVersionInfoKHR::default().version_data(version_data);
        let mut compatibility_vk = ash::vk::AccelerationStructureCompatibilityKHR::default();

        let fns = self.fns();
        (fns.khr_acceleration_structure
            .get_device_acceleration_structure_compatibility_khr)(
            self.handle,
            &version_info_vk,
            &mut compatibility_vk,
        );

        compatibility_vk == ash::vk::AccelerationStructureCompatibilityKHR::COMPATIBLE
    }

    /// Returns whether a descriptor set layout with the given `create_info` could be created
    /// on the device, and additional supported properties where relevant. `Some` is returned if
    /// the descriptor set layout is supported, `None` if it is not.
    ///
    /// This is primarily useful for checking whether the device supports a descriptor set layout
    /// that goes beyond the [`max_per_set_descriptors`] limit. A layout that does not exceed
    /// that limit is guaranteed to be supported, otherwise this function can be called.
    ///
    /// The device API version must be at least 1.1, or the [`khr_maintenance3`] extension must
    /// be enabled on the device.
    ///
    /// [`max_per_set_descriptors`]: crate::device::DeviceProperties::max_per_set_descriptors
    /// [`khr_maintenance3`]: crate::device::DeviceExtensions::khr_maintenance3
    #[inline]
    pub fn descriptor_set_layout_support(
        &self,
        create_info: &DescriptorSetLayoutCreateInfo,
    ) -> Result<Option<DescriptorSetLayoutSupport>, Box<ValidationError>> {
        self.validate_descriptor_set_layout_support(create_info)?;

        unsafe { Ok(self.descriptor_set_layout_support_unchecked(create_info)) }
    }

    fn validate_descriptor_set_layout_support(
        &self,
        create_info: &DescriptorSetLayoutCreateInfo,
    ) -> Result<(), Box<ValidationError>> {
        if !(self.api_version() >= Version::V1_1 || self.enabled_extensions().khr_maintenance3) {
            return Err(Box::new(ValidationError {
                requires_one_of: RequiresOneOf(&[
                    RequiresAllOf(&[Requires::APIVersion(Version::V1_1)]),
                    RequiresAllOf(&[Requires::DeviceExtension("khr_maintenance3")]),
                ]),
                ..Default::default()
            }));
        }

        // VUID-vkGetDescriptorSetLayoutSupport-pCreateInfo-parameter
        create_info
            .validate(self)
            .map_err(|err| err.add_context("create_info"))?;

        Ok(())
    }

    #[cfg_attr(not(feature = "document_unchecked"), doc(hidden))]
    pub unsafe fn descriptor_set_layout_support_unchecked(
        &self,
        create_info: &DescriptorSetLayoutCreateInfo,
    ) -> Option<DescriptorSetLayoutSupport> {
        let create_info_fields2_vk = create_info.to_vk_fields2();
        let create_info_fields1_vk = create_info.to_vk_fields1(&create_info_fields2_vk);
        let mut create_info_extensions_vk = create_info.to_vk_extensions(&create_info_fields2_vk);
        let create_info_vk =
            create_info.to_vk(&create_info_fields1_vk, &mut create_info_extensions_vk);

        let mut support_extensions_vk = DescriptorSetLayoutSupport::to_mut_vk_extensions(self);
        let mut support_vk = DescriptorSetLayoutSupport::to_mut_vk(&mut support_extensions_vk);

        let fns = self.fns();

        if self.api_version() >= Version::V1_1 {
            (fns.v1_1.get_descriptor_set_layout_support)(
                self.handle(),
                &create_info_vk,
                &mut support_vk,
            )
        } else {
            (fns.khr_maintenance3.get_descriptor_set_layout_support_khr)(
                self.handle(),
                &create_info_vk,
                &mut support_vk,
            )
        }

        // Unborrow
        let support_vk = ash::vk::DescriptorSetLayoutSupport {
            _marker: PhantomData,
            ..support_vk
        };

        DescriptorSetLayoutSupport::from_vk(&support_vk, &support_extensions_vk)
    }

    /// Returns the memory requirements that would apply for a buffer created with the specified
    /// `create_info`.
    ///
    /// The device API version must be at least 1.3, or the [`khr_maintenance4`] extension must
    /// be enabled on the device.
    ///
    /// [`khr_maintenance4`]: DeviceExtensions::khr_maintenance4
    #[inline]
    pub fn buffer_memory_requirements(
        &self,
        create_info: BufferCreateInfo,
    ) -> Result<MemoryRequirements, Box<ValidationError>> {
        self.validate_buffer_memory_requirements(&create_info)?;

        unsafe { Ok(self.buffer_memory_requirements_unchecked(create_info)) }
    }

    fn validate_buffer_memory_requirements(
        &self,
        create_info: &BufferCreateInfo,
    ) -> Result<(), Box<ValidationError>> {
        if !(self.api_version() >= Version::V1_3 || self.enabled_extensions().khr_maintenance4) {
            return Err(Box::new(ValidationError {
                requires_one_of: RequiresOneOf(&[
                    RequiresAllOf(&[Requires::APIVersion(Version::V1_3)]),
                    RequiresAllOf(&[Requires::DeviceExtension("khr_maintenance")]),
                ]),
                ..Default::default()
            }));
        }

        create_info
            .validate(self)
            .map_err(|err| err.add_context("create_info"))?;

        Ok(())
    }

    #[cfg_attr(not(feature = "document_unchecked"), doc(hidden))]
    pub unsafe fn buffer_memory_requirements_unchecked(
        &self,
        create_info: BufferCreateInfo,
    ) -> MemoryRequirements {
        let mut extensions_vk = create_info.to_vk_extensions();
        let create_info_vk = create_info.to_vk(&mut extensions_vk);

        let info_vk =
            ash::vk::DeviceBufferMemoryRequirements::default().create_info(&create_info_vk);

        let mut memory_requirements2_extensions_vk =
            MemoryRequirements::to_mut_vk2_extensions(self);
        let mut memory_requirements2_vk =
            MemoryRequirements::to_mut_vk2(&mut memory_requirements2_extensions_vk);

        unsafe {
            let fns = self.fns();

            if self.api_version() >= Version::V1_3 {
                (fns.v1_3.get_device_buffer_memory_requirements)(
                    self.handle(),
                    &info_vk,
                    &mut memory_requirements2_vk,
                );
            } else {
                debug_assert!(self.enabled_extensions().khr_maintenance4);
                (fns.khr_maintenance4
                    .get_device_buffer_memory_requirements_khr)(
                    self.handle(),
                    &info_vk,
                    &mut memory_requirements2_vk,
                );
            }
        }

        // Unborrow
        let memory_requirements2_vk = ash::vk::MemoryRequirements2 {
            _marker: PhantomData,
            ..memory_requirements2_vk
        };

        MemoryRequirements::from_vk2(
            &memory_requirements2_vk,
            &memory_requirements2_extensions_vk,
        )
    }

    /// Returns the memory requirements that would apply for an image created with the specified
    /// `create_info`.
    ///
    /// If `create_info.flags` contains [`ImageCreateFlags::DISJOINT`], then `plane` must specify
    /// the plane number of the format or memory plane (depending on tiling) that memory
    /// requirements will be returned for. Otherwise, `plane` must be `None`.
    ///
    /// The device API version must be at least 1.3, or the [`khr_maintenance4`] extension must
    /// be enabled on the device.
    ///
    /// [`khr_maintenance4`]: DeviceExtensions::khr_maintenance4
    #[inline]
    pub fn image_memory_requirements(
        &self,
        create_info: ImageCreateInfo,
        plane: Option<usize>,
    ) -> Result<MemoryRequirements, Box<ValidationError>> {
        self.validate_image_memory_requirements(&create_info, plane)?;

        unsafe { Ok(self.image_memory_requirements_unchecked(create_info, plane)) }
    }

    fn validate_image_memory_requirements(
        &self,
        create_info: &ImageCreateInfo,
        plane: Option<usize>,
    ) -> Result<(), Box<ValidationError>> {
        if !(self.api_version() >= Version::V1_3 || self.enabled_extensions().khr_maintenance4) {
            return Err(Box::new(ValidationError {
                requires_one_of: RequiresOneOf(&[
                    RequiresAllOf(&[Requires::APIVersion(Version::V1_3)]),
                    RequiresAllOf(&[Requires::DeviceExtension("khr_maintenance")]),
                ]),
                ..Default::default()
            }));
        }

        create_info
            .validate(self)
            .map_err(|err| err.add_context("create_info"))?;

        let &ImageCreateInfo {
            flags,
            image_type: _,
            format,
            view_formats: _,
            extent: _,
            array_layers: _,
            mip_levels: _,
            samples: _,
            tiling,
            usage: _,
            stencil_usage: _,
            sharing: _,
            initial_layout: _,
            ref drm_format_modifiers,
            drm_format_modifier_plane_layouts: _,
            external_memory_handle_types: _,
            _ne: _,
        } = create_info;

        if flags.intersects(ImageCreateFlags::DISJOINT) {
            let Some(plane) = plane else {
                return Err(Box::new(ValidationError {
                    problem: "`create_info.flags` contains `ImageCreateFlags::DISJOINT`, but \
                        `plane` is `None`"
                        .into(),
                    vuids: &[
                        "VUID-VkDeviceImageMemoryRequirements-pCreateInfo-06419",
                        "VUID-VkDeviceImageMemoryRequirements-pCreateInfo-06420",
                    ],
                    ..Default::default()
                }));
            };

            match tiling {
                ImageTiling::Linear | ImageTiling::Optimal => {
                    if plane >= format.planes().len() {
                        return Err(Box::new(ValidationError {
                            problem:
                                "`create_info.tiling` is not `ImageTiling::DrmFormatModifier`, \
                                but `plane` is not less than the number of planes in \
                                `create_info.format`"
                                    .into(),
                            vuids: &["VUID-VkDeviceImageMemoryRequirements-pCreateInfo-06419"],
                            ..Default::default()
                        }));
                    }
                }
                ImageTiling::DrmFormatModifier => {
                    // TODO: handle the case where `drm_format_modifiers` contains multiple
                    // elements. See: https://github.com/KhronosGroup/Vulkan-Docs/issues/2309

                    if let &[drm_format_modifier] = drm_format_modifiers.as_slice() {
                        let format_properties =
                            unsafe { self.physical_device.format_properties_unchecked(format) };
                        let drm_format_modifier_properties = format_properties
                            .drm_format_modifier_properties
                            .iter()
                            .find(|properties| {
                                properties.drm_format_modifier == drm_format_modifier
                            })
                            .unwrap();

                        if plane
                            >= drm_format_modifier_properties.drm_format_modifier_plane_count
                                as usize
                        {
                            return Err(Box::new(ValidationError {
                                problem: "`create_info.drm_format_modifiers` has a length of 1, \
                                    but `plane` is not less than `DrmFormatModifierProperties::\
                                    drm_format_modifier_plane_count` for \
                                    `drm_format_modifiers[0]`, as returned by \
                                    `PhysicalDevice::format_properties` for `format`"
                                    .into(),
                                vuids: &["VUID-VkDeviceImageMemoryRequirements-pCreateInfo-06420"],
                                ..Default::default()
                            }));
                        }
                    }
                }
            }
        } else if plane.is_some() {
            return Err(Box::new(ValidationError {
                problem: "`create_info.flags` does not contain `ImageCreateFlags::DISJOINT`, but \
                    `plane` is `Some`"
                    .into(),
                ..Default::default()
            }));
        }

        Ok(())
    }

    #[cfg_attr(not(feature = "document_unchecked"), doc(hidden))]
    pub unsafe fn image_memory_requirements_unchecked(
        &self,
        create_info: ImageCreateInfo,
        plane: Option<usize>,
    ) -> MemoryRequirements {
        let create_info_fields1_vk = create_info.to_vk_fields1();
        let mut create_info_extensions_vk = ImageCreateInfoExtensionsVk {
            drm_format_modifier_explicit_vk: None,
            ..create_info.to_vk_extensions(&create_info_fields1_vk)
        };
        let create_info_vk = create_info.to_vk(&mut create_info_extensions_vk);

        // This is currently necessary because of an issue with the spec. The plane aspect should
        // only be needed if the image is disjoint, but the spec currently demands a valid aspect
        // even for non-disjoint DRM format modifier images.
        // See: https://github.com/KhronosGroup/Vulkan-Docs/issues/2309
        // Replace this variable with ash::vk::ImageAspectFlags::NONE when resolved.
        let default_aspect = if create_info.tiling == ImageTiling::DrmFormatModifier {
            // Hopefully valid for any DrmFormatModifier image?
            ash::vk::ImageAspectFlags::MEMORY_PLANE_0_EXT
        } else {
            ash::vk::ImageAspectFlags::NONE
        };
        let plane_aspect = plane.map_or(default_aspect, |plane| match create_info.tiling {
            ImageTiling::Optimal | ImageTiling::Linear => match plane {
                0 => ash::vk::ImageAspectFlags::PLANE_0,
                1 => ash::vk::ImageAspectFlags::PLANE_1,
                2 => ash::vk::ImageAspectFlags::PLANE_2,
                _ => unreachable!(),
            },
            ImageTiling::DrmFormatModifier => match plane {
                0 => ash::vk::ImageAspectFlags::MEMORY_PLANE_0_EXT,
                1 => ash::vk::ImageAspectFlags::MEMORY_PLANE_1_EXT,
                2 => ash::vk::ImageAspectFlags::MEMORY_PLANE_2_EXT,
                3 => ash::vk::ImageAspectFlags::MEMORY_PLANE_3_EXT,
                _ => unreachable!(),
            },
        });

        let info_vk = ash::vk::DeviceImageMemoryRequirements::default()
            .create_info(&create_info_vk)
            .plane_aspect(plane_aspect);

        let mut memory_requirements2_extensions_vk =
            MemoryRequirements::to_mut_vk2_extensions(self);
        let mut memory_requirements2_vk =
            MemoryRequirements::to_mut_vk2(&mut memory_requirements2_extensions_vk);

        unsafe {
            let fns = self.fns();

            if self.api_version() >= Version::V1_3 {
                (fns.v1_3.get_device_image_memory_requirements)(
                    self.handle(),
                    &info_vk,
                    &mut memory_requirements2_vk,
                );
            } else {
                debug_assert!(self.enabled_extensions().khr_maintenance4);
                (fns.khr_maintenance4
                    .get_device_image_memory_requirements_khr)(
                    self.handle(),
                    &info_vk,
                    &mut memory_requirements2_vk,
                );
            }
        }

        // Unborrow
        let memory_requirements2_vk = ash::vk::MemoryRequirements2 {
            _marker: PhantomData,
            ..memory_requirements2_vk
        };

        MemoryRequirements::from_vk2(
            &memory_requirements2_vk,
            &memory_requirements2_extensions_vk,
        )
    }

    // TODO: image_sparse_memory_requirements

    /// Retrieves the properties of an external file descriptor when imported as a given external
    /// handle type.
    ///
    /// An error will be returned if the
    /// [`khr_external_memory_fd`](DeviceExtensions::khr_external_memory_fd) extension was not
    /// enabled on the device, or if `handle_type` is [`ExternalMemoryHandleType::OpaqueFd`].
    ///
    /// # Safety
    ///
    /// - `file` must be a handle to external memory that was created outside the Vulkan API.
    #[inline]
    pub unsafe fn memory_fd_properties(
        &self,
        handle_type: ExternalMemoryHandleType,
        file: File,
    ) -> Result<MemoryFdProperties, Validated<VulkanError>> {
        self.validate_memory_fd_properties(handle_type, &file)?;

        Ok(self.memory_fd_properties_unchecked(handle_type, file)?)
    }

    fn validate_memory_fd_properties(
        &self,
        handle_type: ExternalMemoryHandleType,
        _file: &File,
    ) -> Result<(), Box<ValidationError>> {
        if !self.enabled_extensions().khr_external_memory_fd {
            return Err(Box::new(ValidationError {
                requires_one_of: RequiresOneOf(&[RequiresAllOf(&[Requires::DeviceExtension(
                    "khr_external_memory_fd",
                )])]),
                ..Default::default()
            }));
        }

        handle_type.validate_device(self).map_err(|err| {
            err.add_context("handle_type")
                .set_vuids(&["VUID-vkGetMemoryFdPropertiesKHR-handleType-parameter"])
        })?;

        if handle_type == ExternalMemoryHandleType::OpaqueFd {
            return Err(Box::new(ValidationError {
                context: "handle_type".into(),
                problem: "is `ExternalMemoryHandleType::OpaqueFd`".into(),
                vuids: &["VUID-vkGetMemoryFdPropertiesKHR-handleType-00674"],
                ..Default::default()
            }));
        }

        Ok(())
    }

    #[cfg_attr(not(feature = "document_unchecked"), doc(hidden))]
    pub unsafe fn memory_fd_properties_unchecked(
        &self,
        handle_type: ExternalMemoryHandleType,
        file: File,
    ) -> Result<MemoryFdProperties, VulkanError> {
        let mut memory_fd_properties = MemoryFdProperties::to_mut_vk();

        #[cfg(unix)]
        let fd = {
            use std::os::fd::IntoRawFd;
            file.into_raw_fd()
        };

        #[cfg(not(unix))]
        let fd = {
            let _ = file;
            -1
        };

        let fns = self.fns();
        (fns.khr_external_memory_fd.get_memory_fd_properties_khr)(
            self.handle,
            handle_type.into(),
            fd,
            &mut memory_fd_properties,
        )
        .result()
        .map_err(VulkanError::from)?;

        Ok(MemoryFdProperties::from_vk(&memory_fd_properties))
    }

    /// Assigns a human-readable name to `object` for debugging purposes.
    ///
    /// If `object_name` is `None`, a previously set object name is removed.
    ///
    /// # Panics
    /// - If `object` is not owned by this device.
    pub fn set_debug_utils_object_name<T: VulkanObject + DeviceOwned>(
        &self,
        object: &T,
        object_name: Option<&str>,
    ) -> Result<(), VulkanError> {
        assert_eq!(object.device().handle(), self.handle());

        let object_name_vk = object_name.map(|object_name| CString::new(object_name).unwrap());
        let mut info_vk =
            ash::vk::DebugUtilsObjectNameInfoEXT::default().object_handle(object.handle());

        if let Some(object_name_vk) = &object_name_vk {
            info_vk = info_vk.object_name(object_name_vk);
        }

        unsafe {
            let fns = self.fns();
            (fns.ext_debug_utils.set_debug_utils_object_name_ext)(self.handle, &info_vk)
                .result()
                .map_err(VulkanError::from)?;
        }

        Ok(())
    }

    /// Waits until all work on this device has finished. You should never need to call
    /// this function, but it can be useful for debugging or benchmarking purposes.
    ///
    /// > **Note**: This is the Vulkan equivalent of OpenGL's `glFinish`.
    ///
    /// # Safety
    ///
    /// This function is not thread-safe. You must not submit anything to any of the queue
    /// of the device (either explicitly or implicitly, for example with a future's destructor)
    /// while this function is waiting.
    #[inline]
    pub unsafe fn wait_idle(&self) -> Result<(), VulkanError> {
        let fns = self.fns();
        (fns.v1_0.device_wait_idle)(self.handle)
            .result()
            .map_err(VulkanError::from)?;

        Ok(())
    }

    pub fn get_ray_tracing_shader_group_handles(
        &self,
        ray_tracing_pipeline: &RayTracingPipeline,
        first_group: u32,
        group_count: u32,
    ) -> Result<ShaderGroupHandlesData, Validated<VulkanError>> {
        if !self.enabled_features().ray_tracing_pipeline
            || self
                .physical_device()
                .properties()
                .shader_group_handle_size
                .is_none()
        {
            Err(Box::new(ValidationError {
                problem: "device property `shader_group_handle_size` is empty".into(),
                requires_one_of: RequiresOneOf(&[RequiresAllOf(&[Requires::DeviceFeature(
                    "ray_tracing_pipeline",
                )])]),
                ..Default::default()
            }))?;
        };

        if (first_group + group_count) as usize > ray_tracing_pipeline.groups().len() {
            Err(Box::new(ValidationError {
                problem: "the sum of `first_group` and `group_count` must be less than or equal\
                 to the number of shader groups in pipeline"
                    .into(),
                vuids: &["VUID-vkGetRayTracingShaderGroupHandlesKHR-firstGroup-02419"],
                ..Default::default()
            }))?
        }
        // TODO: VUID-vkGetRayTracingShaderGroupHandlesKHR-pipeline-07828

        let handle_size = self
            .physical_device()
            .properties()
            .shader_group_handle_size
            .unwrap();

        let mut data = vec![0u8; (handle_size * group_count) as usize];
        let fns = self.fns();
        unsafe {
            (fns.khr_ray_tracing_pipeline
                .get_ray_tracing_shader_group_handles_khr)(
                self.handle,
                ray_tracing_pipeline.handle(),
                first_group,
                group_count,
                data.len(),
                data.as_mut_ptr().cast(),
            )
            .result()
            .map_err(VulkanError::from)?;
        }
        Ok(ShaderGroupHandlesData { data, handle_size })
    }
}

impl Debug for Device {
    fn fmt(&self, f: &mut Formatter<'_>) -> Result<(), FmtError> {
        let Self {
            handle,
            physical_device,
            id,

            enabled_extensions,
            enabled_features,
            physical_devices,

            api_version,
            fns,
            active_queue_family_indices,

            allocation_count,
            fence_pool: _,
            semaphore_pool: _,
            event_pool: _,
        } = self;

        f.debug_struct("Device")
            .field("handle", handle)
            .field("physical_device", physical_device)
            .field("id", id)
            .field("enabled_extensions", enabled_extensions)
            .field("enabled_features", enabled_features)
            .field("physical_devices", physical_devices)
            .field("api_version", api_version)
            .field("fns", fns)
            .field("active_queue_family_indices", active_queue_family_indices)
            .field("allocation_count", allocation_count)
            .finish_non_exhaustive()
    }
}

impl Drop for Device {
    #[inline]
    fn drop(&mut self) {
        let fns = self.fns();

        unsafe {
            for &raw_fence in self.fence_pool.lock().iter() {
                (fns.v1_0.destroy_fence)(self.handle, raw_fence, ptr::null());
            }
            for &raw_sem in self.semaphore_pool.lock().iter() {
                (fns.v1_0.destroy_semaphore)(self.handle, raw_sem, ptr::null());
            }
            for &raw_event in self.event_pool.lock().iter() {
                (fns.v1_0.destroy_event)(self.handle, raw_event, ptr::null());
            }
            (fns.v1_0.destroy_device)(self.handle, ptr::null());
        }
    }
}

unsafe impl VulkanObject for Device {
    type Handle = ash::vk::Device;

    #[inline]
    fn handle(&self) -> Self::Handle {
        self.handle
    }
}

unsafe impl InstanceOwned for Device {
    #[inline]
    fn instance(&self) -> &Arc<Instance> {
        self.physical_device().instance()
    }
}

impl_id_counter!(Device);

/// Parameters to create a new `Device`.
#[derive(Clone, Debug)]
pub struct DeviceCreateInfo {
    /// The queues to create for the device.
    ///
    /// The default value is empty, which must be overridden.
    pub queue_create_infos: Vec<QueueCreateInfo>,

    /// The extensions to enable on the device.
    ///
    /// You only need to enable the extensions that you need. If the extensions you specified
    /// require additional extensions to be enabled, they will be automatically enabled as well.
    ///
    /// If the [`khr_portability_subset`](DeviceExtensions::khr_portability_subset) extension is
    /// available, it will be enabled automatically, so you do not have to do this yourself.
    /// You are responsible for ensuring that your program can work correctly on such devices.
    /// See [the documentation of the `instance`
    /// module](crate::instance#portability-subset-devices-and-the-enumerate_portability-flag)
    /// for more information.
    ///
    /// The default value is [`DeviceExtensions::empty()`].
    pub enabled_extensions: DeviceExtensions,

    /// The features to enable on the device.
    ///
    /// You only need to enable the features that you need. If the extensions you specified
    /// require certain features to be enabled, they will be automatically enabled as well.
    ///
    /// The default value is [`DeviceFeatures::empty()`].
    pub enabled_features: DeviceFeatures,

    /// A list of physical devices to create this device from, to act together as a single
    /// logical device. The physical devices must all belong to the same device group, as returned
    /// by [`Instance::enumerate_physical_device_groups`], and a physical device must not appear
    /// in the list more than once.
    ///
    /// The index of each physical device in this list becomes that physical
    /// device's *device index*, which can be used in other Vulkan functions to specify
    /// a particular physical device within the group.
    /// If the list is left empty, then it behaves as if it contained the physical device,
    /// that was passed to the `physical_device` parameter of [`Device::new`], as its only element.
    /// Otherwise, that physical device must always be part of the list, but it does not need to
    /// be the first element.
    ///
    /// If the list contains more than one physical device, the instance API version must be at
    /// least 1.1, or the [`khr_device_group_creation`] extension must be enabled on the instance.
    /// In order to use any device-level functionality for dealing with device groups,
    /// the physical device API version should also be at least 1.1,
    /// or `enabled_extensions` should contain [`khr_device_group`].
    ///
    /// The default value is empty.
    ///
    /// [`Instance::enumerate_physical_device_groups`]: Instance::enumerate_physical_device_groups
    /// [`khr_device_group_creation`]: crate::instance::InstanceExtensions::khr_device_group_creation
    /// [`khr_device_group`]: crate::device::DeviceExtensions::khr_device_group
    pub physical_devices: SmallVec<[Arc<PhysicalDevice>; 2]>,

    /// The number of [private data slots] to reserve when creating the device.
    ///
    /// This is purely an optimization, and it is not necessary to do this in order to use private
    /// data slots, but it may improve performance.
    ///
    /// If not zero, the physical device API version must be at least 1.3, or `enabled_extensions`
    /// must contain [`ext_private_data`].
    ///
    /// The default value is `0`.
    ///
    /// [private data slots]: private_data
    /// [`ext_private_data`]: DeviceExtensions::ext_private_data
    pub private_data_slot_request_count: u32,

    pub _ne: crate::NonExhaustive,
}

impl Default for DeviceCreateInfo {
    #[inline]
    fn default() -> Self {
        Self {
            queue_create_infos: Vec::new(),
            enabled_extensions: DeviceExtensions::empty(),
            enabled_features: DeviceFeatures::empty(),
            physical_devices: SmallVec::new(),
            private_data_slot_request_count: 0,
            _ne: crate::NonExhaustive(()),
        }
    }
}

impl DeviceCreateInfo {
    pub(crate) fn validate(
        &self,
        physical_device: &PhysicalDevice,
    ) -> Result<(), Box<ValidationError>> {
        let &Self {
            ref queue_create_infos,
            ref enabled_extensions,
            ref enabled_features,
            ref physical_devices,
            private_data_slot_request_count,
            _ne: _,
        } = self;

        if queue_create_infos.is_empty() {
            return Err(Box::new(ValidationError {
                context: "queue_create_infos".into(),
                problem: "is empty".into(),
                vuids: &["VUID-VkDeviceCreateInfo-queueCreateInfoCount-arraylength"],
                ..Default::default()
            }));
        }

        for (index, queue_create_info) in queue_create_infos.iter().enumerate() {
            queue_create_info
                .validate(physical_device, enabled_extensions, enabled_features)
                .map_err(|err| err.add_context(format!("queue_create_infos[{}]", index)))?;

            let &QueueCreateInfo {
                flags: _,
                queue_family_index,
                queues: _,
                _ne: _,
            } = queue_create_info;

            if queue_create_infos
                .iter()
                .filter(|qc2| qc2.queue_family_index == queue_family_index)
                .count()
                != 1
            {
                return Err(Box::new(ValidationError {
                    problem: format!(
                        "`queue_create_infos[{}].queue_family_index` occurs more than once in \
                        `queue_create_infos`",
                        index
                    )
                    .into(),
                    vuids: &["VUID-VkDeviceCreateInfo-queueFamilyIndex-02802"],
                    ..Default::default()
                }));
            }
        }

        enabled_extensions
            .check_requirements(
                physical_device.supported_extensions(),
                physical_device.api_version(),
                physical_device.instance().enabled_extensions(),
            )
            .map_err(|err| {
                Box::new(ValidationError {
                    context: "enabled_extensions".into(),
                    vuids: &["VUID-vkCreateDevice-ppEnabledExtensionNames-01387"],
                    ..ValidationError::from_error(err)
                })
            })?;

        enabled_features
            .check_requirements(physical_device.supported_features())
            .map_err(|err| {
                Box::new(ValidationError {
                    context: "enabled_features".into(),
                    ..ValidationError::from_error(err)
                })
            })?;

        let mut dependency_extensions = *enabled_extensions;
        dependency_extensions.enable_dependencies(
            physical_device.api_version(),
            physical_device.supported_extensions(),
        );

        // VUID-VkDeviceCreateInfo-ppEnabledExtensionNames-01840
        // VUID-VkDeviceCreateInfo-ppEnabledExtensionNames-00374
        // Ensured because `DeviceExtensions` doesn't contain obsoleted extensions.

        if enabled_extensions.ext_buffer_device_address {
            if enabled_extensions.khr_buffer_device_address {
                return Err(Box::new(ValidationError {
                    context: "enabled_extensions".into(),
                    problem: "contains `khr_buffer_device_address`, \
                        but also contains `ext_buffer_device_address`"
                        .into(),
                    vuids: &["VUID-VkDeviceCreateInfo-ppEnabledExtensionNames-03328"],
                    ..Default::default()
                }));
            } else if dependency_extensions.khr_buffer_device_address {
                return Err(Box::new(ValidationError {
                    context: "enabled_extensions".into(),
                    problem: "contains an extension that requires `khr_buffer_device_address`, \
                        but also contains `ext_buffer_device_address`"
                        .into(),
                    vuids: &["VUID-VkDeviceCreateInfo-ppEnabledExtensionNames-03328"],
                    ..Default::default()
                }));
            }

            if physical_device.api_version() >= Version::V1_2
                && enabled_features.buffer_device_address
            {
                return Err(Box::new(ValidationError {
                    problem: "the physical device API version is at least 1.2, \
                    `enabled_features` contains `buffer_device_address`, and \
                    `enabled_extensions` contains `ext_buffer_device_address`"
                        .into(),
                    vuids: &["VUID-VkDeviceCreateInfo-pNext-04748"],
                    ..Default::default()
                }));
            }
        }

        if enabled_features.shading_rate_image {
            if enabled_features.pipeline_fragment_shading_rate {
                return Err(Box::new(ValidationError {
                    context: "enabled_features".into(),
                    problem: "contains both `shading_rate_image` and \
                        `pipeline_fragment_shading_rate`"
                        .into(),
                    vuids: &["VUID-VkDeviceCreateInfo-shadingRateImage-04478"],
                    ..Default::default()
                }));
            }

            if enabled_features.primitive_fragment_shading_rate {
                return Err(Box::new(ValidationError {
                    context: "enabled_features".into(),
                    problem: "contains both `shading_rate_image` and \
                        `primitive_fragment_shading_rate`"
                        .into(),
                    vuids: &["VUID-VkDeviceCreateInfo-shadingRateImage-04479"],
                    ..Default::default()
                }));
            }

            if enabled_features.attachment_fragment_shading_rate {
                return Err(Box::new(ValidationError {
                    context: "enabled_features".into(),
                    problem: "contains both `shading_rate_image` and \
                        `attachment_fragment_shading_rate`"
                        .into(),
                    vuids: &["VUID-VkDeviceCreateInfo-shadingRateImage-04480"],
                    ..Default::default()
                }));
            }
        }

        if enabled_features.fragment_density_map {
            if enabled_features.pipeline_fragment_shading_rate {
                return Err(Box::new(ValidationError {
                    context: "enabled_features".into(),
                    problem: "contains both `fragment_density_map` and \
                        `pipeline_fragment_shading_rate`"
                        .into(),
                    vuids: &["VUID-VkDeviceCreateInfo-shadingRateImage-04481"],
                    ..Default::default()
                }));
            }

            if enabled_features.primitive_fragment_shading_rate {
                return Err(Box::new(ValidationError {
                    context: "enabled_features".into(),
                    problem: "contains both `fragment_density_map` and \
                        `primitive_fragment_shading_rate`"
                        .into(),
                    vuids: &["VUID-VkDeviceCreateInfo-shadingRateImage-04482"],
                    ..Default::default()
                }));
            }

            if enabled_features.attachment_fragment_shading_rate {
                return Err(Box::new(ValidationError {
                    context: "enabled_features".into(),
                    problem: "contains both `fragment_density_map` and \
                        `attachment_fragment_shading_rate`"
                        .into(),
                    vuids: &["VUID-VkDeviceCreateInfo-shadingRateImage-04483"],
                    ..Default::default()
                }));
            }
        }

        if enabled_features.sparse_image_int64_atomics
            && !enabled_features.shader_image_int64_atomics
        {
            return Err(Box::new(ValidationError {
                context: "enabled_features".into(),
                problem: "contains `sparse_image_int64_atomics`, but does not contain \
                    `shader_image_int64_atomics`"
                    .into(),
                vuids: &["VUID-VkDeviceCreateInfo-None-04896"],
                ..Default::default()
            }));
        }

        if enabled_features.sparse_image_float32_atomics
            && !enabled_features.shader_image_float32_atomics
        {
            return Err(Box::new(ValidationError {
                context: "enabled_features".into(),
                problem: "contains `sparse_image_float32_atomics`, but does not contain \
                    `shader_image_float32_atomics`"
                    .into(),
                vuids: &["VUID-VkDeviceCreateInfo-None-04897"],
                ..Default::default()
            }));
        }

        if enabled_features.sparse_image_float32_atomic_add
            && !enabled_features.shader_image_float32_atomic_add
        {
            return Err(Box::new(ValidationError {
                context: "enabled_features".into(),
                problem: "contains `sparse_image_float32_atomic_add`, but does not contain \
                    `shader_image_float32_atomic_add`"
                    .into(),
                vuids: &["VUID-VkDeviceCreateInfo-None-04898"],
                ..Default::default()
            }));
        }

        if enabled_features.sparse_image_float32_atomic_min_max
            && !enabled_features.shader_image_float32_atomic_min_max
        {
            return Err(Box::new(ValidationError {
                context: "enabled_features".into(),
                problem: "contains `sparse_image_float32_atomic_min_max`, but does not contain \
                    `shader_image_float32_atomic_min_max`"
                    .into(),
                vuids: &["VUID-VkDeviceCreateInfo-sparseImageFloat32AtomicMinMax-04975"],
                ..Default::default()
            }));
        }

        if enabled_features.descriptor_buffer && enabled_extensions.amd_shader_fragment_mask {
            return Err(Box::new(ValidationError {
                problem: "`enabled_features` contains `descriptor_buffer`, and \
                    `enabled_extensions` contains `amd_shader_fragment_mask`"
                    .into(),
                vuids: &["VUID-VkDeviceCreateInfo-None-08095"],
                ..Default::default()
            }));
        }

        if physical_devices.len() > 1 {
            for (index, group_physical_device) in physical_devices.iter().enumerate() {
                if physical_devices[..index].contains(group_physical_device) {
                    return Err(Box::new(ValidationError {
                        context: "physical_devices".into(),
                        problem: format!(
                            "the physical device at index {} is contained in the list more than \
                            once",
                            index,
                        )
                        .into(),
                        vuids: &["VUID-VkDeviceGroupDeviceCreateInfo-pPhysicalDevices-00375"],
                        ..Default::default()
                    }));
                }
            }

            if !(physical_device.instance().api_version() >= Version::V1_1
                || physical_device
                    .instance()
                    .enabled_extensions()
                    .khr_device_group_creation)
            {
                return Err(Box::new(ValidationError {
                    context: "physical_devices".into(),
                    problem: "the length is greater than 1".into(),
                    requires_one_of: RequiresOneOf(&[
                        RequiresAllOf(&[Requires::APIVersion(Version::V1_1)]),
                        RequiresAllOf(&[Requires::InstanceExtension("khr_device_group_creation")]),
                    ]),
                    ..Default::default()
                }));
            }

            if !physical_device
                .instance()
                .is_same_device_group(physical_devices.iter().map(AsRef::as_ref))
            {
                return Err(Box::new(ValidationError {
                    context: "physical_devices".into(),
                    problem: "the physical devices do not all belong to the same device group"
                        .into(),
                    vuids: &["VUID-VkDeviceGroupDeviceCreateInfo-pPhysicalDevices-00376"],
                    ..Default::default()
                }));
            }
        }

        if private_data_slot_request_count != 0
            && !(physical_device.api_version() >= Version::V1_3
                || enabled_extensions.ext_private_data)
        {
            return Err(Box::new(ValidationError {
                context: "private_data_slot_request_count".into(),
                problem: "is not zero".into(),
                requires_one_of: RequiresOneOf(&[
                    RequiresAllOf(&[Requires::APIVersion(Version::V1_3)]),
                    RequiresAllOf(&[Requires::DeviceExtension("ext_private_data")]),
                ]),
                ..Default::default()
            }));
        }

        Ok(())
    }

    pub(crate) fn to_vk<'a>(
        &self,
        fields1_vk: &'a DeviceCreateInfoFields1Vk<'_>,
        extensions_vk: &'a mut DeviceCreateInfoExtensionsVk<'_, '_>,
    ) -> ash::vk::DeviceCreateInfo<'a> {
        let DeviceCreateInfoFields1Vk {
            queue_create_infos_vk,
            enabled_extension_names_vk,
            features_vk,
            device_group_physical_devices_vk: _,
        } = fields1_vk;

        let mut val_vk = ash::vk::DeviceCreateInfo::default()
            .flags(ash::vk::DeviceCreateFlags::empty())
            .queue_create_infos(queue_create_infos_vk)
            .enabled_extension_names(enabled_extension_names_vk);

        if let Some(features_vk) = features_vk {
            val_vk = val_vk.enabled_features(features_vk);
        }

        let DeviceCreateInfoExtensionsVk {
            device_group_vk,
            features2_vk,
            private_data_vk,
        } = extensions_vk;

        if let Some(next) = device_group_vk {
            val_vk = val_vk.push_next(next);
        }

        if let Some(next) = features2_vk {
            val_vk = val_vk.push_next(*next);
        }

        if let Some(next) = private_data_vk {
            val_vk = val_vk.push_next(next);
        }

        val_vk
    }

    pub(crate) fn to_vk_extensions<'a, 'b>(
        &self,
        fields1_vk: &'a DeviceCreateInfoFields1Vk<'_>,
        features2_vk: Option<&'a mut ash::vk::PhysicalDeviceFeatures2<'b>>,
    ) -> DeviceCreateInfoExtensionsVk<'a, 'b> {
        let DeviceCreateInfoFields1Vk {
            queue_create_infos_vk: _,
            enabled_extension_names_vk: _,
            features_vk: _,
            device_group_physical_devices_vk,
        } = fields1_vk;

        // Length of zero and length of one are completely equivalent,
        // so only do anything special here if more than one physical device was given.
        // Spec:
        // A logical device created without using VkDeviceGroupDeviceCreateInfo,
        // or with physicalDeviceCount equal to zero, is equivalent to a physicalDeviceCount of one
        // and pPhysicalDevices pointing to the physicalDevice parameter to vkCreateDevice.
        let device_group_vk = (device_group_physical_devices_vk.len() > 1).then(|| {
            ash::vk::DeviceGroupDeviceCreateInfo::default()
                .physical_devices(device_group_physical_devices_vk)
        });

        let private_data_vk = (self.private_data_slot_request_count != 0).then(|| {
            ash::vk::DevicePrivateDataCreateInfo::default()
                .private_data_slot_request_count(self.private_data_slot_request_count)
        });

        DeviceCreateInfoExtensionsVk {
            device_group_vk,
            features2_vk,
            private_data_vk,
        }
    }

    pub(crate) fn to_vk_fields1<'a>(
        &'a self,
        fields2_vk: &'a DeviceCreateInfoFields2Vk,
        features_vk: Option<&'a ash::vk::PhysicalDeviceFeatures>,
    ) -> DeviceCreateInfoFields1Vk<'a> {
        let DeviceCreateInfoFields2Vk {
            enabled_extensions_vk,
        } = fields2_vk;

        let queue_create_infos_vk = self
            .queue_create_infos
            .iter()
            .map(QueueCreateInfo::to_vk)
            .collect();
        let enabled_extension_names_vk = enabled_extensions_vk
            .iter()
            .map(|extension| extension.as_ptr())
            .collect();
        let device_group_physical_devices_vk = self
            .physical_devices
            .iter()
            .map(VulkanObject::handle)
            .collect();

        DeviceCreateInfoFields1Vk {
            queue_create_infos_vk,
            enabled_extension_names_vk,
            features_vk,
            device_group_physical_devices_vk,
        }
    }

    pub(crate) fn to_vk_fields2(&self) -> DeviceCreateInfoFields2Vk {
        let enabled_extensions_vk = Vec::<CString>::from(&self.enabled_extensions);

        DeviceCreateInfoFields2Vk {
            enabled_extensions_vk,
        }
    }
}

pub(crate) struct DeviceCreateInfoExtensionsVk<'a, 'b> {
    pub(crate) device_group_vk: Option<ash::vk::DeviceGroupDeviceCreateInfo<'a>>,
    pub(crate) features2_vk: Option<&'a mut ash::vk::PhysicalDeviceFeatures2<'b>>,
    pub(crate) private_data_vk: Option<ash::vk::DevicePrivateDataCreateInfo<'static>>,
}

pub(crate) struct DeviceCreateInfoFields1Vk<'a> {
    pub(crate) queue_create_infos_vk: SmallVec<[ash::vk::DeviceQueueCreateInfo<'a>; 2]>,
    pub(crate) enabled_extension_names_vk: SmallVec<[*const c_char; 16]>,
    pub(crate) features_vk: Option<&'a ash::vk::PhysicalDeviceFeatures>,
    pub(crate) device_group_physical_devices_vk: SmallVec<[ash::vk::PhysicalDevice; 2]>,
}

pub(crate) struct DeviceCreateInfoFields2Vk {
    pub(crate) enabled_extensions_vk: Vec<CString>,
}

/// Parameters to create queues in a new `Device`.
#[derive(Clone, Debug)]
pub struct QueueCreateInfo {
    /// Additional properties of the queue.
    ///
    /// The default value is empty.
    pub flags: QueueCreateFlags,

    /// The index of the queue family to create queues for.
    ///
    /// The default value is `0`.
    pub queue_family_index: u32,

    /// The queues to create for the given queue family, each with a relative priority.
    ///
    /// The relative priority value is an arbitrary number between 0.0 and 1.0. Giving a queue a
    /// higher priority is a hint to the driver that the queue should be given more processing
    /// time. As this is only a hint, different drivers may handle this value differently and
    /// there are no guarantees about its behavior.
    ///
    /// The default value is a single queue with a priority of 0.5.
    pub queues: Vec<f32>,

    pub _ne: crate::NonExhaustive,
}

impl Default for QueueCreateInfo {
    #[inline]
    fn default() -> Self {
        Self {
            flags: QueueCreateFlags::empty(),
            queue_family_index: 0,
            queues: vec![0.5],
            _ne: crate::NonExhaustive(()),
        }
    }
}

impl QueueCreateInfo {
    pub(crate) fn validate(
        &self,
        physical_device: &PhysicalDevice,
        device_extensions: &DeviceExtensions,
        device_features: &DeviceFeatures,
    ) -> Result<(), Box<ValidationError>> {
        let &Self {
            flags,
            queue_family_index,
            ref queues,
            _ne: _,
        } = self;

        flags
            .validate_device_raw(
                physical_device.api_version(),
                device_features,
                device_extensions,
                physical_device.instance().enabled_extensions(),
            )
            .map_err(|err| {
                err.add_context("flags")
                    .set_vuids(&["VUID-VkDeviceQueueCreateInfo-flags-parameter"])
            })?;

        let queue_family_properties = physical_device
            .queue_family_properties()
            .get(queue_family_index as usize)
            .ok_or_else(|| {
                Box::new(ValidationError {
                    context: "queue_family_index".into(),
                    problem: "is not less than the number of queue families in the physical device"
                        .into(),
                    vuids: &["VUID-VkDeviceQueueCreateInfo-queueFamilyIndex-00381"],
                    ..Default::default()
                })
            })?;

        if queues.is_empty() {
            return Err(Box::new(ValidationError {
                context: "queues".into(),
                problem: "is empty".into(),
                vuids: &["VUID-VkDeviceQueueCreateInfo-queueCount-arraylength"],
                ..Default::default()
            }));
        }

        if queues.len() > queue_family_properties.queue_count as usize {
            return Err(Box::new(ValidationError {
                problem: "the length of `queues` is greater than the number of queues in the
                    queue family indicated by `queue_family_index`"
                    .into(),
                vuids: &["VUID-VkDeviceQueueCreateInfo-queueCount-00382"],
                ..Default::default()
            }));
        }

        for (index, &priority) in queues.iter().enumerate() {
            if !(0.0..=1.0).contains(&priority) {
                return Err(Box::new(ValidationError {
                    context: format!("queues[{}]", index).into(),
                    problem: "is not between 0.0 and 1.0 inclusive".into(),
                    vuids: &["VUID-VkDeviceQueueCreateInfo-pQueuePriorities-00383"],
                    ..Default::default()
                }));
            }
        }

        Ok(())
    }

    pub(crate) fn to_vk(&self) -> ash::vk::DeviceQueueCreateInfo<'_> {
        let &Self {
            flags,
            queue_family_index,
            ref queues,
            _ne: _,
        } = self;

        ash::vk::DeviceQueueCreateInfo::default()
            .flags(flags.into())
            .queue_family_index(queue_family_index)
            .queue_priorities(queues)
    }
}

vulkan_bitflags! {
    #[non_exhaustive]

    /// Flags specifying additional properties of a queue.
    QueueCreateFlags = DeviceQueueCreateFlags(u32);

    PROTECTED = PROTECTED
    RequiresOneOf([
        RequiresAllOf([APIVersion(V1_1)]),
    ]),
}

/// Implemented on objects that belong to a Vulkan device.
///
/// # Safety
///
/// - `device()` must return the correct device.
pub unsafe trait DeviceOwned {
    /// Returns the device that owns `self`.
    fn device(&self) -> &Arc<Device>;
}

unsafe impl<T> DeviceOwned for T
where
    T: Deref,
    T::Target: DeviceOwned,
{
    fn device(&self) -> &Arc<Device> {
        (**self).device()
    }
}

/// Implemented on objects that implement both `DeviceOwned` and `VulkanObject`.
pub unsafe trait DeviceOwnedVulkanObject {
    /// Assigns a human-readable name to the object for debugging purposes.
    ///
    /// If `object_name` is `None`, a previously set object name is removed.
    fn set_debug_utils_object_name(&self, object_name: Option<&str>) -> Result<(), VulkanError>;
}

unsafe impl<T> DeviceOwnedVulkanObject for T
where
    T: DeviceOwned + VulkanObject,
{
    fn set_debug_utils_object_name(&self, object_name: Option<&str>) -> Result<(), VulkanError> {
        self.device().set_debug_utils_object_name(self, object_name)
    }
}

/// Same as [`DebugWrapper`], but also prints the device handle for disambiguation.
///
/// [`DebugWrapper`]: crate:: DebugWrapper
#[derive(Clone, PartialEq, Eq, Hash)]
#[repr(transparent)]
pub(crate) struct DeviceOwnedDebugWrapper<T>(pub(crate) T);

impl<T> DeviceOwnedDebugWrapper<T> {
    pub fn cast_slice_inner(slice: &[Self]) -> &[T] {
        // SAFETY: `DeviceOwnedDebugWrapper<T>` and `T` have the same layout.
        unsafe { slice::from_raw_parts(<*const _>::cast(slice), slice.len()) }
    }
}

impl<T> Debug for DeviceOwnedDebugWrapper<T>
where
    T: VulkanObject + DeviceOwned,
{
    fn fmt(&self, f: &mut Formatter<'_>) -> Result<(), FmtError> {
        write!(
            f,
            "0x{:x} (device: 0x{:x})",
            self.0.handle().as_raw(),
            self.0.device().handle().as_raw(),
        )
    }
}

impl<T> Deref for DeviceOwnedDebugWrapper<T> {
    type Target = T;

    fn deref(&self) -> &Self::Target {
        &self.0
    }
}

<<<<<<< HEAD
/// The properties of a Unix file descriptor when it is imported.
#[derive(Clone, Debug)]
#[non_exhaustive]
pub struct MemoryFdProperties {
    /// A bitmask of the indices of memory types that can be used with the file.
    pub memory_type_bits: u32,
}

#[derive(Clone, Debug)]
pub struct ShaderGroupHandlesData {
    data: Vec<u8>,
    handle_size: u32,
}

impl ShaderGroupHandlesData {
    pub fn handle_size(&self) -> u32 {
        self.handle_size
    }
}

pub struct ShaderGroupHandlesDataIter<'a> {
    data: &'a [u8],
    handle_size: usize,
    index: usize,
}

impl<'a> Iterator for ShaderGroupHandlesDataIter<'a> {
    type Item = &'a [u8];

    fn next(&mut self) -> Option<Self::Item> {
        if self.index >= self.data.len() {
            None
        } else {
            let end = self.index + self.handle_size;
            let slice = &self.data[self.index..end];
            self.index = end;
            Some(slice)
        }
    }
}
impl<'a> ExactSizeIterator for ShaderGroupHandlesDataIter<'a> {}

impl ShaderGroupHandlesData {
    pub fn iter(&self) -> ShaderGroupHandlesDataIter<'_> {
        ShaderGroupHandlesDataIter {
            data: &self.data,
            handle_size: self.handle_size as usize,
            index: 0,
        }
    }
}

=======
>>>>>>> 2df80034
#[cfg(test)]
mod tests {
    use crate::device::{
        Device, DeviceCreateInfo, DeviceExtensions, DeviceFeatures, QueueCreateInfo,
    };
    use std::{ffi::CString, sync::Arc};

    #[test]
    fn empty_extensions() {
        let d: Vec<CString> = (&DeviceExtensions::empty()).into();
        assert!(d.is_empty());
    }

    #[test]
    fn extensions_into_iter() {
        let extensions = DeviceExtensions {
            khr_swapchain: true,
            ..DeviceExtensions::empty()
        };
        for (name, enabled) in extensions {
            if name == "VK_KHR_swapchain" {
                assert!(enabled);
            } else {
                assert!(!enabled);
            }
        }
    }

    #[test]
    fn features_into_iter() {
        let features = DeviceFeatures {
            tessellation_shader: true,
            ..DeviceFeatures::empty()
        };
        for (name, enabled) in features {
            if name == "tessellationShader" {
                assert!(enabled);
            } else {
                assert!(!enabled);
            }
        }
    }

    #[test]
    fn one_ref() {
        let (mut device, _) = gfx_dev_and_queue!();
        assert!(Arc::get_mut(&mut device).is_some());
    }

    #[test]
    fn too_many_queues() {
        let instance = instance!();
        let physical_device = match instance.enumerate_physical_devices().unwrap().next() {
            Some(p) => p,
            None => return,
        };

        let queue_family_index = 0;
        let queue_family_properties =
            &physical_device.queue_family_properties()[queue_family_index as usize];
        let queues = (0..queue_family_properties.queue_count + 1)
            .map(|_| 0.5)
            .collect();

        if Device::new(
            physical_device,
            DeviceCreateInfo {
                queue_create_infos: vec![QueueCreateInfo {
                    queue_family_index,
                    queues,
                    ..Default::default()
                }],
                ..Default::default()
            },
        )
        .is_ok()
        {
            panic!()
        }
    }

    #[test]
    fn unsupported_features() {
        let instance = instance!();
        let physical_device = match instance.enumerate_physical_devices().unwrap().next() {
            Some(p) => p,
            None => return,
        };

        let features = DeviceFeatures::all();
        // In the unlikely situation where the device supports everything, we ignore the test.
        if physical_device.supported_features().contains(&features) {
            return;
        }

        if Device::new(
            physical_device,
            DeviceCreateInfo {
                queue_create_infos: vec![QueueCreateInfo {
                    queue_family_index: 0,
                    ..Default::default()
                }],
                enabled_features: features,
                ..Default::default()
            },
        )
        .is_ok()
        {
            panic!()
        }
    }

    #[test]
    fn priority_out_of_range() {
        let instance = instance!();
        let physical_device = match instance.enumerate_physical_devices().unwrap().next() {
            Some(p) => p,
            None => return,
        };

        if Device::new(
            physical_device.clone(),
            DeviceCreateInfo {
                queue_create_infos: vec![QueueCreateInfo {
                    queue_family_index: 0,
                    queues: vec![1.4],
                    ..Default::default()
                }],
                ..Default::default()
            },
        )
        .is_ok()
        {
            panic!();
        }

        if Device::new(
            physical_device,
            DeviceCreateInfo {
                queue_create_infos: vec![QueueCreateInfo {
                    queue_family_index: 0,
                    queues: vec![-0.2],
                    ..Default::default()
                }],
                ..Default::default()
            },
        )
        .is_ok()
        {
            panic!();
        }
    }
}<|MERGE_RESOLUTION|>--- conflicted
+++ resolved
@@ -113,13 +113,8 @@
     image::{sys::ImageCreateInfoExtensionsVk, ImageCreateFlags, ImageCreateInfo, ImageTiling},
     instance::{Instance, InstanceOwned, InstanceOwnedDebugWrapper},
     macros::{impl_id_counter, vulkan_bitflags},
-<<<<<<< HEAD
-    memory::{allocator::DeviceLayout, ExternalMemoryHandleType, MemoryRequirements},
+    memory::{ExternalMemoryHandleType, MemoryFdProperties, MemoryRequirements},
     pipeline::ray_tracing::RayTracingPipeline,
-    sync::Sharing,
-=======
-    memory::{ExternalMemoryHandleType, MemoryFdProperties, MemoryRequirements},
->>>>>>> 2df80034
     Requires, RequiresAllOf, RequiresOneOf, Validated, ValidationError, Version, VulkanError,
     VulkanObject,
 };
@@ -2191,15 +2186,6 @@
     }
 }
 
-<<<<<<< HEAD
-/// The properties of a Unix file descriptor when it is imported.
-#[derive(Clone, Debug)]
-#[non_exhaustive]
-pub struct MemoryFdProperties {
-    /// A bitmask of the indices of memory types that can be used with the file.
-    pub memory_type_bits: u32,
-}
-
 #[derive(Clone, Debug)]
 pub struct ShaderGroupHandlesData {
     data: Vec<u8>,
@@ -2244,8 +2230,6 @@
     }
 }
 
-=======
->>>>>>> 2df80034
 #[cfg(test)]
 mod tests {
     use crate::device::{

--- conflicted
+++ resolved
@@ -21,14 +21,8 @@
 };
 use crate::{
     command_buffer::{
-<<<<<<< HEAD
         allocator::CommandBufferAllocator, AutoCommandBufferBuilder, CommandBufferBeginError,
-        CommandBufferExecFuture, CommandBufferUsage, CopyBufferInfo, PrimaryAutoCommandBuffer,
-        PrimaryCommandBuffer,
-=======
-        AutoCommandBufferBuilder, CommandBufferBeginError, CommandBufferExecFuture,
-        CommandBufferUsage, CopyBufferInfo, PrimaryCommandBuffer,
->>>>>>> 2277448a
+        CommandBufferExecFuture, CommandBufferUsage, CopyBufferInfo, PrimaryCommandBuffer,
     },
     device::{Device, DeviceOwned, Queue},
     memory::{
@@ -112,13 +106,8 @@
 ///
 /// // Create a one-time command to copy between the buffers.
 /// let mut cbb = AutoCommandBufferBuilder::primary(
-<<<<<<< HEAD
 ///     &cb_allocator,
-///     queue.family(),
-=======
-///     device.clone(),
 ///     queue.queue_family_index(),
->>>>>>> 2277448a
 ///     CommandBufferUsage::OneTimeSubmit,
 /// )
 /// .unwrap();
@@ -182,12 +171,6 @@
     }
 }
 
-<<<<<<< HEAD
-=======
-// TODO: make this prettier
-type DeviceLocalBufferFromBufferFuture = CommandBufferExecFuture<NowFuture>;
-
->>>>>>> 2277448a
 impl<T> DeviceLocalBuffer<T>
 where
     T: BufferContents + ?Sized,
@@ -198,21 +181,20 @@
     /// the initial upload operation. In order to be allowed to use the `DeviceLocalBuffer`, you must
     /// either submit your operation after this future, or execute this future and wait for it to
     /// be finished before submitting your own operation.
-    pub fn from_buffer<B, Cba>(
+    pub fn from_buffer<B>(
         source: Arc<B>,
         usage: BufferUsage,
-        command_buffer_allocator: &Cba,
+        command_buffer_allocator: &impl CommandBufferAllocator,
         queue: Arc<Queue>,
     ) -> Result<
         (
             Arc<DeviceLocalBuffer<T>>,
-            CommandBufferExecFuture<NowFuture, PrimaryAutoCommandBuffer<Cba::Alloc>>,
+            CommandBufferExecFuture<NowFuture>,
         ),
         DeviceLocalBufferCreationError,
     >
     where
         B: TypedBufferAccess<Content = T> + 'static,
-        Cba: CommandBufferAllocator,
     {
         unsafe {
             // We automatically set `transfer_dst` to true in order to avoid annoying errors.
@@ -233,13 +215,8 @@
             )?;
 
             let mut cbb = AutoCommandBufferBuilder::primary(
-<<<<<<< HEAD
                 command_buffer_allocator,
-                queue.family(),
-=======
-                source.device().clone(),
                 queue.queue_family_index(),
->>>>>>> 2277448a
                 CommandBufferUsage::MultipleSubmit,
             )?;
             cbb.copy_buffer(CopyBufferInfo::buffers(source, buffer.clone()))
@@ -274,21 +251,18 @@
     /// # Panics
     ///
     /// - Panics if `T` has zero size.
-    pub fn from_data<Cba>(
+    pub fn from_data(
         data: T,
         usage: BufferUsage,
-        command_buffer_allocator: &Cba,
+        command_buffer_allocator: &impl CommandBufferAllocator,
         queue: Arc<Queue>,
     ) -> Result<
         (
             Arc<DeviceLocalBuffer<T>>,
-            CommandBufferExecFuture<NowFuture, PrimaryAutoCommandBuffer<Cba::Alloc>>,
+            CommandBufferExecFuture<NowFuture>,
         ),
         DeviceLocalBufferCreationError,
-    >
-    where
-        Cba: CommandBufferAllocator,
-    {
+    > {
         let source = CpuAccessibleBuffer::from_data(
             queue.device().clone(),
             BufferUsage {
@@ -310,22 +284,21 @@
     ///
     /// - Panics if `T` has zero size.
     /// - Panics if `data` is empty.
-    pub fn from_iter<D, Cba>(
+    pub fn from_iter<D>(
         data: D,
         usage: BufferUsage,
-        command_buffer_allocator: &Cba,
+        command_buffer_allocator: &impl CommandBufferAllocator,
         queue: Arc<Queue>,
     ) -> Result<
         (
             Arc<DeviceLocalBuffer<[T]>>,
-            CommandBufferExecFuture<NowFuture, PrimaryAutoCommandBuffer<Cba::Alloc>>,
+            CommandBufferExecFuture<NowFuture>,
         ),
         DeviceLocalBufferCreationError,
     >
     where
         D: IntoIterator<Item = T>,
         D::IntoIter: ExactSizeIterator,
-        Cba: CommandBufferAllocator,
     {
         let source = CpuAccessibleBuffer::from_iter(
             queue.device().clone(),
@@ -638,24 +611,20 @@
     fn from_data_working() {
         let (device, queue) = gfx_dev_and_queue!();
 
-<<<<<<< HEAD
         let cb_allocator =
-            StandardCommandBufferAllocator::new(device.clone(), queue.family()).unwrap();
-
-        let (buffer, _) =
-            DeviceLocalBuffer::from_data(12u32, BufferUsage::all(), &cb_allocator, queue.clone())
+            StandardCommandBufferAllocator::new(device.clone(), queue.queue_family_index())
                 .unwrap();
-=======
+
         let (buffer, _) = DeviceLocalBuffer::from_data(
             12u32,
             BufferUsage {
                 transfer_src: true,
                 ..BufferUsage::empty()
             },
+            &cb_allocator,
             queue.clone(),
         )
         .unwrap();
->>>>>>> 2277448a
 
         let destination = CpuAccessibleBuffer::from_data(
             device.clone(),
@@ -669,13 +638,8 @@
         .unwrap();
 
         let mut cbb = AutoCommandBufferBuilder::primary(
-<<<<<<< HEAD
             &cb_allocator,
-            queue.family(),
-=======
-            device,
             queue.queue_family_index(),
->>>>>>> 2277448a
             CommandBufferUsage::MultipleSubmit,
         )
         .unwrap();
@@ -698,19 +662,16 @@
         let (device, queue) = gfx_dev_and_queue!();
 
         let cb_allocator =
-            StandardCommandBufferAllocator::new(device.clone(), queue.family()).unwrap();
+            StandardCommandBufferAllocator::new(device.clone(), queue.queue_family_index())
+                .unwrap();
 
         let (buffer, _) = DeviceLocalBuffer::from_iter(
             (0..512u32).map(|n| n * 2),
-<<<<<<< HEAD
-            BufferUsage::all(),
-            &cb_allocator,
-=======
             BufferUsage {
                 transfer_src: true,
                 ..BufferUsage::empty()
             },
->>>>>>> 2277448a
+            &cb_allocator,
             queue.clone(),
         )
         .unwrap();
@@ -727,13 +688,8 @@
         .unwrap();
 
         let mut cbb = AutoCommandBufferBuilder::primary(
-<<<<<<< HEAD
             &cb_allocator,
-            queue.family(),
-=======
-            device,
             queue.queue_family_index(),
->>>>>>> 2277448a
             CommandBufferUsage::MultipleSubmit,
         )
         .unwrap();
@@ -758,23 +714,20 @@
     fn create_buffer_zero_size_data() {
         let (device, queue) = gfx_dev_and_queue!();
 
-        let cb_allocator = StandardCommandBufferAllocator::new(device, queue.family()).unwrap();
+        let cb_allocator =
+            StandardCommandBufferAllocator::new(device, queue.queue_family_index()).unwrap();
 
         assert_should_panic!({
-<<<<<<< HEAD
-            DeviceLocalBuffer::from_data((), BufferUsage::all(), &cb_allocator, queue.clone())
-                .unwrap();
-=======
             DeviceLocalBuffer::from_data(
                 (),
                 BufferUsage {
                     transfer_dst: true,
                     ..BufferUsage::empty()
                 },
+                &cb_allocator,
                 queue.clone(),
             )
             .unwrap();
->>>>>>> 2277448a
         });
     }
 

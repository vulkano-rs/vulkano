// Copyright (c) 2017 The vulkano developers
// Licensed under the Apache License, Version 2.0
// <LICENSE-APACHE or
// https://www.apache.org/licenses/LICENSE-2.0> or the MIT
// license <LICENSE-MIT or https://opensource.org/licenses/MIT>,
// at your option. All files in the project carrying such
// notice may not be copied, modified, or distributed except
// according to those terms.

use crate::buffer::sys::BufferCreationError;
use crate::buffer::sys::UnsafeBuffer;
use crate::buffer::traits::BufferAccess;
use crate::buffer::traits::BufferInner;
use crate::buffer::traits::TypedBufferAccess;
use crate::buffer::BufferUsage;
use crate::device::Device;
use crate::device::DeviceOwned;
use crate::device::Queue;
use crate::memory::pool::AllocFromRequirementsFilter;
use crate::memory::pool::AllocLayout;
use crate::memory::pool::MappingRequirement;
use crate::memory::pool::MemoryPool;
use crate::memory::pool::MemoryPoolAlloc;
use crate::memory::pool::PotentialDedicatedAllocation;
use crate::memory::pool::StdMemoryPool;
use crate::memory::DedicatedAlloc;
use crate::memory::DeviceMemoryAllocError;
use crate::sync::AccessError;
use crate::sync::Sharing;
use crate::DeviceSize;
use crate::OomError;
use std::cmp;
use std::hash::Hash;
use std::hash::Hasher;
use std::iter;
use std::marker::PhantomData;
use std::mem;
use std::ptr;
use std::sync::atomic::AtomicU64;
use std::sync::atomic::Ordering;
use std::sync::Arc;
use std::sync::Mutex;
use std::sync::MutexGuard;

// TODO: Add `CpuBufferPoolSubbuffer::read` to read the content of a subbuffer.
//       But that's hard to do because we must prevent `increase_gpu_lock` from working while a
//       a buffer is locked.

/// Ring buffer from which "sub-buffers" can be individually allocated.
///
/// This buffer is especially suitable when you want to upload or download some data regularly
/// (for example, at each frame for a video game).
///
/// # Usage
///
/// A `CpuBufferPool` is similar to a ring buffer. You start by creating an empty pool, then you
/// grab elements from the pool and use them, and if the pool is full it will automatically grow
/// in size.
///
/// Contrary to a `Vec`, elements automatically free themselves when they are dropped (ie. usually
/// when you call `cleanup_finished()` on a future, or when you drop that future).
///
/// # Arc-like
///
/// The `CpuBufferPool` struct internally contains an `Arc`. You can clone the `CpuBufferPool` for
/// a cheap cost, and all the clones will share the same underlying buffer.
///
/// # Example
///
/// ```
/// use vulkano::buffer::CpuBufferPool;
/// use vulkano::command_buffer::AutoCommandBufferBuilder;
/// use vulkano::command_buffer::CommandBufferUsage;
/// use vulkano::command_buffer::PrimaryCommandBuffer;
/// use vulkano::sync::GpuFuture;
/// # let device: std::sync::Arc<vulkano::device::Device> = return;
/// # let queue: std::sync::Arc<vulkano::device::Queue> = return;
///
/// // Create the ring buffer.
/// let buffer = CpuBufferPool::upload(device.clone());
///
/// for n in 0 .. 25u32 {
///     // Each loop grabs a new entry from that ring buffer and stores ` data` in it.
///     let data: [f32; 4] = [1.0, 0.5, n as f32 / 24.0, 0.0];
///     let sub_buffer = buffer.next(data).unwrap();
///
///     // You can then use `sub_buffer` as if it was an entirely separate buffer.
///     AutoCommandBufferBuilder::primary(device.clone(), queue.family(), CommandBufferUsage::OneTimeSubmit)
///         .unwrap()
///         // For the sake of the example we just call `update_buffer` on the buffer, even though
///         // it is pointless to do that.
///         .update_buffer(sub_buffer.clone(), &[0.2, 0.3, 0.4, 0.5])
///         .unwrap()
///         .build().unwrap()
///         .execute(queue.clone())
///         .unwrap()
///         .then_signal_fence_and_flush()
///         .unwrap();
/// }
/// ```
///
pub struct CpuBufferPool<T, A = Arc<StdMemoryPool>>
where
    A: MemoryPool,
{
    // The device of the pool.
    device: Arc<Device>,

    // The memory pool to use for allocations.
    pool: A,

    // Current buffer from which elements are grabbed.
    current_buffer: Mutex<Option<Arc<ActualBuffer<A>>>>,

    // Buffer usage.
    usage: BufferUsage,

    // Necessary to make it compile.
    marker: PhantomData<Box<T>>,
}

// One buffer of the pool.
struct ActualBuffer<A>
where
    A: MemoryPool,
{
    // Inner content.
    inner: UnsafeBuffer,

    // The memory held by the buffer.
    memory: PotentialDedicatedAllocation<A::Alloc>,

    // List of the chunks that are reserved.
    chunks_in_use: Mutex<Vec<ActualBufferChunk>>,

    // The index of the chunk that should be available next for the ring buffer.
    next_index: AtomicU64,

    // Number of elements in the buffer.
    capacity: DeviceSize,
}

// Access pattern of one subbuffer.
#[derive(Debug)]
struct ActualBufferChunk {
    // First element number within the actual buffer.
    index: DeviceSize,

    // Number of occupied elements within the actual buffer.
    len: DeviceSize,

    // Number of `CpuBufferPoolSubbuffer` objects that point to this subbuffer.
    num_cpu_accesses: usize,

    // Number of `CpuBufferPoolSubbuffer` objects that point to this subbuffer and that have been
    // GPU-locked.
    num_gpu_accesses: usize,
}

/// A subbuffer allocated from a `CpuBufferPool`.
///
/// When this object is destroyed, the subbuffer is automatically reclaimed by the pool.
pub struct CpuBufferPoolChunk<T, A>
where
    A: MemoryPool,
{
    buffer: Arc<ActualBuffer<A>>,

    // Index of the subbuffer within `buffer`. In number of elements.
    index: DeviceSize,

    // Number of bytes to add to `index * mem::size_of::<T>()` to obtain the start of the data in
    // the buffer. Necessary for alignment purposes.
    align_offset: DeviceSize,

    // Size of the subbuffer in number of elements, as requested by the user.
    // If this is 0, then no entry was added to `chunks_in_use`.
    requested_len: DeviceSize,

    // Necessary to make it compile.
    marker: PhantomData<Box<T>>,
}

/// A subbuffer allocated from a `CpuBufferPool`.
///
/// When this object is destroyed, the subbuffer is automatically reclaimed by the pool.
pub struct CpuBufferPoolSubbuffer<T, A>
where
    A: MemoryPool,
{
    // This struct is just a wrapper around `CpuBufferPoolChunk`.
    chunk: CpuBufferPoolChunk<T, A>,
}

impl<T> CpuBufferPool<T> {
    /// Builds a `CpuBufferPool`.
    #[inline]
    pub fn new(device: Arc<Device>, usage: BufferUsage) -> CpuBufferPool<T> {
        let pool = Device::standard_pool(&device);

        CpuBufferPool {
            device: device,
            pool: pool,
            current_buffer: Mutex::new(None),
            usage: usage.clone(),
            marker: PhantomData,
        }
    }

    /// Builds a `CpuBufferPool` meant for simple uploads.
    ///
    /// Shortcut for a pool that can only be used as transfer source and with exclusive queue
    /// family accesses.
    #[inline]
    pub fn upload(device: Arc<Device>) -> CpuBufferPool<T> {
        CpuBufferPool::new(device, BufferUsage::transfer_source())
    }

    /// Builds a `CpuBufferPool` meant for simple downloads.
    ///
    /// Shortcut for a pool that can only be used as transfer destination and with exclusive queue
    /// family accesses.
    #[inline]
    pub fn download(device: Arc<Device>) -> CpuBufferPool<T> {
        CpuBufferPool::new(device, BufferUsage::transfer_destination())
    }

    /// Builds a `CpuBufferPool` meant for usage as a uniform buffer.
    ///
    /// Shortcut for a pool that can only be used as uniform buffer and with exclusive queue
    /// family accesses.
    #[inline]
    pub fn uniform_buffer(device: Arc<Device>) -> CpuBufferPool<T> {
        CpuBufferPool::new(device, BufferUsage::uniform_buffer())
    }

    /// Builds a `CpuBufferPool` meant for usage as a vertex buffer.
    ///
    /// Shortcut for a pool that can only be used as vertex buffer and with exclusive queue
    /// family accesses.
    #[inline]
    pub fn vertex_buffer(device: Arc<Device>) -> CpuBufferPool<T> {
        CpuBufferPool::new(device, BufferUsage::vertex_buffer())
    }

    /// Builds a `CpuBufferPool` meant for usage as a indirect buffer.
    ///
    /// Shortcut for a pool that can only be used as indirect buffer and with exclusive queue
    /// family accesses.
    #[inline]
    pub fn indirect_buffer(device: Arc<Device>) -> CpuBufferPool<T> {
        CpuBufferPool::new(device, BufferUsage::indirect_buffer())
    }
}

impl<T, A> CpuBufferPool<T, A>
where
    A: MemoryPool,
{
    /// Returns the current capacity of the pool, in number of elements.
    pub fn capacity(&self) -> DeviceSize {
        match *self.current_buffer.lock().unwrap() {
            None => 0,
            Some(ref buf) => buf.capacity,
        }
    }

    /// Makes sure that the capacity is at least `capacity`. Allocates memory if it is not the
    /// case.
    ///
    /// Since this can involve a memory allocation, an `OomError` can happen.
    pub fn reserve(&self, capacity: DeviceSize) -> Result<(), DeviceMemoryAllocError> {
        let mut cur_buf = self.current_buffer.lock().unwrap();

        // Check current capacity.
        match *cur_buf {
            Some(ref buf) if buf.capacity >= capacity => {
                return Ok(());
            }
            _ => (),
        };

        self.reset_buf(&mut cur_buf, capacity)
    }

    /// Grants access to a new subbuffer and puts `data` in it.
    ///
    /// If no subbuffer is available (because they are still in use by the GPU), a new buffer will
    /// automatically be allocated.
    ///
    /// > **Note**: You can think of it like a `Vec`. If you insert an element and the `Vec` is not
    /// > large enough, a new chunk of memory is automatically allocated.
    #[inline]
    pub fn next(&self, data: T) -> Result<CpuBufferPoolSubbuffer<T, A>, DeviceMemoryAllocError> {
        Ok(CpuBufferPoolSubbuffer {
            chunk: self.chunk(iter::once(data))?,
        })
    }

    /// Grants access to a new subbuffer and puts `data` in it.
    ///
    /// If no subbuffer is available (because they are still in use by the GPU), a new buffer will
    /// automatically be allocated.
    ///
    /// > **Note**: You can think of it like a `Vec`. If you insert elements and the `Vec` is not
    /// > large enough, a new chunk of memory is automatically allocated.
    ///
    /// # Panic
    ///
    /// Panics if the length of the iterator didn't match the actual number of element.
    ///
    pub fn chunk<I>(&self, data: I) -> Result<CpuBufferPoolChunk<T, A>, DeviceMemoryAllocError>
    where
        I: IntoIterator<Item = T>,
        I::IntoIter: ExactSizeIterator,
    {
        let data = data.into_iter();

        let mut mutex = self.current_buffer.lock().unwrap();

        let data = match self.try_next_impl(&mut mutex, data) {
            Ok(n) => return Ok(n),
            Err(d) => d,
        };

        let next_capacity = match *mutex {
            Some(ref b) if (data.len() as DeviceSize) < b.capacity => 2 * b.capacity,
            _ => 2 * data.len() as DeviceSize,
        };

        self.reset_buf(&mut mutex, next_capacity)?;

        match self.try_next_impl(&mut mutex, data) {
            Ok(n) => Ok(n),
            Err(_) => unreachable!(),
        }
    }

    /// Grants access to a new subbuffer and puts `data` in it.
    ///
    /// Returns `None` if no subbuffer is available.
    ///
    /// A `CpuBufferPool` is always empty the first time you use it, so you shouldn't use
    /// `try_next` the first time you use it.
    #[inline]
    pub fn try_next(&self, data: T) -> Option<CpuBufferPoolSubbuffer<T, A>> {
        let mut mutex = self.current_buffer.lock().unwrap();
        self.try_next_impl(&mut mutex, iter::once(data))
            .map(|c| CpuBufferPoolSubbuffer { chunk: c })
            .ok()
    }

    // Creates a new buffer and sets it as current. The capacity is in number of elements.
    //
    // `cur_buf_mutex` must be an active lock of `self.current_buffer`.
    fn reset_buf(
        &self,
        cur_buf_mutex: &mut MutexGuard<Option<Arc<ActualBuffer<A>>>>,
        capacity: DeviceSize,
    ) -> Result<(), DeviceMemoryAllocError> {
        unsafe {
            let (buffer, mem_reqs) = {
                let size_bytes = match (mem::size_of::<T>() as DeviceSize).checked_mul(capacity) {
                    Some(s) => s,
                    None => {
                        return Err(DeviceMemoryAllocError::OomError(
                            OomError::OutOfDeviceMemory,
                        ))
                    }
                };

                match UnsafeBuffer::new(
                    self.device.clone(),
                    size_bytes as DeviceSize,
                    self.usage,
                    Sharing::Exclusive::<iter::Empty<_>>,
                    None,
                ) {
                    Ok(b) => b,
                    Err(BufferCreationError::AllocError(err)) => return Err(err),
                    Err(_) => unreachable!(), // We don't use sparse binding, therefore the other
                                              // errors can't happen
                }
            };

            let mem = MemoryPool::alloc_from_requirements(
                &self.pool,
                &mem_reqs,
                AllocLayout::Linear,
                MappingRequirement::Map,
                DedicatedAlloc::Buffer(&buffer),
                |_| AllocFromRequirementsFilter::Allowed,
            )?;
            debug_assert!((mem.offset() % mem_reqs.alignment) == 0);
            debug_assert!(mem.mapped_memory().is_some());
            buffer.bind_memory(mem.memory(), mem.offset())?;

            **cur_buf_mutex = Some(Arc::new(ActualBuffer {
                inner: buffer,
                memory: mem,
                chunks_in_use: Mutex::new(vec![]),
                next_index: AtomicU64::new(0),
                capacity: capacity,
            }));

            Ok(())
        }
    }

    // Tries to lock a subbuffer from the current buffer.
    //
    // `cur_buf_mutex` must be an active lock of `self.current_buffer`.
    //
    // Returns `data` wrapped inside an `Err` if there is no slot available in the current buffer.
    //
    // # Panic
    //
    // Panics if the length of the iterator didn't match the actual number of element.
    //
    fn try_next_impl<I>(
        &self,
        cur_buf_mutex: &mut MutexGuard<Option<Arc<ActualBuffer<A>>>>,
        mut data: I,
    ) -> Result<CpuBufferPoolChunk<T, A>, I>
    where
        I: ExactSizeIterator<Item = T>,
    {
        // Grab the current buffer. Return `Err` if the pool wasn't "initialized" yet.
        let current_buffer = match cur_buf_mutex.clone() {
            Some(b) => b,
            None => return Err(data),
        };

        let mut chunks_in_use = current_buffer.chunks_in_use.lock().unwrap();
        debug_assert!(!chunks_in_use.iter().any(|c| c.len == 0));

        // Number of elements requested by the user.
        let requested_len = data.len() as DeviceSize;

        // We special case when 0 elements are requested. Polluting the list of allocated chunks
        // with chunks of length 0 means that we will have troubles deallocating.
        if requested_len == 0 {
            assert!(
                data.next().is_none(),
                "Expected iterator passed to CpuBufferPool::chunk to be empty"
            );
            return Ok(CpuBufferPoolChunk {
                // TODO: remove .clone() once non-lexical borrows land
                buffer: current_buffer.clone(),
                index: 0,
                align_offset: 0,
                requested_len: 0,
                marker: PhantomData,
            });
        }

        // Find a suitable offset and len, or returns if none available.
        let (index, occupied_len, align_offset) = {
            let (tentative_index, tentative_len, tentative_align_offset) = {
                // Since the only place that touches `next_index` is this code, and since we
                // own a mutex lock to the buffer, it means that `next_index` can't be accessed
                // concurrently.
                // TODO: ^ eventually should be put inside the mutex
                let idx = current_buffer.next_index.load(Ordering::SeqCst);

                // Find the required alignment in bytes.
                let align_bytes = cmp::max(
                    if self.usage.uniform_buffer {
                        self.device()
                            .physical_device()
                            .properties()
<<<<<<< HEAD
                            .min_uniform_buffer_offset_alignment
                            .unwrap()
=======
                            .min_uniform_buffer_offset_alignment as usize
>>>>>>> 3bf8464d
                    } else {
                        1
                    },
                    if self.usage.storage_buffer {
                        self.device()
                            .physical_device()
                            .properties()
<<<<<<< HEAD
                            .min_storage_buffer_offset_alignment
                            .unwrap()
=======
                            .min_storage_buffer_offset_alignment as usize
>>>>>>> 3bf8464d
                    } else {
                        1
                    },
                );

                let tentative_align_offset = (align_bytes
                    - ((idx * mem::size_of::<T>() as DeviceSize) % align_bytes))
                    % align_bytes;
                let additional_len = if tentative_align_offset == 0 {
                    0
                } else {
                    1 + (tentative_align_offset - 1) / mem::size_of::<T>() as DeviceSize
                };

                (idx, requested_len + additional_len, tentative_align_offset)
            };

            // Find out whether any chunk in use overlaps this range.
            if tentative_index + tentative_len <= current_buffer.capacity
                && !chunks_in_use.iter().any(|c| {
                    (c.index >= tentative_index && c.index < tentative_index + tentative_len)
                        || (c.index <= tentative_index && c.index + c.len > tentative_index)
                })
            {
                (tentative_index, tentative_len, tentative_align_offset)
            } else {
                // Impossible to allocate at `tentative_index`. Let's try 0 instead.
                if requested_len <= current_buffer.capacity
                    && !chunks_in_use.iter().any(|c| c.index < requested_len)
                {
                    (0, requested_len, 0)
                } else {
                    // Buffer is full. Return.
                    return Err(data);
                }
            }
        };

        // Write `data` in the memory.
        unsafe {
            let mem_off = current_buffer.memory.offset();
            let range_start = index * mem::size_of::<T>() as DeviceSize + align_offset + mem_off;
            let range_end = (index + requested_len) * mem::size_of::<T>() as DeviceSize
                + align_offset
                + mem_off;
            let mut mapping = current_buffer
                .memory
                .mapped_memory()
                .unwrap()
                .read_write::<[T]>(range_start..range_end);

            let mut written = 0;
            for (o, i) in mapping.iter_mut().zip(data) {
                ptr::write(o, i);
                written += 1;
            }
            assert_eq!(
                written, requested_len,
                "Iterator passed to CpuBufferPool::chunk has a mismatch between reported \
                        length and actual number of elements"
            );
        }

        // Mark the chunk as in use.
        current_buffer
            .next_index
            .store(index + occupied_len, Ordering::SeqCst);
        chunks_in_use.push(ActualBufferChunk {
            index,
            len: occupied_len,
            num_cpu_accesses: 1,
            num_gpu_accesses: 0,
        });

        Ok(CpuBufferPoolChunk {
            // TODO: remove .clone() once non-lexical borrows land
            buffer: current_buffer.clone(),
            index: index,
            align_offset,
            requested_len,
            marker: PhantomData,
        })
    }
}

// Can't automatically derive `Clone`, otherwise the compiler adds a `T: Clone` requirement.
impl<T, A> Clone for CpuBufferPool<T, A>
where
    A: MemoryPool + Clone,
{
    fn clone(&self) -> Self {
        let buf = self.current_buffer.lock().unwrap();

        CpuBufferPool {
            device: self.device.clone(),
            pool: self.pool.clone(),
            current_buffer: Mutex::new(buf.clone()),
            usage: self.usage.clone(),
            marker: PhantomData,
        }
    }
}

unsafe impl<T, A> DeviceOwned for CpuBufferPool<T, A>
where
    A: MemoryPool,
{
    #[inline]
    fn device(&self) -> &Arc<Device> {
        &self.device
    }
}

impl<T, A> Clone for CpuBufferPoolChunk<T, A>
where
    A: MemoryPool,
{
    fn clone(&self) -> CpuBufferPoolChunk<T, A> {
        let mut chunks_in_use_lock = self.buffer.chunks_in_use.lock().unwrap();
        let chunk = chunks_in_use_lock
            .iter_mut()
            .find(|c| c.index == self.index)
            .unwrap();

        debug_assert!(chunk.num_cpu_accesses >= 1);
        chunk.num_cpu_accesses = chunk
            .num_cpu_accesses
            .checked_add(1)
            .expect("Overflow in CPU accesses");

        CpuBufferPoolChunk {
            buffer: self.buffer.clone(),
            index: self.index,
            align_offset: self.align_offset,
            requested_len: self.requested_len,
            marker: PhantomData,
        }
    }
}

unsafe impl<T, A> BufferAccess for CpuBufferPoolChunk<T, A>
where
    A: MemoryPool,
{
    #[inline]
    fn inner(&self) -> BufferInner {
        BufferInner {
            buffer: &self.buffer.inner,
            offset: self.index * mem::size_of::<T>() as DeviceSize + self.align_offset,
        }
    }

    #[inline]
    fn size(&self) -> DeviceSize {
        self.requested_len * mem::size_of::<T>() as DeviceSize
    }

    #[inline]
    fn conflict_key(&self) -> (u64, u64) {
        (
            self.buffer.inner.key(),
            // ensure the special cased empty buffers don't collide with a regular buffer starting at 0
            if self.requested_len == 0 {
                u64::MAX
            } else {
                self.index
            },
        )
    }

    #[inline]
    fn try_gpu_lock(&self, _: bool, _: &Queue) -> Result<(), AccessError> {
        if self.requested_len == 0 {
            return Ok(());
        }

        let mut chunks_in_use_lock = self.buffer.chunks_in_use.lock().unwrap();
        let chunk = chunks_in_use_lock
            .iter_mut()
            .find(|c| c.index == self.index)
            .unwrap();

        if chunk.num_gpu_accesses != 0 {
            return Err(AccessError::AlreadyInUse);
        }

        chunk.num_gpu_accesses = 1;
        Ok(())
    }

    #[inline]
    unsafe fn increase_gpu_lock(&self) {
        if self.requested_len == 0 {
            return;
        }

        let mut chunks_in_use_lock = self.buffer.chunks_in_use.lock().unwrap();
        let chunk = chunks_in_use_lock
            .iter_mut()
            .find(|c| c.index == self.index)
            .unwrap();

        debug_assert!(chunk.num_gpu_accesses >= 1);
        chunk.num_gpu_accesses = chunk
            .num_gpu_accesses
            .checked_add(1)
            .expect("Overflow in GPU usages");
    }

    #[inline]
    unsafe fn unlock(&self) {
        if self.requested_len == 0 {
            return;
        }

        let mut chunks_in_use_lock = self.buffer.chunks_in_use.lock().unwrap();
        let chunk = chunks_in_use_lock
            .iter_mut()
            .find(|c| c.index == self.index)
            .unwrap();

        debug_assert!(chunk.num_gpu_accesses >= 1);
        chunk.num_gpu_accesses -= 1;
    }
}

impl<T, A> Drop for CpuBufferPoolChunk<T, A>
where
    A: MemoryPool,
{
    fn drop(&mut self) {
        // If `requested_len` is 0, then no entry was added in the chunks.
        if self.requested_len == 0 {
            return;
        }

        let mut chunks_in_use_lock = self.buffer.chunks_in_use.lock().unwrap();
        let chunk_num = chunks_in_use_lock
            .iter_mut()
            .position(|c| c.index == self.index)
            .unwrap();

        if chunks_in_use_lock[chunk_num].num_cpu_accesses >= 2 {
            chunks_in_use_lock[chunk_num].num_cpu_accesses -= 1;
        } else {
            debug_assert_eq!(chunks_in_use_lock[chunk_num].num_gpu_accesses, 0);
            chunks_in_use_lock.remove(chunk_num);
        }
    }
}

unsafe impl<T, A> TypedBufferAccess for CpuBufferPoolChunk<T, A>
where
    A: MemoryPool,
{
    type Content = [T];
}

unsafe impl<T, A> DeviceOwned for CpuBufferPoolChunk<T, A>
where
    A: MemoryPool,
{
    #[inline]
    fn device(&self) -> &Arc<Device> {
        self.buffer.inner.device()
    }
}

impl<T, A> PartialEq for CpuBufferPoolChunk<T, A>
where
    A: MemoryPool,
{
    #[inline]
    fn eq(&self, other: &Self) -> bool {
        self.inner() == other.inner() && self.size() == other.size()
    }
}

impl<T, A> Eq for CpuBufferPoolChunk<T, A> where A: MemoryPool {}

impl<T, A> Hash for CpuBufferPoolChunk<T, A>
where
    A: MemoryPool,
{
    #[inline]
    fn hash<H: Hasher>(&self, state: &mut H) {
        self.inner().hash(state);
        self.size().hash(state);
    }
}

impl<T, A> Clone for CpuBufferPoolSubbuffer<T, A>
where
    A: MemoryPool,
{
    fn clone(&self) -> CpuBufferPoolSubbuffer<T, A> {
        CpuBufferPoolSubbuffer {
            chunk: self.chunk.clone(),
        }
    }
}

unsafe impl<T, A> BufferAccess for CpuBufferPoolSubbuffer<T, A>
where
    A: MemoryPool,
{
    #[inline]
    fn inner(&self) -> BufferInner {
        self.chunk.inner()
    }

    #[inline]
    fn size(&self) -> DeviceSize {
        self.chunk.size()
    }

    #[inline]
    fn conflict_key(&self) -> (u64, u64) {
        self.chunk.conflict_key()
    }

    #[inline]
    fn try_gpu_lock(&self, e: bool, q: &Queue) -> Result<(), AccessError> {
        self.chunk.try_gpu_lock(e, q)
    }

    #[inline]
    unsafe fn increase_gpu_lock(&self) {
        self.chunk.increase_gpu_lock()
    }

    #[inline]
    unsafe fn unlock(&self) {
        self.chunk.unlock()
    }
}

unsafe impl<T, A> TypedBufferAccess for CpuBufferPoolSubbuffer<T, A>
where
    A: MemoryPool,
{
    type Content = T;
}

unsafe impl<T, A> DeviceOwned for CpuBufferPoolSubbuffer<T, A>
where
    A: MemoryPool,
{
    #[inline]
    fn device(&self) -> &Arc<Device> {
        self.chunk.buffer.inner.device()
    }
}

impl<T, A> PartialEq for CpuBufferPoolSubbuffer<T, A>
where
    A: MemoryPool,
{
    #[inline]
    fn eq(&self, other: &Self) -> bool {
        self.inner() == other.inner() && self.size() == other.size()
    }
}

impl<T, A> Eq for CpuBufferPoolSubbuffer<T, A> where A: MemoryPool {}

impl<T, A> Hash for CpuBufferPoolSubbuffer<T, A>
where
    A: MemoryPool,
{
    #[inline]
    fn hash<H: Hasher>(&self, state: &mut H) {
        self.inner().hash(state);
        self.size().hash(state);
    }
}

#[cfg(test)]
mod tests {
    use crate::buffer::CpuBufferPool;
    use std::mem;

    #[test]
    fn basic_create() {
        let (device, _) = gfx_dev_and_queue!();
        let _ = CpuBufferPool::<u8>::upload(device);
    }

    #[test]
    fn reserve() {
        let (device, _) = gfx_dev_and_queue!();

        let pool = CpuBufferPool::<u8>::upload(device);
        assert_eq!(pool.capacity(), 0);

        pool.reserve(83).unwrap();
        assert_eq!(pool.capacity(), 83);
    }

    #[test]
    fn capacity_increase() {
        let (device, _) = gfx_dev_and_queue!();

        let pool = CpuBufferPool::upload(device);
        assert_eq!(pool.capacity(), 0);

        pool.next(12).unwrap();
        let first_cap = pool.capacity();
        assert!(first_cap >= 1);

        for _ in 0..first_cap + 5 {
            mem::forget(pool.next(12).unwrap());
        }

        assert!(pool.capacity() > first_cap);
    }

    #[test]
    fn reuse_subbuffers() {
        let (device, _) = gfx_dev_and_queue!();

        let pool = CpuBufferPool::upload(device);
        assert_eq!(pool.capacity(), 0);

        let mut capacity = None;
        for _ in 0..64 {
            pool.next(12).unwrap();

            let new_cap = pool.capacity();
            assert!(new_cap >= 1);
            match capacity {
                None => capacity = Some(new_cap),
                Some(c) => assert_eq!(c, new_cap),
            }
        }
    }

    #[test]
    fn chunk_loopback() {
        let (device, _) = gfx_dev_and_queue!();

        let pool = CpuBufferPool::<u8>::upload(device);
        pool.reserve(5).unwrap();

        let a = pool.chunk(vec![0, 0]).unwrap();
        let b = pool.chunk(vec![0, 0]).unwrap();
        assert_eq!(b.index, 2);
        drop(a);

        let c = pool.chunk(vec![0, 0]).unwrap();
        assert_eq!(c.index, 0);

        assert_eq!(pool.capacity(), 5);
    }

    #[test]
    fn chunk_0_elems_doesnt_pollute() {
        let (device, _) = gfx_dev_and_queue!();

        let pool = CpuBufferPool::<u8>::upload(device);

        let _ = pool.chunk(vec![]).unwrap();
        let _ = pool.chunk(vec![0, 0]).unwrap();
    }
}<|MERGE_RESOLUTION|>--- conflicted
+++ resolved
@@ -469,12 +469,7 @@
                         self.device()
                             .physical_device()
                             .properties()
-<<<<<<< HEAD
                             .min_uniform_buffer_offset_alignment
-                            .unwrap()
-=======
-                            .min_uniform_buffer_offset_alignment as usize
->>>>>>> 3bf8464d
                     } else {
                         1
                     },
@@ -482,12 +477,7 @@
                         self.device()
                             .physical_device()
                             .properties()
-<<<<<<< HEAD
                             .min_storage_buffer_offset_alignment
-                            .unwrap()
-=======
-                            .min_storage_buffer_offset_alignment as usize
->>>>>>> 3bf8464d
                     } else {
                         1
                     },

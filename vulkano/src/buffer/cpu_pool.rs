// Copyright (c) 2017 The vulkano developers
// Licensed under the Apache License, Version 2.0
// <LICENSE-APACHE or
// https://www.apache.org/licenses/LICENSE-2.0> or the MIT
// license <LICENSE-MIT or https://opensource.org/licenses/MIT>,
// at your option. All files in the project carrying such
// notice may not be copied, modified, or distributed except
// according to those terms.

use super::{
    sys::{UnsafeBuffer, UnsafeBufferCreateInfo},
    BufferAccess, BufferAccessObject, BufferContents, BufferCreationError, BufferInner,
    BufferUsage, TypedBufferAccess,
};
use crate::{
    device::{Device, DeviceOwned},
    memory::{
        pool::{
            AllocFromRequirementsFilter, AllocLayout, MappingRequirement, MemoryPoolAlloc,
            PotentialDedicatedAllocation, StandardMemoryPool,
        },
        DedicatedAllocation, DeviceMemoryError, MemoryPool,
    },
    DeviceSize, OomError,
};
use std::{
    hash::{Hash, Hasher},
    marker::PhantomData,
    mem::size_of,
    ptr,
    sync::{
        atomic::{AtomicU64, Ordering},
        Arc, Mutex, MutexGuard,
    },
};

// TODO: Add `CpuBufferPoolSubbuffer::read` to read the content of a subbuffer.
//       But that's hard to do because we must prevent `increase_gpu_lock` from working while a
//       a buffer is locked.

/// Ring buffer from which "sub-buffers" can be individually allocated.
///
/// This buffer is especially suitable when you want to upload or download some data regularly
/// (for example, at each frame for a video game).
///
/// # Usage
///
/// A `CpuBufferPool` is similar to a ring buffer. You start by creating an empty pool, then you
/// grab elements from the pool and use them, and if the pool is full it will automatically grow
/// in size.
///
/// Contrary to a `Vec`, elements automatically free themselves when they are dropped (ie. usually
/// when you call `cleanup_finished()` on a future, or when you drop that future).
///
/// # Arc-like
///
/// The `CpuBufferPool` struct internally contains an `Arc`. You can clone the `CpuBufferPool` for
/// a cheap cost, and all the clones will share the same underlying buffer.
///
/// # Example
///
/// ```
/// use vulkano::buffer::CpuBufferPool;
/// use vulkano::command_buffer::AutoCommandBufferBuilder;
/// use vulkano::command_buffer::CommandBufferUsage;
/// use vulkano::command_buffer::PrimaryCommandBuffer;
/// use vulkano::sync::GpuFuture;
/// # let device: std::sync::Arc<vulkano::device::Device> = return;
/// # let queue: std::sync::Arc<vulkano::device::Queue> = return;
/// # let cb_allocator: std::sync::Arc<vulkano::command_buffer::allocator::StandardCommandBufferAllocator> = return;
///
/// // Create the ring buffer.
/// let buffer = CpuBufferPool::upload(device.clone());
///
/// for n in 0 .. 25u32 {
///     // Each loop grabs a new entry from that ring buffer and stores ` data` in it.
///     let data: [f32; 4] = [1.0, 0.5, n as f32 / 24.0, 0.0];
///     let sub_buffer = buffer.from_data(data).unwrap();
///
///     // You can then use `sub_buffer` as if it was an entirely separate buffer.
<<<<<<< HEAD
///     AutoCommandBufferBuilder::primary(&cb_allocator, queue.family(), CommandBufferUsage::OneTimeSubmit)
=======
///     AutoCommandBufferBuilder::primary(device.clone(), queue.queue_family_index(), CommandBufferUsage::OneTimeSubmit)
>>>>>>> 2277448a
///         .unwrap()
///         // For the sake of the example we just call `update_buffer` on the buffer, even though
///         // it is pointless to do that.
///         .update_buffer(&[0.2, 0.3, 0.4, 0.5], sub_buffer.clone(), 0)
///         .unwrap()
///         .build().unwrap()
///         .execute(queue.clone())
///         .unwrap()
///         .then_signal_fence_and_flush()
///         .unwrap();
/// }
/// ```
///
pub struct CpuBufferPool<T, A = Arc<StandardMemoryPool>>
where
    [T]: BufferContents,
    A: MemoryPool,
{
    // The device of the pool.
    device: Arc<Device>,

    // The memory pool to use for allocations.
    pool: A,

    // Current buffer from which elements are grabbed.
    current_buffer: Mutex<Option<Arc<ActualBuffer<A>>>>,

    // Buffer usage.
    usage: BufferUsage,

    // Necessary to make it compile.
    marker: PhantomData<Box<T>>,
}

// One buffer of the pool.
#[derive(Debug)]
struct ActualBuffer<A>
where
    A: MemoryPool,
{
    // Inner content.
    inner: Arc<UnsafeBuffer>,

    // The memory held by the buffer.
    memory: PotentialDedicatedAllocation<A::Alloc>,

    // List of the chunks that are reserved.
    chunks_in_use: Mutex<Vec<ActualBufferChunk>>,

    // The index of the chunk that should be available next for the ring buffer.
    next_index: AtomicU64,

    // Number of elements in the buffer.
    capacity: DeviceSize,
}

// Access pattern of one subbuffer.
#[derive(Debug)]
struct ActualBufferChunk {
    // First element number within the actual buffer.
    index: DeviceSize,

    // Number of occupied elements within the actual buffer.
    len: DeviceSize,

    // Number of `CpuBufferPoolSubbuffer` objects that point to this subbuffer.
    num_cpu_accesses: usize,
}

/// A subbuffer allocated from a `CpuBufferPool`.
///
/// When this object is destroyed, the subbuffer is automatically reclaimed by the pool.
pub struct CpuBufferPoolChunk<T, A>
where
    [T]: BufferContents,
    A: MemoryPool,
{
    buffer: Arc<ActualBuffer<A>>,

    // Index of the subbuffer within `buffer`. In number of elements.
    index: DeviceSize,

    // Number of bytes to add to `index * mem::size_of::<T>()` to obtain the start of the data in
    // the buffer. Necessary for alignment purposes.
    align_offset: DeviceSize,

    // Size of the subbuffer in number of elements, as requested by the user.
    // If this is 0, then no entry was added to `chunks_in_use`.
    requested_len: DeviceSize,

    // Necessary to make it compile.
    marker: PhantomData<Box<T>>,
}

/// A subbuffer allocated from a `CpuBufferPool`.
///
/// When this object is destroyed, the subbuffer is automatically reclaimed by the pool.
pub struct CpuBufferPoolSubbuffer<T, A>
where
    [T]: BufferContents,
    A: MemoryPool,
{
    // This struct is just a wrapper around `CpuBufferPoolChunk`.
    chunk: CpuBufferPoolChunk<T, A>,
}

impl<T> CpuBufferPool<T>
where
    [T]: BufferContents,
{
    /// Builds a `CpuBufferPool`.
    ///
    /// # Panics
    ///
    /// - Panics if `T` has zero size.
    #[inline]
    pub fn new(device: Arc<Device>, usage: BufferUsage) -> CpuBufferPool<T> {
        assert!(size_of::<T>() > 0);
        let pool = device.standard_memory_pool();

        CpuBufferPool {
            device,
            pool,
            current_buffer: Mutex::new(None),
            usage,
            marker: PhantomData,
        }
    }

    /// Builds a `CpuBufferPool` meant for simple uploads.
    ///
    /// Shortcut for a pool that can only be used as transfer source and with exclusive queue
    /// family accesses.
    ///
    /// # Panics
    ///
    /// - Panics if `T` has zero size.
    #[inline]
    pub fn upload(device: Arc<Device>) -> CpuBufferPool<T> {
        CpuBufferPool::new(
            device,
            BufferUsage {
                transfer_src: true,
                ..BufferUsage::empty()
            },
        )
    }

    /// Builds a `CpuBufferPool` meant for simple downloads.
    ///
    /// Shortcut for a pool that can only be used as transfer destination and with exclusive queue
    /// family accesses.
    ///
    /// # Panics
    ///
    /// - Panics if `T` has zero size.
    #[inline]
    pub fn download(device: Arc<Device>) -> CpuBufferPool<T> {
        CpuBufferPool::new(
            device,
            BufferUsage {
                transfer_dst: true,
                ..BufferUsage::empty()
            },
        )
    }

    /// Builds a `CpuBufferPool` meant for usage as a uniform buffer.
    ///
    /// Shortcut for a pool that can only be used as uniform buffer and with exclusive queue
    /// family accesses.
    ///
    /// # Panics
    ///
    /// - Panics if `T` has zero size.
    #[inline]
    pub fn uniform_buffer(device: Arc<Device>) -> CpuBufferPool<T> {
        CpuBufferPool::new(
            device,
            BufferUsage {
                uniform_buffer: true,
                ..BufferUsage::empty()
            },
        )
    }

    /// Builds a `CpuBufferPool` meant for usage as a vertex buffer.
    ///
    /// Shortcut for a pool that can only be used as vertex buffer and with exclusive queue
    /// family accesses.
    ///
    /// # Panics
    ///
    /// - Panics if `T` has zero size.
    #[inline]
    pub fn vertex_buffer(device: Arc<Device>) -> CpuBufferPool<T> {
        CpuBufferPool::new(
            device,
            BufferUsage {
                vertex_buffer: true,
                ..BufferUsage::empty()
            },
        )
    }

    /// Builds a `CpuBufferPool` meant for usage as a indirect buffer.
    ///
    /// Shortcut for a pool that can only be used as indirect buffer and with exclusive queue
    /// family accesses.
    ///
    /// # Panics
    ///
    /// - Panics if `T` has zero size.
    #[inline]
    pub fn indirect_buffer(device: Arc<Device>) -> CpuBufferPool<T> {
        CpuBufferPool::new(
            device,
            BufferUsage {
                indirect_buffer: true,
                ..BufferUsage::empty()
            },
        )
    }
}

impl<T, A> CpuBufferPool<T, A>
where
    [T]: BufferContents,
    A: MemoryPool,
{
    /// Returns the current capacity of the pool, in number of elements.
    pub fn capacity(&self) -> DeviceSize {
        match *self.current_buffer.lock().unwrap() {
            None => 0,
            Some(ref buf) => buf.capacity,
        }
    }

    /// Makes sure that the capacity is at least `capacity`. Allocates memory if it is not the
    /// case.
    ///
    /// Since this can involve a memory allocation, an `OomError` can happen.
    pub fn reserve(&self, capacity: DeviceSize) -> Result<(), DeviceMemoryError> {
        if capacity == 0 {
            return Ok(());
        }

        let mut cur_buf = self.current_buffer.lock().unwrap();

        // Check current capacity.
        match *cur_buf {
            Some(ref buf) if buf.capacity >= capacity => {
                return Ok(());
            }
            _ => (),
        };

        self.reset_buf(&mut cur_buf, capacity)
    }

    /// Grants access to a new subbuffer and puts `data` in it.
    ///
    /// If no subbuffer is available (because they are still in use by the GPU), a new buffer will
    /// automatically be allocated.
    ///
    /// > **Note**: You can think of it like a `Vec`. If you insert an element and the `Vec` is not
    /// > large enough, a new chunk of memory is automatically allocated.
    #[inline]
    pub fn from_data(
        &self,
        data: T,
    ) -> Result<Arc<CpuBufferPoolSubbuffer<T, A>>, DeviceMemoryError> {
        Ok(Arc::new(CpuBufferPoolSubbuffer {
            chunk: self.chunk_impl([data].into_iter())?,
        }))
    }

    /// Grants access to a new subbuffer and puts all elements of `iter` in it.
    ///
    /// If no subbuffer is available (because they are still in use by the GPU), a new buffer will
    /// automatically be allocated.
    ///
    /// > **Note**: You can think of it like a `Vec`. If you insert elements and the `Vec` is not
    /// > large enough, a new chunk of memory is automatically allocated.
    ///
    /// # Panic
    ///
    /// Panics if the length of the iterator didn't match the actual number of elements.
    ///
    #[inline]
    pub fn from_iter<I>(&self, iter: I) -> Result<Arc<CpuBufferPoolChunk<T, A>>, DeviceMemoryError>
    where
        I: IntoIterator<Item = T>,
        I::IntoIter: ExactSizeIterator,
    {
        self.chunk_impl(iter.into_iter()).map(Arc::new)
    }

    fn chunk_impl(
        &self,
        data: impl ExactSizeIterator<Item = T>,
    ) -> Result<CpuBufferPoolChunk<T, A>, DeviceMemoryError> {
        let mut mutex = self.current_buffer.lock().unwrap();

        let data = match self.try_next_impl(&mut mutex, data) {
            Ok(n) => return Ok(n),
            Err(d) => d,
        };

        let next_capacity = match *mutex {
            Some(ref b) if (data.len() as DeviceSize) < b.capacity => 2 * b.capacity,
            _ => 2 * data.len().max(1) as DeviceSize,
        };

        self.reset_buf(&mut mutex, next_capacity)?;

        match self.try_next_impl(&mut mutex, data) {
            Ok(n) => Ok(n),
            Err(_) => unreachable!(),
        }
    }

    /// Grants access to a new subbuffer and puts `data` in it.
    ///
    /// Returns `None` if no subbuffer is available.
    ///
    /// A `CpuBufferPool` is always empty the first time you use it, so you shouldn't use
    /// `try_next` the first time you use it.
    #[inline]
    pub fn try_next(&self, data: T) -> Option<Arc<CpuBufferPoolSubbuffer<T, A>>> {
        let mut mutex = self.current_buffer.lock().unwrap();
        self.try_next_impl(&mut mutex, [data])
            .map(|c| Arc::new(CpuBufferPoolSubbuffer { chunk: c }))
            .ok()
    }

    // Creates a new buffer and sets it as current. The capacity is in number of elements.
    //
    // `cur_buf_mutex` must be an active lock of `self.current_buffer`.
    fn reset_buf(
        &self,
        cur_buf_mutex: &mut MutexGuard<'_, Option<Arc<ActualBuffer<A>>>>,
        capacity: DeviceSize,
    ) -> Result<(), DeviceMemoryError> {
        let size = match (size_of::<T>() as DeviceSize).checked_mul(capacity) {
            Some(s) => s,
            None => return Err(DeviceMemoryError::OomError(OomError::OutOfDeviceMemory)),
        };
        let buffer = match UnsafeBuffer::new(
            self.device.clone(),
            UnsafeBufferCreateInfo {
                size,
                usage: self.usage,
                ..Default::default()
            },
        ) {
            Ok(b) => b,
            Err(BufferCreationError::AllocError(err)) => return Err(err),
            Err(_) => unreachable!(), // We don't use sparse binding, therefore the other
                                      // errors can't happen
        };
        let mem_reqs = buffer.memory_requirements();

        unsafe {
            let mem = MemoryPool::alloc_from_requirements(
                &self.pool,
                &mem_reqs,
                AllocLayout::Linear,
                MappingRequirement::Map,
                Some(DedicatedAllocation::Buffer(&buffer)),
                |_| AllocFromRequirementsFilter::Allowed,
            )?;
            debug_assert!((mem.offset() % mem_reqs.alignment) == 0);
            debug_assert!(mem.mapped_memory().is_some());
            buffer.bind_memory(mem.memory(), mem.offset())?;

            **cur_buf_mutex = Some(Arc::new(ActualBuffer {
                inner: buffer,
                memory: mem,
                chunks_in_use: Mutex::new(vec![]),
                next_index: AtomicU64::new(0),
                capacity,
            }));

            Ok(())
        }
    }

    // Tries to lock a subbuffer from the current buffer.
    //
    // `cur_buf_mutex` must be an active lock of `self.current_buffer`.
    //
    // Returns `data` wrapped inside an `Err` if there is no slot available in the current buffer.
    //
    // # Panic
    //
    // Panics if the length of the iterator didn't match the actual number of element.
    //
    fn try_next_impl<I>(
        &self,
        cur_buf_mutex: &mut MutexGuard<'_, Option<Arc<ActualBuffer<A>>>>,
        data: I,
    ) -> Result<CpuBufferPoolChunk<T, A>, I::IntoIter>
    where
        I: IntoIterator<Item = T>,
        I::IntoIter: ExactSizeIterator,
    {
        let mut data = data.into_iter();

        // Grab the current buffer. Return `Err` if the pool wasn't "initialized" yet.
        let current_buffer = match cur_buf_mutex.clone() {
            Some(b) => b,
            None => return Err(data),
        };

        let mut chunks_in_use = current_buffer.chunks_in_use.lock().unwrap();
        debug_assert!(!chunks_in_use.iter().any(|c| c.len == 0));

        // Number of elements requested by the user.
        let requested_len = data.len() as DeviceSize;

        // We special case when 0 elements are requested. Polluting the list of allocated chunks
        // with chunks of length 0 means that we will have troubles deallocating.
        if requested_len == 0 {
            assert!(
                data.next().is_none(),
                "Expected iterator passed to CpuBufferPool::chunk to be empty"
            );
            return Ok(CpuBufferPoolChunk {
                // TODO: remove .clone() once non-lexical borrows land
                buffer: current_buffer.clone(),
                index: 0,
                align_offset: 0,
                requested_len: 0,
                marker: PhantomData,
            });
        }

        // Find a suitable offset and len, or returns if none available.
        let (index, occupied_len, align_offset) = {
            let (tentative_index, tentative_len, tentative_align_offset) = {
                // Since the only place that touches `next_index` is this code, and since we
                // own a mutex lock to the buffer, it means that `next_index` can't be accessed
                // concurrently.
                // TODO: ^ eventually should be put inside the mutex
                let idx = current_buffer.next_index.load(Ordering::SeqCst);

                // Find the required alignment in bytes.
                let align_uniform = if self.usage.uniform_buffer {
                    self.device()
                        .physical_device()
                        .properties()
                        .min_uniform_buffer_offset_alignment
                } else {
                    1
                };
                let align_storage = if self.usage.storage_buffer {
                    self.device()
                        .physical_device()
                        .properties()
                        .min_storage_buffer_offset_alignment
                } else {
                    1
                };
                let align_bytes = align_uniform.max(align_storage);

                let tentative_align_offset = (align_bytes
                    - ((idx * size_of::<T>() as DeviceSize) % align_bytes))
                    % align_bytes;
                let additional_len = if tentative_align_offset == 0 {
                    0
                } else {
                    1 + (tentative_align_offset - 1) / size_of::<T>() as DeviceSize
                };

                (idx, requested_len + additional_len, tentative_align_offset)
            };

            // Find out whether any chunk in use overlaps this range.
            if tentative_index + tentative_len <= current_buffer.capacity
                && !chunks_in_use.iter().any(|c| {
                    (c.index >= tentative_index && c.index < tentative_index + tentative_len)
                        || (c.index <= tentative_index && c.index + c.len > tentative_index)
                })
            {
                (tentative_index, tentative_len, tentative_align_offset)
            } else {
                // Impossible to allocate at `tentative_index`. Let's try 0 instead.
                if requested_len <= current_buffer.capacity
                    && !chunks_in_use.iter().any(|c| c.index < requested_len)
                {
                    (0, requested_len, 0)
                } else {
                    // Buffer is full. Return.
                    return Err(data);
                }
            }
        };

        // Write `data` in the memory.
        unsafe {
            let mem_off = current_buffer.memory.offset();
            let range = (index * size_of::<T>() as DeviceSize + align_offset + mem_off)
                ..((index + requested_len) * size_of::<T>() as DeviceSize + align_offset + mem_off);

            let mapped_memory = current_buffer.memory.mapped_memory().unwrap();
            let bytes = mapped_memory.write(range.clone()).unwrap();
            let mapping = <[T]>::from_bytes_mut(bytes).unwrap();

            let mut written = 0;
            for (o, i) in mapping.iter_mut().zip(data) {
                ptr::write(o, i);
                written += 1;
            }

            mapped_memory.flush_range(range).unwrap();

            assert_eq!(
                written, requested_len,
                "Iterator passed to CpuBufferPool::chunk has a mismatch between reported \
                        length and actual number of elements"
            );
        }

        // Mark the chunk as in use.
        current_buffer
            .next_index
            .store(index + occupied_len, Ordering::SeqCst);
        chunks_in_use.push(ActualBufferChunk {
            index,
            len: occupied_len,
            num_cpu_accesses: 1,
        });

        Ok(CpuBufferPoolChunk {
            // TODO: remove .clone() once non-lexical borrows land
            buffer: current_buffer.clone(),
            index,
            align_offset,
            requested_len,
            marker: PhantomData,
        })
    }
}

// Can't automatically derive `Clone`, otherwise the compiler adds a `T: Clone` requirement.
impl<T, A> Clone for CpuBufferPool<T, A>
where
    [T]: BufferContents,
    A: MemoryPool + Clone,
{
    fn clone(&self) -> Self {
        let buf = self.current_buffer.lock().unwrap();

        CpuBufferPool {
            device: self.device.clone(),
            pool: self.pool.clone(),
            current_buffer: Mutex::new(buf.clone()),
            usage: self.usage,
            marker: PhantomData,
        }
    }
}

unsafe impl<T, A> DeviceOwned for CpuBufferPool<T, A>
where
    [T]: BufferContents,
    A: MemoryPool,
{
    #[inline]
    fn device(&self) -> &Arc<Device> {
        &self.device
    }
}

impl<T, A> Clone for CpuBufferPoolChunk<T, A>
where
    [T]: BufferContents,
    A: MemoryPool,
{
    fn clone(&self) -> CpuBufferPoolChunk<T, A> {
        let mut chunks_in_use_lock = self.buffer.chunks_in_use.lock().unwrap();
        let chunk = chunks_in_use_lock
            .iter_mut()
            .find(|c| c.index == self.index)
            .unwrap();

        debug_assert!(chunk.num_cpu_accesses >= 1);
        chunk.num_cpu_accesses = chunk
            .num_cpu_accesses
            .checked_add(1)
            .expect("Overflow in CPU accesses");

        CpuBufferPoolChunk {
            buffer: self.buffer.clone(),
            index: self.index,
            align_offset: self.align_offset,
            requested_len: self.requested_len,
            marker: PhantomData,
        }
    }
}

unsafe impl<T, A> BufferAccess for CpuBufferPoolChunk<T, A>
where
    T: Send + Sync,
    [T]: BufferContents,
    A: MemoryPool,
{
    #[inline]
    fn inner(&self) -> BufferInner<'_> {
        BufferInner {
            buffer: &self.buffer.inner,
            offset: self.index * size_of::<T>() as DeviceSize + self.align_offset,
        }
    }

    #[inline]
    fn size(&self) -> DeviceSize {
        self.requested_len * size_of::<T>() as DeviceSize
    }
}

impl<T, A> BufferAccessObject for Arc<CpuBufferPoolChunk<T, A>>
where
    T: Send + Sync,
    [T]: BufferContents,
    A: MemoryPool + 'static,
{
    #[inline]
    fn as_buffer_access_object(&self) -> Arc<dyn BufferAccess> {
        self.clone()
    }
}

impl<T, A> Drop for CpuBufferPoolChunk<T, A>
where
    [T]: BufferContents,
    A: MemoryPool,
{
    fn drop(&mut self) {
        // If `requested_len` is 0, then no entry was added in the chunks.
        if self.requested_len == 0 {
            return;
        }

        let mut chunks_in_use_lock = self.buffer.chunks_in_use.lock().unwrap();
        let chunk_num = chunks_in_use_lock
            .iter_mut()
            .position(|c| c.index == self.index)
            .unwrap();

        if chunks_in_use_lock[chunk_num].num_cpu_accesses >= 2 {
            chunks_in_use_lock[chunk_num].num_cpu_accesses -= 1;
        } else {
            chunks_in_use_lock.remove(chunk_num);
        }
    }
}

unsafe impl<T, A> TypedBufferAccess for CpuBufferPoolChunk<T, A>
where
    T: Send + Sync,
    [T]: BufferContents,
    A: MemoryPool,
{
    type Content = [T];
}

unsafe impl<T, A> DeviceOwned for CpuBufferPoolChunk<T, A>
where
    [T]: BufferContents,
    A: MemoryPool,
{
    #[inline]
    fn device(&self) -> &Arc<Device> {
        self.buffer.inner.device()
    }
}

impl<T, A> PartialEq for CpuBufferPoolChunk<T, A>
where
    T: Send + Sync,
    [T]: BufferContents,
    A: MemoryPool,
{
    #[inline]
    fn eq(&self, other: &Self) -> bool {
        self.inner() == other.inner() && self.size() == other.size()
    }
}

impl<T, A> Eq for CpuBufferPoolChunk<T, A>
where
    T: Send + Sync,
    [T]: BufferContents,
    A: MemoryPool,
{
}

impl<T, A> Hash for CpuBufferPoolChunk<T, A>
where
    T: Send + Sync,
    [T]: BufferContents,
    A: MemoryPool,
{
    #[inline]
    fn hash<H: Hasher>(&self, state: &mut H) {
        self.inner().hash(state);
        self.size().hash(state);
    }
}

impl<T, A> Clone for CpuBufferPoolSubbuffer<T, A>
where
    [T]: BufferContents,
    A: MemoryPool,
{
    fn clone(&self) -> CpuBufferPoolSubbuffer<T, A> {
        CpuBufferPoolSubbuffer {
            chunk: self.chunk.clone(),
        }
    }
}

unsafe impl<T, A> BufferAccess for CpuBufferPoolSubbuffer<T, A>
where
    T: Send + Sync,
    [T]: BufferContents,
    A: MemoryPool,
{
    #[inline]
    fn inner(&self) -> BufferInner<'_> {
        self.chunk.inner()
    }

    #[inline]
    fn size(&self) -> DeviceSize {
        self.chunk.size()
    }
}

impl<T, A> BufferAccessObject for Arc<CpuBufferPoolSubbuffer<T, A>>
where
    T: Send + Sync,
    [T]: BufferContents,
    A: MemoryPool + 'static,
{
    #[inline]
    fn as_buffer_access_object(&self) -> Arc<dyn BufferAccess> {
        self.clone()
    }
}

unsafe impl<T, A> TypedBufferAccess for CpuBufferPoolSubbuffer<T, A>
where
    T: BufferContents,
    [T]: BufferContents,
    A: MemoryPool,
{
    type Content = T;
}

unsafe impl<T, A> DeviceOwned for CpuBufferPoolSubbuffer<T, A>
where
    [T]: BufferContents,
    A: MemoryPool,
{
    #[inline]
    fn device(&self) -> &Arc<Device> {
        self.chunk.buffer.inner.device()
    }
}

impl<T, A> PartialEq for CpuBufferPoolSubbuffer<T, A>
where
    T: Send + Sync,
    [T]: BufferContents,
    A: MemoryPool,
{
    #[inline]
    fn eq(&self, other: &Self) -> bool {
        self.inner() == other.inner() && self.size() == other.size()
    }
}

impl<T, A> Eq for CpuBufferPoolSubbuffer<T, A>
where
    T: Send + Sync,
    [T]: BufferContents,
    A: MemoryPool,
{
}

impl<T, A> Hash for CpuBufferPoolSubbuffer<T, A>
where
    T: Send + Sync,
    [T]: BufferContents,
    A: MemoryPool,
{
    #[inline]
    fn hash<H: Hasher>(&self, state: &mut H) {
        self.inner().hash(state);
        self.size().hash(state);
    }
}

#[cfg(test)]
mod tests {
    use crate::buffer::CpuBufferPool;
    use std::mem;

    #[test]
    fn basic_create() {
        let (device, _) = gfx_dev_and_queue!();
        let _ = CpuBufferPool::<u8>::upload(device);
    }

    #[test]
    fn reserve() {
        let (device, _) = gfx_dev_and_queue!();

        let pool = CpuBufferPool::<u8>::upload(device);
        assert_eq!(pool.capacity(), 0);

        pool.reserve(83).unwrap();
        assert_eq!(pool.capacity(), 83);
    }

    #[test]
    fn capacity_increase() {
        let (device, _) = gfx_dev_and_queue!();

        let pool = CpuBufferPool::upload(device);
        assert_eq!(pool.capacity(), 0);

        pool.from_data(12).unwrap();
        let first_cap = pool.capacity();
        assert!(first_cap >= 1);

        for _ in 0..first_cap + 5 {
            mem::forget(pool.from_data(12).unwrap());
        }

        assert!(pool.capacity() > first_cap);
    }

    #[test]
    fn reuse_subbuffers() {
        let (device, _) = gfx_dev_and_queue!();

        let pool = CpuBufferPool::upload(device);
        assert_eq!(pool.capacity(), 0);

        let mut capacity = None;
        for _ in 0..64 {
            pool.from_data(12).unwrap();

            let new_cap = pool.capacity();
            assert!(new_cap >= 1);
            match capacity {
                None => capacity = Some(new_cap),
                Some(c) => assert_eq!(c, new_cap),
            }
        }
    }

    #[test]
    fn chunk_loopback() {
        let (device, _) = gfx_dev_and_queue!();

        let pool = CpuBufferPool::<u8>::upload(device);
        pool.reserve(5).unwrap();

        let a = pool.from_iter(vec![0, 0]).unwrap();
        let b = pool.from_iter(vec![0, 0]).unwrap();
        assert_eq!(b.index, 2);
        drop(a);

        let c = pool.from_iter(vec![0, 0]).unwrap();
        assert_eq!(c.index, 0);

        assert_eq!(pool.capacity(), 5);
    }

    #[test]
    fn chunk_0_elems_doesnt_pollute() {
        let (device, _) = gfx_dev_and_queue!();

        let pool = CpuBufferPool::<u8>::upload(device);

        let _ = pool.from_iter(vec![]).unwrap();
        let _ = pool.from_iter(vec![0, 0]).unwrap();
    }
}<|MERGE_RESOLUTION|>--- conflicted
+++ resolved
@@ -78,11 +78,7 @@
 ///     let sub_buffer = buffer.from_data(data).unwrap();
 ///
 ///     // You can then use `sub_buffer` as if it was an entirely separate buffer.
-<<<<<<< HEAD
-///     AutoCommandBufferBuilder::primary(&cb_allocator, queue.family(), CommandBufferUsage::OneTimeSubmit)
-=======
-///     AutoCommandBufferBuilder::primary(device.clone(), queue.queue_family_index(), CommandBufferUsage::OneTimeSubmit)
->>>>>>> 2277448a
+///     AutoCommandBufferBuilder::primary(&cb_allocator, queue.queue_family_index(), CommandBufferUsage::OneTimeSubmit)
 ///         .unwrap()
 ///         // For the sake of the example we just call `update_buffer` on the buffer, even though
 ///         // it is pointless to do that.

--- conflicted
+++ resolved
@@ -97,12 +97,7 @@
                 % device
                     .physical_device()
                     .properties()
-<<<<<<< HEAD
-                    .min_texel_buffer_offset_alignment
-                    .unwrap())
-=======
-                    .min_texel_buffer_offset_alignment as usize)
->>>>>>> 3bf8464d
+                    .min_texel_buffer_offset_alignment)
                 != 0
             {
                 return Err(BufferViewCreationError::WrongBufferAlignment);
@@ -120,14 +115,9 @@
                 let l = device
                     .physical_device()
                     .properties()
-<<<<<<< HEAD
-                    .max_texel_buffer_elements
-                    .unwrap();
+                    .max_texel_buffer_elements;
+
                 if nb as u32 > l {
-=======
-                    .max_texel_buffer_elements;
-                if nb > l as usize {
->>>>>>> 3bf8464d
                     return Err(BufferViewCreationError::MaxTexelBufferElementsExceeded);
                 }
             }

// Copyright (c) 2016 The vulkano developers
// Licensed under the Apache License, Version 2.0
// <LICENSE-APACHE or
// https://www.apache.org/licenses/LICENSE-2.0> or the MIT
// license <LICENSE-MIT or https://opensource.org/licenses/MIT>,
// at your option. All files in the project carrying such
// notice may not be copied, modified, or distributed except
// according to those terms.

//! A subpart of a buffer.

use super::{allocator::Arena, Buffer, BufferError, BufferMemory};
use crate::{
    device::{Device, DeviceOwned},
    macros::try_opt,
    memory::{
        self,
        allocator::{align_down, align_up, DeviceAlignment, DeviceLayout},
        is_aligned,
    },
    DeviceSize, NonZeroDeviceSize,
};
use bytemuck::{AnyBitPattern, PodCastError};
use std::{
    alloc::Layout,
    cmp,
    error::Error,
    ffi::c_void,
    fmt::{Display, Error as FmtError, Formatter},
    hash::{Hash, Hasher},
    marker::PhantomData,
    mem::{self, align_of, size_of},
    ops::{Deref, DerefMut, Range, RangeBounds},
    ptr::{self, NonNull},
    sync::Arc,
};

pub use vulkano_macros::BufferContents;

/// A subpart of a buffer.
///
/// This type doesn't correspond to any Vulkan object, it exists for API convenience. Most Vulkan
/// functions that work with buffers take the buffer as argument as well as an offset and size
/// within the buffer, which we can represent with a single subbuffer instead.
///
/// `Subbuffer` also has a type parameter, which is a hint for how the data is going to be
/// interpreted by the host or device (or both). This is useful so that we can allocate
/// (sub)buffers that are correctly aligned and have the correct size for their content, and for
/// type-safety. For example, when reading/writing a subbuffer from the host, you can use
/// [`Subbuffer::read`]/[`Subbuffer::write`] without worrying about the alignment and size being
/// correct and about converting your data from/to raw bytes.
///
/// There are two ways to get a `Subbuffer`:
///
/// - By using the functions on [`Buffer`], which create a new buffer and memory allocation each
///   time, and give you a `Subbuffer` that has an entire `Buffer` dedicated to it.
/// - By using the [`SubbufferAllocator`], which creates `Subbuffer`s by suballocating existing
///   `Buffer`s such that the `Buffer`s can keep being reused.
///
/// Alternatively, you can also create a `Buffer` manually and convert it to a `Subbuffer<[u8]>`.
///
/// [`SubbufferAllocator`]: super::allocator::SubbufferAllocator
#[derive(Debug)]
#[repr(C)]
pub struct Subbuffer<T: ?Sized> {
    offset: DeviceSize,
    size: DeviceSize,
    parent: SubbufferParent,
    marker: PhantomData<Arc<T>>,
}

#[derive(Clone, Debug, PartialEq, Eq, Hash)]
enum SubbufferParent {
    Arena(Arc<Arena>),
    Buffer(Arc<Buffer>),
}

impl<T: ?Sized> Subbuffer<T> {
    pub(super) fn from_arena(arena: Arc<Arena>, offset: DeviceSize, size: DeviceSize) -> Self {
        Subbuffer {
            offset,
            size,
            parent: SubbufferParent::Arena(arena),
            marker: PhantomData,
        }
    }

    /// Returns the offset of the subbuffer, in bytes, relative to the buffer.
    pub fn offset(&self) -> DeviceSize {
        self.offset
    }

    /// Returns the offset of the subbuffer, in bytes, relative to the [`DeviceMemory`] block.
    fn memory_offset(&self) -> DeviceSize {
        let allocation = match self.buffer().memory() {
            BufferMemory::Normal(a) => a,
            BufferMemory::Sparse => unreachable!(),
        };

        allocation.offset() + self.offset
    }

    /// Returns the size of the subbuffer in bytes.
    pub fn size(&self) -> DeviceSize {
        self.size
    }

    /// Returns the range the subbuffer occupies, in bytes, relative to the buffer.
    pub(crate) fn range(&self) -> Range<DeviceSize> {
        self.offset..self.offset + self.size
    }

    /// Returns the buffer that this subbuffer is a part of.
    pub fn buffer(&self) -> &Arc<Buffer> {
        match &self.parent {
            SubbufferParent::Arena(arena) => arena.buffer(),
            SubbufferParent::Buffer(buffer) => buffer,
        }
    }

    /// Returns the mapped pointer to the start of the subbuffer if the memory is host-visible,
    /// otherwise returns [`None`].
    pub fn mapped_ptr(&self) -> Option<NonNull<c_void>> {
        match self.buffer().memory() {
            BufferMemory::Normal(a) => a.mapped_ptr().map(|ptr| {
                // SAFETY: The original address came from the Vulkan implementation, and allocation
                // sizes are guaranteed to not exceed `isize::MAX` when there's a mapped pointer,
                // so the offset better be in range.
                unsafe { NonNull::new_unchecked(ptr.as_ptr().add(self.offset as usize)) }
            }),
            BufferMemory::Sparse => unreachable!(),
        }
    }

    /// Returns the device address for this subbuffer.
    pub fn device_address(&self) -> Result<NonZeroDeviceSize, BufferError> {
        self.buffer().device_address().map(|ptr| {
            // SAFETY: The original address came from the Vulkan implementation, and allocation
            // sizes are guaranteed to not exceed `DeviceLayout::MAX_SIZE`, so the offset better be
            // in range.
            unsafe { NonZeroDeviceSize::new_unchecked(ptr.get() + self.offset) }
        })
    }

    /// Casts the subbuffer to a slice of raw bytes.
    pub fn into_bytes(self) -> Subbuffer<[u8]> {
        unsafe { self.reinterpret_unchecked_inner() }
    }

    /// Same as [`into_bytes`], except it works with a reference to the subbuffer.
    ///
    /// [`into_bytes`]: Self::into_bytes
    pub fn as_bytes(&self) -> &Subbuffer<[u8]> {
        unsafe { self.reinterpret_ref_unchecked_inner() }
    }

    #[inline(always)]
    unsafe fn reinterpret_unchecked_inner<U: ?Sized>(self) -> Subbuffer<U> {
        // SAFETY: All `Subbuffer`s share the same layout.
        mem::transmute::<Subbuffer<T>, Subbuffer<U>>(self)
    }

    #[inline(always)]
    unsafe fn reinterpret_ref_unchecked_inner<U: ?Sized>(&self) -> &Subbuffer<U> {
        assert!(size_of::<Subbuffer<T>>() == size_of::<Subbuffer<U>>());
        assert!(align_of::<Subbuffer<T>>() == align_of::<Subbuffer<U>>());

        // SAFETY: All `Subbuffer`s share the same layout.
        mem::transmute::<&Subbuffer<T>, &Subbuffer<U>>(self)
    }
}

impl<T> Subbuffer<T>
where
    T: BufferContents + ?Sized,
{
    /// Changes the `T` generic parameter of the subbffer to the desired type without checking if
    /// the contents are correctly aligned and sized.
    ///
    /// **NEVER use this function** unless you absolutely have to, and even then, open an issue on
    /// GitHub instead. **An unaligned / incorrectly sized subbuffer is undefined behavior _both on
    /// the Rust and the Vulkan side!_**
    ///
    /// # Safety
    ///
    /// - `self.memory_offset()` must be properly aligned for `U`.
    /// - `self.size()` must be valid for `U`, which means:
    ///   - If `U` is sized, the size must match exactly.
    ///   - If `U` is unsized, then the subbuffer size minus the size of the head (sized part) of
    ///     the DST must be evenly divisible by the size of the element type.
    #[cfg_attr(not(feature = "document_unchecked"), doc(hidden))]
    pub unsafe fn reinterpret_unchecked<U>(self) -> Subbuffer<U>
    where
        U: BufferContents + ?Sized,
    {
        let element_size = U::LAYOUT.element_size().unwrap_or(1);
        debug_assert!(is_aligned(self.memory_offset(), U::LAYOUT.alignment()));
        debug_assert!(self.size >= U::LAYOUT.head_size());
        debug_assert!((self.size - U::LAYOUT.head_size()) % element_size == 0);

        self.reinterpret_unchecked_inner()
    }

    /// Same as [`reinterpret_unchecked`], except it works with a reference to the subbuffer.
    ///
    /// # Safety
    ///
    /// Please read the safety docs on [`reinterpret_unchecked`] carefully.
    ///
    /// [`reinterpret_unchecked`]: Self::reinterpret_unchecked
    #[cfg_attr(not(feature = "document_unchecked"), doc(hidden))]
    pub unsafe fn reinterpret_ref_unchecked<U>(&self) -> &Subbuffer<U>
    where
        U: BufferContents + ?Sized,
    {
        let element_size = U::LAYOUT.element_size().unwrap_or(1);
        debug_assert!(is_aligned(self.memory_offset(), U::LAYOUT.alignment()));
        debug_assert!(self.size >= U::LAYOUT.head_size());
        debug_assert!((self.size - U::LAYOUT.head_size()) % element_size == 0);

        self.reinterpret_ref_unchecked_inner()
    }

    /// Locks the subbuffer in order to read its content from the host.
    ///
    /// If the subbuffer is currently used in exclusive mode by the device, this function will
    /// return an error. Similarly if you called [`write`] on the buffer and haven't dropped the
    /// lock, this function will return an error as well.
    ///
    /// After this function successfully locks the subbuffer, any attempt to submit a command buffer
    /// that uses it in exclusive mode will fail. You can still submit this subbuffer for
    /// non-exclusive accesses (ie. reads).
    ///
    /// If the memory backing the buffer is not [host-coherent], then this function will lock a
    /// range that is potentially larger than the subbuffer, because the range given to
    /// [`invalidate_range`] must be aligned to the [`non_coherent_atom_size`]. This means that for
    /// example if your Vulkan implementation reports an atom size of 64, and you tried to put 2
    /// subbuffers of size 32 in the same buffer, one at offset 0 and one at offset 32, while the
    /// buffer is backed by non-coherent memory, then invalidating one subbuffer would also
    /// invalidate the other subbuffer. This can lead to data races and is therefore not allowed.
    /// What you should do in that case is ensure that each subbuffer is aligned to the
    /// non-coherent atom size, so in this case one would be at offset 0 and the other at offset
    /// 64. [`SubbufferAllocator`] does this automatically.
    ///
    /// [host-coherent]: crate::memory::MemoryPropertyFlags::HOST_COHERENT
    /// [`invalidate_range`]: crate::memory::allocator::MemoryAlloc::invalidate_range
    /// [`non_coherent_atom_size`]: crate::device::Properties::non_coherent_atom_size
    /// [`write`]: Self::write
    /// [`SubbufferAllocator`]: super::allocator::SubbufferAllocator
    pub fn read(&self) -> Result<BufferReadGuard<'_, T>, BufferError> {
        let allocation = match self.buffer().memory() {
            BufferMemory::Normal(a) => a,
            BufferMemory::Sparse => todo!("`Subbuffer::read` doesn't support sparse binding yet"),
        };

        let range = self.range();

        let aligned_range = if let Some(atom_size) = allocation.atom_size() {
            // This works because the suballocators align allocations to the non-coherent atom size
            // when the memory is host-visible but not host-coherent.
            let start = align_down(self.offset, atom_size);
            let end = cmp::min(
                align_up(self.offset + self.size, atom_size),
                allocation.size(),
            );

            Range { start, end }
        } else {
            range.clone()
        };

        let mut state = self.buffer().state();
        state.check_cpu_read(aligned_range.clone())?;
        unsafe { state.cpu_read_lock(aligned_range.clone()) };

        if allocation.atom_size().is_some() {
            // If there are other read locks being held at this point, they also called
            // `invalidate_range` when locking. The GPU can't write data while the CPU holds a read
            // lock, so there will be no new data and this call will do nothing.
            // TODO: probably still more efficient to call it only if we're the first to acquire a
            // read lock, but the number of CPU locks isn't currently tracked anywhere.
<<<<<<< HEAD
            unsafe { allocation.invalidate_range(range) }?;
=======
            unsafe { allocation.invalidate_range(aligned_range.clone()) }?;
>>>>>>> 4f03fe55
        }

        let mapped_ptr = self.mapped_ptr().ok_or(BufferError::MemoryNotHostVisible)?;
        // SAFETY: `Subbuffer` guarantees that its contents are layed out correctly for `T`.
        let data = unsafe { &*T::from_ffi(mapped_ptr.as_ptr(), self.size as usize) };

        Ok(BufferReadGuard {
            subbuffer: self,
            data,
            range: aligned_range,
        })
    }

    /// Locks the subbuffer in order to write its content from the host.
    ///
    /// If the subbuffer is currently in use by the device, this function will return an error.
    /// Similarly if you called [`read`] on the subbuffer and haven't dropped the lock, this
    /// function will return an error as well.
    ///
    /// After this function successfully locks the buffer, any attempt to submit a command buffer
    /// that uses it and any attempt to call `read` will return an error.
    ///
    /// If the memory backing the buffer is not [host-coherent], then this function will lock a
    /// range that is potentially larger than the subbuffer, because the range given to
    /// [`flush_range`] must be aligned to the [`non_coherent_atom_size`]. This means that for
    /// example if your Vulkan implementation reports an atom size of 64, and you tried to put 2
    /// subbuffers of size 32 in the same buffer, one at offset 0 and one at offset 32, while the
    /// buffer is backed by non-coherent memory, then flushing one subbuffer would also flush the
    /// other subbuffer. This can lead to data races and is therefore not allowed. What you should
    /// do in that case is ensure that each subbuffer is aligned to the non-coherent atom size, so
    /// in this case one would be at offset 0 and the other at offset 64. [`SubbufferAllocator`]
    /// does this automatically.
    ///
    /// [host-coherent]: crate::memory::MemoryPropertyFlags::HOST_COHERENT
    /// [`flush_range`]: crate::memory::allocator::MemoryAlloc::flush_range
    /// [`non_coherent_atom_size`]: crate::device::Properties::non_coherent_atom_size
    /// [`read`]: Self::read
    /// [`SubbufferAllocator`]: super::allocator::SubbufferAllocator
    pub fn write(&self) -> Result<BufferWriteGuard<'_, T>, BufferError> {
        let allocation = match self.buffer().memory() {
            BufferMemory::Normal(a) => a,
            BufferMemory::Sparse => todo!("`Subbuffer::write` doesn't support sparse binding yet"),
        };

        let range = self.range();

        let aligned_range = if let Some(atom_size) = allocation.atom_size() {
            // This works because the suballocators align allocations to the non-coherent atom size
            // when the memory is host-visible but not host-coherent.
            let start = align_down(self.offset, atom_size);
            let end = cmp::min(
                align_up(self.offset + self.size, atom_size),
                allocation.size(),
            );

            Range { start, end }
        } else {
            range.clone()
        };

        let mut state = self.buffer().state();
        state.check_cpu_write(aligned_range.clone())?;
        unsafe { state.cpu_write_lock(aligned_range.clone()) };

        if allocation.atom_size().is_some() {
<<<<<<< HEAD
            unsafe { allocation.invalidate_range(range) }?;
=======
            unsafe { allocation.invalidate_range(aligned_range.clone()) }?;
>>>>>>> 4f03fe55
        }

        let mapped_ptr = self.mapped_ptr().ok_or(BufferError::MemoryNotHostVisible)?;
        // SAFETY: `Subbuffer` guarantees that its contents are layed out correctly for `T`.
        let data = unsafe { &mut *T::from_ffi(mapped_ptr.as_ptr(), self.size as usize) };

        Ok(BufferWriteGuard {
            subbuffer: self,
            data,
            range: aligned_range,
        })
    }
}

impl<T> Subbuffer<T> {
    /// Converts the subbuffer to a slice of one element.
    pub fn into_slice(self) -> Subbuffer<[T]> {
        unsafe { self.reinterpret_unchecked_inner() }
    }

    /// Same as [`into_slice`], except it works with a reference to the subbuffer.
    ///
    /// [`into_slice`]: Self::into_slice
    pub fn as_slice(&self) -> &Subbuffer<[T]> {
        unsafe { self.reinterpret_ref_unchecked_inner() }
    }
}

impl<T> Subbuffer<T>
where
    T: BufferContents,
{
    /// Tries to cast a subbuffer of raw bytes to a `Subbuffer<T>`.
    pub fn try_from_bytes(subbuffer: Subbuffer<[u8]>) -> Result<Self, PodCastError> {
        if subbuffer.size() != size_of::<T>() as DeviceSize {
            Err(PodCastError::SizeMismatch)
        } else if !is_aligned(subbuffer.memory_offset(), DeviceAlignment::of::<T>()) {
            Err(PodCastError::TargetAlignmentGreaterAndInputNotAligned)
        } else {
            Ok(unsafe { subbuffer.reinterpret_unchecked() })
        }
    }

    /// Tries to cast the subbuffer to a different type.
    pub fn try_cast<U>(self) -> Result<Subbuffer<U>, PodCastError>
    where
        U: BufferContents,
    {
        if size_of::<U>() != size_of::<T>() {
            Err(PodCastError::SizeMismatch)
        } else if align_of::<U>() > align_of::<T>()
            && !is_aligned(self.memory_offset(), DeviceAlignment::of::<U>())
        {
            Err(PodCastError::TargetAlignmentGreaterAndInputNotAligned)
        } else {
            Ok(unsafe { self.reinterpret_unchecked() })
        }
    }
}

impl<T> Subbuffer<[T]> {
    /// Returns the number of elements in the slice.
    pub fn len(&self) -> DeviceSize {
        debug_assert!(self.size % size_of::<T>() as DeviceSize == 0);

        self.size / size_of::<T>() as DeviceSize
    }

    /// Reduces the subbuffer to just one element of the slice.
    ///
    /// # Panics
    ///
    /// - Panics if `index` is out of bounds.
    pub fn index(self, index: DeviceSize) -> Subbuffer<T> {
        assert!(index <= self.len());

        unsafe { self.index_unchecked(index) }
    }

    #[cfg_attr(not(feature = "document_unchecked"), doc(hidden))]
    pub unsafe fn index_unchecked(self, index: DeviceSize) -> Subbuffer<T> {
        Subbuffer {
            offset: self.offset + index * size_of::<T>() as DeviceSize,
            size: size_of::<T>() as DeviceSize,
            parent: self.parent,
            marker: PhantomData,
        }
    }

    /// Reduces the subbuffer to just a range of the slice.
    ///
    /// # Panics
    ///
    /// - Panics if `range` is out of bounds.
    /// - Panics if `range` is empty.
    pub fn slice(mut self, range: impl RangeBounds<DeviceSize>) -> Subbuffer<[T]> {
        let Range { start, end } = memory::range(range, ..self.len()).unwrap();

        self.offset += start * size_of::<T>() as DeviceSize;
        self.size = (end - start) * size_of::<T>() as DeviceSize;
        assert!(self.size != 0);

        self
    }

    #[cfg_attr(not(feature = "document_unchecked"), doc(hidden))]
    pub unsafe fn slice_unchecked(mut self, range: impl RangeBounds<DeviceSize>) -> Subbuffer<[T]> {
        let Range { start, end } = memory::range(range, ..self.len()).unwrap_unchecked();

        self.offset += start * size_of::<T>() as DeviceSize;
        self.size = (end - start) * size_of::<T>() as DeviceSize;
        debug_assert!(self.size != 0);

        self
    }

    /// Splits the subbuffer into two at an index.
    ///
    /// # Panics
    ///
    /// - Panics if `mid` is not greater than `0`.
    /// - Panics if `mid` is not less than `self.len()`.
    pub fn split_at(self, mid: DeviceSize) -> (Subbuffer<[T]>, Subbuffer<[T]>) {
        assert!(0 < mid && mid < self.len());

        unsafe { self.split_at_unchecked(mid) }
    }

    #[cfg_attr(not(feature = "document_unchecked"), doc(hidden))]
    pub unsafe fn split_at_unchecked(self, mid: DeviceSize) -> (Subbuffer<[T]>, Subbuffer<[T]>) {
        (
            self.clone().slice_unchecked(..mid),
            self.slice_unchecked(mid..),
        )
    }
}

impl Subbuffer<[u8]> {
    /// Creates a new `Subbuffer<[u8]>` spanning the whole buffer.
    #[inline]
    pub fn new(buffer: Arc<Buffer>) -> Self {
        Subbuffer {
            offset: 0,
            size: buffer.size(),
            parent: SubbufferParent::Buffer(buffer),
            marker: PhantomData,
        }
    }

    /// Casts the slice to a different element type while ensuring correct alignment for the type.
    ///
    /// The offset of the subbuffer is rounded up to the alignment of `T` and the size abjusted for
    /// the padding, then the size is rounded down to the nearest multiple of `T`'s size.
    ///
    /// # Panics
    ///
    /// - Panics if the aligned offset would be out of bounds.
    pub fn cast_aligned<T>(self) -> Subbuffer<[T]>
    where
        T: BufferContents,
    {
        let layout = DeviceLayout::from_layout(Layout::new::<T>()).unwrap();
        let aligned = self.align_to(layout);

        unsafe { aligned.reinterpret_unchecked() }
    }

    /// Aligns the subbuffer to the given `layout` by rounding the offset up to
    /// `layout.alignment()` and adjusting the size for the padding, and then rounding the size
    /// down to the nearest multiple of `layout.size()`.
    ///
    /// # Panics
    ///
    /// - Panics if the aligned offset would be out of bounds.
    /// - Panics if `layout.alignment()` exceeds `64`.
    #[inline]
    pub fn align_to(mut self, layout: DeviceLayout) -> Subbuffer<[u8]> {
        assert!(layout.alignment().as_devicesize() <= 64);

        let offset = self.memory_offset();
        let padding_front = align_up(offset, layout.alignment()) - offset;

        self.offset += padding_front;
        self.size = self.size.checked_sub(padding_front).unwrap();
        self.size -= self.size % layout.size();

        self
    }
}

impl<T> Subbuffer<[T]>
where
    T: BufferContents,
{
    /// Tries to cast the slice to a different element type.
    pub fn try_cast_slice<U>(self) -> Result<Subbuffer<[U]>, PodCastError>
    where
        U: BufferContents,
    {
        if size_of::<U>() != size_of::<T>() && self.size() % size_of::<U>() as DeviceSize != 0 {
            Err(PodCastError::OutputSliceWouldHaveSlop)
        } else if align_of::<U>() > align_of::<T>()
            && !is_aligned(self.memory_offset(), DeviceAlignment::of::<U>())
        {
            Err(PodCastError::TargetAlignmentGreaterAndInputNotAligned)
        } else {
            Ok(unsafe { self.reinterpret_unchecked() })
        }
    }
}

impl From<Arc<Buffer>> for Subbuffer<[u8]> {
    #[inline]
    fn from(buffer: Arc<Buffer>) -> Self {
        Self::new(buffer)
    }
}

impl<T: ?Sized> Clone for Subbuffer<T> {
    fn clone(&self) -> Self {
        Subbuffer {
            parent: self.parent.clone(),
            ..*self
        }
    }
}

unsafe impl<T: ?Sized> DeviceOwned for Subbuffer<T> {
    fn device(&self) -> &Arc<Device> {
        self.buffer().device()
    }
}

impl<T: ?Sized> PartialEq for Subbuffer<T> {
    fn eq(&self, other: &Self) -> bool {
        self.parent == other.parent && self.offset == other.offset && self.size == other.size
    }
}

impl<T: ?Sized> Eq for Subbuffer<T> {}

impl<T: ?Sized> Hash for Subbuffer<T> {
    fn hash<H: Hasher>(&self, state: &mut H) {
        self.parent.hash(state);
        self.offset.hash(state);
        self.size.hash(state);
    }
}

/// RAII structure used to release the CPU access of a subbuffer when dropped.
///
/// This structure is created by the [`read`] method on [`Subbuffer`].
///
/// [`read`]: Subbuffer::read
#[derive(Debug)]
pub struct BufferReadGuard<'a, T: ?Sized> {
    subbuffer: &'a Subbuffer<T>,
    data: &'a T,
    range: Range<DeviceSize>,
}

impl<T: ?Sized> Drop for BufferReadGuard<'_, T> {
    fn drop(&mut self) {
        let mut state = self.subbuffer.buffer().state();
        unsafe { state.cpu_read_unlock(self.range.clone()) };
    }
}

impl<T: ?Sized> Deref for BufferReadGuard<'_, T> {
    type Target = T;

    fn deref(&self) -> &Self::Target {
        self.data
    }
}

/// RAII structure used to release the CPU write access of a subbuffer when dropped.
///
/// This structure is created by the [`write`] method on [`Subbuffer`].
///
/// [`write`]: Subbuffer::write
#[derive(Debug)]
pub struct BufferWriteGuard<'a, T: ?Sized> {
    subbuffer: &'a Subbuffer<T>,
    data: &'a mut T,
    range: Range<DeviceSize>,
}

impl<T: ?Sized> Drop for BufferWriteGuard<'_, T> {
    fn drop(&mut self) {
        let allocation = match self.subbuffer.buffer().memory() {
            BufferMemory::Normal(a) => a,
            BufferMemory::Sparse => unreachable!(),
        };

        if allocation.atom_size().is_some() {
            unsafe { allocation.flush_range(self.range.clone()).unwrap() };
        }

        let mut state = self.subbuffer.buffer().state();
        unsafe { state.cpu_write_unlock(self.range.clone()) };
    }
}

impl<T: ?Sized> Deref for BufferWriteGuard<'_, T> {
    type Target = T;

    fn deref(&self) -> &Self::Target {
        self.data
    }
}

impl<T: ?Sized> DerefMut for BufferWriteGuard<'_, T> {
    fn deref_mut(&mut self) -> &mut Self::Target {
        self.data
    }
}

/// Error when attempting to CPU-read a buffer.
#[derive(Clone, Debug, PartialEq, Eq)]
pub enum ReadLockError {
    /// The buffer is already locked for write mode by the CPU.
    CpuWriteLocked,
    /// The buffer is already locked for write mode by the GPU.
    GpuWriteLocked,
}

impl Error for ReadLockError {}

impl Display for ReadLockError {
    fn fmt(&self, f: &mut Formatter<'_>) -> Result<(), FmtError> {
        write!(
            f,
            "{}",
            match self {
                ReadLockError::CpuWriteLocked => {
                    "the buffer is already locked for write mode by the CPU"
                }
                ReadLockError::GpuWriteLocked => {
                    "the buffer is already locked for write mode by the GPU"
                }
            }
        )
    }
}

/// Error when attempting to CPU-write a buffer.
#[derive(Clone, Debug, PartialEq, Eq)]
pub enum WriteLockError {
    /// The buffer is already locked by the CPU.
    CpuLocked,
    /// The buffer is already locked by the GPU.
    GpuLocked,
}

impl Error for WriteLockError {}

impl Display for WriteLockError {
    fn fmt(&self, f: &mut Formatter<'_>) -> Result<(), FmtError> {
        write!(
            f,
            "{}",
            match self {
                WriteLockError::CpuLocked => "the buffer is already locked by the CPU",
                WriteLockError::GpuLocked => "the buffer is already locked by the GPU",
            }
        )
    }
}

/// Trait for types of data that can be put in a buffer.
///
/// This trait is not intended to be implemented manually (ever) and attempting so will make you
/// one sad individual very quickly. Rather you should use [the derive macro]. Note also that there
/// are blanket implementations of this trait: you don't need to implement it if the type in
/// question already implements bytemuck's [`AnyBitPattern`]. Most if not all linear algebra crates
/// have a feature flag that you can enable for bytemuck support. The trait is also already
/// implemented for all slices where the element type implements `BufferContents`.
///
/// # Examples
///
/// Deriving the trait for sized types:
///
/// ```
/// # use vulkano::buffer::BufferContents;
/// #[derive(BufferContents)]
/// #[repr(C)]
/// struct MyData {
///     x: f32,
///     y: f32,
///     array: [i32; 12],
/// }
/// ```
///
/// Deriving the trait for unsized types works the same:
///
/// ```
/// # use vulkano::buffer::BufferContents;
/// #[derive(BufferContents)]
/// #[repr(C)]
/// struct MyData {
///     x: f32,
///     y: f32,
///     slice: [i32],
/// }
/// ```
///
/// This even works if the last field is a user-defined DST too:
///
/// ```
/// # use vulkano::buffer::BufferContents;
/// #[derive(BufferContents)]
/// #[repr(C)]
/// struct MyData {
///     x: f32,
///     y: f32,
///     other: OtherData,
/// }
///
/// #[derive(BufferContents)]
/// #[repr(C)]
/// struct OtherData {
///     slice: [i32],
/// }
/// ```
///
/// You can also use generics if you please:
///
/// ```
/// # use vulkano::buffer::BufferContents;
/// #[derive(BufferContents)]
/// #[repr(C)]
/// struct MyData<T, U> {
///     x: T,
///     y: T,
///     slice: [U],
/// }
/// ```
///
/// This even works with dependently-sized types:
///
/// ```
/// # use vulkano::buffer::BufferContents;
/// #[derive(BufferContents)]
/// #[repr(C)]
/// struct MyData<T>
/// where
///     T: ?Sized,
/// {
///     x: f32,
///     y: f32,
///     z: T,
/// }
/// ```
///
/// [the derive macro]: vulkano_macros::BufferContents
//
// If you absolutely *must* implement this trait by hand, here are the safety requirements (but
// please open an issue on GitHub instead):
//
// - The type must be a struct and all fields must implement `BufferContents`.
// - `LAYOUT` must be the correct layout for the type, which also means the type must either be
//   sized or if it's unsized then its metadata must be the same as that of a slice. Implementing
//   `BufferContents` for any other kind of DST is instantaneous horrifically undefined behavior.
// - `from_ffi` must create a pointer with the same address as the `data` parameter that is passed
//   in. The pointer is expected to be aligned properly already.
// - `from_ffi` must create a pointer that is expected to be valid for reads (and potentially
//   writes) for exactly `range` bytes. The `data` and `range` are expected to be valid for the
//   `LAYOUT`.
pub unsafe trait BufferContents: Send + Sync + 'static {
    /// The layout of the contents.
    const LAYOUT: BufferContentsLayout;

    /// Creates a pointer to `Self` from a pointer to the start of the data and a range in bytes.
    ///
    /// # Safety
    ///
    /// - If `Self` is sized, then `range` must match the size exactly.
    /// - If `Self` is unsized, then the `range` minus the size of the head (sized part) of the DST
    ///   must be evenly divisible by the size of the element type.
    #[doc(hidden)]
    unsafe fn from_ffi(data: *mut c_void, range: usize) -> *mut Self;
}

unsafe impl<T> BufferContents for T
where
    T: AnyBitPattern + Send + Sync,
{
    const LAYOUT: BufferContentsLayout =
        if let Some(layout) = BufferContentsLayout::from_sized(Layout::new::<T>()) {
            layout
        } else {
            panic!("zero-sized types are not valid buffer contents");
        };

    #[inline(always)]
    unsafe fn from_ffi(data: *mut c_void, range: usize) -> *mut Self {
        debug_assert!(range == size_of::<T>());
        debug_assert!(data as usize % align_of::<T>() == 0);

        data.cast()
    }
}

unsafe impl<T> BufferContents for [T]
where
    T: BufferContents,
{
    const LAYOUT: BufferContentsLayout = BufferContentsLayout(BufferContentsLayoutInner::Unsized {
        head_layout: None,
        element_layout: T::LAYOUT.unwrap_sized(),
    });

    #[inline(always)]
    unsafe fn from_ffi(data: *mut c_void, range: usize) -> *mut Self {
        debug_assert!(range % size_of::<T>() == 0);
        debug_assert!(data as usize % align_of::<T>() == 0);
        let len = range / size_of::<T>();

        ptr::slice_from_raw_parts_mut(data.cast(), len)
    }
}

/// Describes the layout required for a type so that it can be read from/written to a buffer. This
/// is used to allocate (sub)buffers generically.
///
/// This is similar to [`DeviceLayout`] except that this exists for the sole purpose of describing
/// the layout of buffer contents specifically. Which means for example that the sizedness of the
/// type is captured, as well as the layout of the head and tail if the layout is for unsized data,
/// in order to be able to represent everything that Vulkan can stuff in a buffer.
///
/// `BufferContentsLayout` also has an additional invariant compared to `DeviceLayout`: the
/// alignment of the data must not exceed `64`. This is because that's the guaranteed alignment
/// that all `DeviceMemory` blocks must be aligned to at minimum, and hence any greater alignment
/// can't be guaranteed. Other than that, the invariant that sizes must be non-zero applies here as
/// well, for both sized data and the element type of unsized data.
#[derive(Clone, Copy, Debug, PartialEq, Eq, Hash)]
pub struct BufferContentsLayout(BufferContentsLayoutInner);

#[derive(Clone, Copy, Debug, PartialEq, Eq, Hash)]
enum BufferContentsLayoutInner {
    Sized(DeviceLayout),
    Unsized {
        head_layout: Option<DeviceLayout>,
        element_layout: DeviceLayout,
    },
}

impl BufferContentsLayout {
    /// Returns the size of the head (sized part). If the data has no sized part, then this will
    /// return 0.
    #[inline]
    pub const fn head_size(&self) -> DeviceSize {
        match &self.0 {
            BufferContentsLayoutInner::Sized(sized) => sized.size(),
            BufferContentsLayoutInner::Unsized {
                head_layout: None, ..
            } => 0,
            BufferContentsLayoutInner::Unsized {
                head_layout: Some(head_layout),
                ..
            } => head_layout.size(),
        }
    }

    /// Returns the size of the element type if the data is unsized, or returns [`None`].
    /// Guaranteed to be non-zero.
    #[inline]
    pub const fn element_size(&self) -> Option<DeviceSize> {
        match &self.0 {
            BufferContentsLayoutInner::Sized(_) => None,
            BufferContentsLayoutInner::Unsized { element_layout, .. } => {
                Some(element_layout.size())
            }
        }
    }

    /// Returns the alignment required for the data. Guaranteed to not exceed `64`.
    #[inline]
    pub const fn alignment(&self) -> DeviceAlignment {
        match &self.0 {
            BufferContentsLayoutInner::Sized(sized) => sized.alignment(),
            BufferContentsLayoutInner::Unsized {
                head_layout: None,
                element_layout,
            } => element_layout.alignment(),
            BufferContentsLayoutInner::Unsized {
                head_layout: Some(head_layout),
                ..
            } => head_layout.alignment(),
        }
    }

    /// Returns the [`DeviceLayout`] for the data for the given `len`, or returns [`None`] on
    /// arithmetic overflow or if the total size would exceed [`DeviceLayout::MAX_SIZE`].
    #[inline]
    pub const fn layout_for_len(&self, len: NonZeroDeviceSize) -> Option<DeviceLayout> {
        match &self.0 {
            BufferContentsLayoutInner::Sized(sized) => Some(*sized),
            BufferContentsLayoutInner::Unsized {
                head_layout,
                element_layout,
            } => {
                let (tail_layout, _) = try_opt!(element_layout.repeat(len));

                if let Some(head_layout) = head_layout {
                    let (layout, _) = try_opt!(head_layout.extend(tail_layout));

                    Some(layout.pad_to_alignment())
                } else {
                    Some(tail_layout)
                }
            }
        }
    }

    /// Creates a new `BufferContentsLayout` from a sized layout. This is inteded for use by the
    /// derive macro only.
    #[doc(hidden)]
    #[inline]
    pub const fn from_sized(sized: Layout) -> Option<Self> {
        assert!(
            sized.align() <= 64,
            "types with alignments above 64 are not valid buffer contents",
        );

        if let Ok(sized) = DeviceLayout::from_layout(sized) {
            Some(Self(BufferContentsLayoutInner::Sized(sized)))
        } else {
            None
        }
    }

    /// Creates a new `BufferContentsLayout` from a head and element layout. This is inteded for
    /// use by the derive macro only.
    #[doc(hidden)]
    #[inline]
    pub const fn from_head_element_layout(
        head_layout: Layout,
        element_layout: Layout,
    ) -> Option<Self> {
        if head_layout.align() > 64 || element_layout.align() > 64 {
            panic!("types with alignments above 64 are not valid buffer contents");
        }

        // The head of a `BufferContentsLayout` can be zero-sized.
        // TODO: Replace with `Result::ok` once its constness is stabilized.
        let head_layout = if let Ok(head_layout) = DeviceLayout::from_layout(head_layout) {
            Some(head_layout)
        } else {
            None
        };

        if let Ok(element_layout) = DeviceLayout::from_layout(element_layout) {
            Some(Self(BufferContentsLayoutInner::Unsized {
                head_layout,
                element_layout,
            }))
        } else {
            None
        }
    }

    /// Extends the given `previous` [`Layout`] by `self`. This is intended for use by the derive
    /// macro only.
    #[doc(hidden)]
    #[inline]
    pub const fn extend_from_layout(self, previous: &Layout) -> Option<Self> {
        assert!(
            previous.align() <= 64,
            "types with alignments above 64 are not valid buffer contents",
        );

        match self.0 {
            BufferContentsLayoutInner::Sized(sized) => {
                let (sized, _) = try_opt!(sized.extend_from_layout(previous));

                Some(Self(BufferContentsLayoutInner::Sized(sized)))
            }
            BufferContentsLayoutInner::Unsized {
                head_layout: None,
                element_layout,
            } => {
                // The head of a `BufferContentsLayout` can be zero-sized.
                // TODO: Replace with `Result::ok` once its constness is stabilized.
                let head_layout = if let Ok(head_layout) = DeviceLayout::from_layout(*previous) {
                    Some(head_layout)
                } else {
                    None
                };

                Some(Self(BufferContentsLayoutInner::Unsized {
                    head_layout,
                    element_layout,
                }))
            }
            BufferContentsLayoutInner::Unsized {
                head_layout: Some(head_layout),
                element_layout,
            } => {
                let (head_layout, _) = try_opt!(head_layout.extend_from_layout(previous));

                Some(Self(BufferContentsLayoutInner::Unsized {
                    head_layout: Some(head_layout),
                    element_layout,
                }))
            }
        }
    }

    /// Creates a new `BufferContentsLayout` by rounding up the size of the head to the nearest
    /// multiple of its alignment if the layout is sized, or by rounding up the size of the head to
    /// the nearest multiple of the alignment of the element type and aligning the head to the
    /// alignment of the element type if there is a sized part. Doesn't do anything if there is no
    /// sized part. Returns [`None`] if the new head size would exceed [`DeviceLayout::MAX_SIZE`].
    /// This is inteded for use by the derive macro only.
    #[doc(hidden)]
    #[inline]
    pub const fn pad_to_alignment(&self) -> Option<Self> {
        match &self.0 {
            BufferContentsLayoutInner::Sized(sized) => Some(Self(
                BufferContentsLayoutInner::Sized(sized.pad_to_alignment()),
            )),
            BufferContentsLayoutInner::Unsized {
                head_layout: None,
                element_layout,
            } => Some(Self(BufferContentsLayoutInner::Unsized {
                head_layout: None,
                element_layout: *element_layout,
            })),
            BufferContentsLayoutInner::Unsized {
                head_layout: Some(head_layout),
                element_layout,
            } => {
                // We must pad the head to the alignment of the element type, *not* the alignment
                // of the head.
                //
                // Consider a head layout of `(u8, u8, u8)` and an element layout of `u32`. If we
                // padded the head to its own alignment, like is the case for sized layouts, it
                // wouldn't change the size. Yet there is padding between the head and the first
                // element of the slice.
                //
                // The reverse is true: consider a head layout of `(u16, u8)` and an element layout
                // of `u8`. If we padded the head to its own alignment, it would be too large.
                let padded_head_size =
                    head_layout.size() + head_layout.padding_needed_for(element_layout.alignment());

                // SAFETY: `BufferContentsLayout`'s invariant guarantees that the alignment of the
                // element type doesn't exceed 64, which together with the overflow invariant of
                // `DeviceLayout` means that this can't overflow.
                let padded_head_size =
                    unsafe { NonZeroDeviceSize::new_unchecked(padded_head_size) };

                // We have to align the head to the alignment of the element type, so that the
                // struct as a whole is aligned correctly when a different struct is extended with
                // this one.
                //
                // Note that this is *not* the same as aligning the head to the alignment of the
                // element type and then padding the layout to its alignment. Consider the same
                // layout from above, with a head layout of `(u16, u8)` and an element layout of
                // `u8`. If we aligned the head to the element type and then padded it to its own
                // alignment, we would get the same wrong result as above. This instead ensures the
                // head is padded to the element and aligned to it, without the alignment of the
                // head interfering.
                let alignment =
                    DeviceAlignment::max(head_layout.alignment(), element_layout.alignment());

                if let Some(head_layout) = DeviceLayout::new(padded_head_size, alignment) {
                    Some(Self(BufferContentsLayoutInner::Unsized {
                        head_layout: Some(head_layout),
                        element_layout: *element_layout,
                    }))
                } else {
                    None
                }
            }
        }
    }

    pub(super) const fn unwrap_sized(self) -> DeviceLayout {
        match self.0 {
            BufferContentsLayoutInner::Sized(sized) => sized,
            BufferContentsLayoutInner::Unsized { .. } => {
                panic!("called `BufferContentsLayout::unwrap_sized` on an unsized layout");
            }
        }
    }
}

#[cfg(test)]
mod tests {
    use super::*;
    use crate::{
        buffer::{
            sys::{BufferCreateInfo, RawBuffer},
            BufferAllocateInfo, BufferUsage,
        },
        memory::{
            allocator::{
                AllocationCreateInfo, AllocationType, DeviceLayout, MemoryAllocator, MemoryUsage,
                StandardMemoryAllocator,
            },
            MemoryRequirements,
        },
    };

    #[test]
    fn derive_buffer_contents() {
        #[derive(BufferContents)]
        #[repr(C)]
        struct Test1(u32, u64, u8);

        assert_eq!(Test1::LAYOUT.head_size() as usize, size_of::<Test1>());
        assert_eq!(Test1::LAYOUT.element_size(), None);
        assert_eq!(
            Test1::LAYOUT.alignment().as_devicesize() as usize,
            align_of::<Test1>(),
        );

        #[derive(BufferContents)]
        #[repr(C)]
        struct Composite1(Test1, [f32; 10], Test1);

        assert_eq!(
            Composite1::LAYOUT.head_size() as usize,
            size_of::<Composite1>(),
        );
        assert_eq!(Composite1::LAYOUT.element_size(), None);
        assert_eq!(
            Composite1::LAYOUT.alignment().as_devicesize() as usize,
            align_of::<Composite1>(),
        );

        #[derive(BufferContents)]
        #[repr(C)]
        struct Test2(u64, u8, [u32]);

        assert_eq!(
            Test2::LAYOUT.head_size() as usize,
            size_of::<u64>() + size_of::<u32>(),
        );
        assert_eq!(
            Test2::LAYOUT.element_size().unwrap() as usize,
            size_of::<u32>(),
        );
        assert_eq!(
            Test2::LAYOUT.alignment().as_devicesize() as usize,
            align_of::<u64>(),
        );

        #[derive(BufferContents)]
        #[repr(C)]
        struct Composite2(Test1, [f32; 10], Test2);

        assert_eq!(
            Composite2::LAYOUT.head_size() as usize,
            size_of::<Test1>() + size_of::<[f32; 10]>() + size_of::<u64>() + size_of::<u32>(),
        );
        assert_eq!(
            Composite2::LAYOUT.element_size().unwrap() as usize,
            size_of::<u32>(),
        );
        assert_eq!(
            Composite2::LAYOUT.alignment().as_devicesize() as usize,
            align_of::<u64>(),
        );
    }

    #[test]
    fn split_at() {
        let (device, _) = gfx_dev_and_queue!();
        let allocator = StandardMemoryAllocator::new_default(device);

        let buffer = Buffer::new_slice::<u32>(
            &allocator,
            BufferAllocateInfo {
                buffer_usage: BufferUsage::TRANSFER_SRC,
                ..Default::default()
            },
            6,
        )
        .unwrap();

        {
            let (left, right) = buffer.clone().split_at(2);
            assert!(left.len() == 2);
            assert!(right.len() == 4);
        }

        {
            let (left, right) = buffer.clone().split_at(5);
            assert!(left.len() == 5);
            assert!(right.len() == 1);
        }

        {
            assert_should_panic!({ buffer.clone().split_at(0) });
        }

        {
            assert_should_panic!({ buffer.split_at(6) });
        }
    }

    #[test]
    fn cast_aligned() {
        let (device, _) = gfx_dev_and_queue!();
        let allocator = StandardMemoryAllocator::new_default(device.clone());

        let raw_buffer = RawBuffer::new(
            device,
            BufferCreateInfo {
                size: 32,
                usage: BufferUsage::TRANSFER_SRC,
                ..Default::default()
            },
        )
        .unwrap();

        let requirements = MemoryRequirements {
            layout: DeviceLayout::from_size_alignment(32, 1).unwrap(),
            memory_type_bits: 1,
            prefers_dedicated_allocation: false,
            requires_dedicated_allocation: false,
        };

        // Allocate some junk in the same block as the buffer.
        let _junk = allocator
            .allocate(AllocationCreateInfo {
                requirements: MemoryRequirements {
                    layout: DeviceLayout::from_size_alignment(17, 1).unwrap(),
                    ..requirements
                },
                allocation_type: AllocationType::Linear,
                usage: MemoryUsage::GpuOnly,
                ..Default::default()
            })
            .unwrap();

        let allocation = allocator
            .allocate(AllocationCreateInfo {
                requirements,
                allocation_type: AllocationType::Linear,
                usage: MemoryUsage::GpuOnly,
                ..Default::default()
            })
            .unwrap();

        let buffer = Buffer::from_raw(raw_buffer, BufferMemory::Normal(allocation));
        let buffer = Subbuffer::from(Arc::new(buffer));

        assert!(buffer.memory_offset() >= 17);

        {
            #[derive(Clone, Copy, bytemuck::Pod, bytemuck::Zeroable)]
            #[repr(C, align(16))]
            struct Test([u8; 16]);

            let aligned = buffer.clone().cast_aligned::<Test>();
            assert_eq!(aligned.memory_offset() % 16, 0);
            assert_eq!(aligned.size(), 16);
        }

        {
            let aligned = buffer.clone().cast_aligned::<[u8; 16]>();
            assert_eq!(aligned.size() % 16, 0);
        }

        {
            let layout = DeviceLayout::from_size_alignment(32, 16).unwrap();
            let aligned = buffer.clone().align_to(layout);
            assert!(is_aligned(aligned.memory_offset(), layout.alignment()));
            assert_eq!(aligned.size(), 0);
        }

        {
            let layout = DeviceLayout::from_size_alignment(1, 64).unwrap();
            assert_should_panic!({ buffer.align_to(layout) });
        }
    }
}<|MERGE_RESOLUTION|>--- conflicted
+++ resolved
@@ -279,11 +279,7 @@
             // lock, so there will be no new data and this call will do nothing.
             // TODO: probably still more efficient to call it only if we're the first to acquire a
             // read lock, but the number of CPU locks isn't currently tracked anywhere.
-<<<<<<< HEAD
-            unsafe { allocation.invalidate_range(range) }?;
-=======
             unsafe { allocation.invalidate_range(aligned_range.clone()) }?;
->>>>>>> 4f03fe55
         }
 
         let mapped_ptr = self.mapped_ptr().ok_or(BufferError::MemoryNotHostVisible)?;
@@ -349,11 +345,7 @@
         unsafe { state.cpu_write_lock(aligned_range.clone()) };
 
         if allocation.atom_size().is_some() {
-<<<<<<< HEAD
-            unsafe { allocation.invalidate_range(range) }?;
-=======
             unsafe { allocation.invalidate_range(aligned_range.clone()) }?;
->>>>>>> 4f03fe55
         }
 
         let mapped_ptr = self.mapped_ptr().ok_or(BufferError::MemoryNotHostVisible)?;

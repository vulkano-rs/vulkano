// Copyright (c) 2016 The vulkano developers
// Licensed under the Apache License, Version 2.0
// <LICENSE-APACHE or
// https://www.apache.org/licenses/LICENSE-2.0> or the MIT
// license <LICENSE-MIT or https://opensource.org/licenses/MIT>,
// at your option. All files in the project carrying such
// notice may not be copied, modified, or distributed except
// according to those terms.

//! Buffer that is written once then read for as long as it is alive.
//!
//! Use this buffer when you have data that you never modify.
//!
//! Only the first ever command buffer that uses this buffer can write to it (for example by
//! copying from another buffer). Any subsequent command buffer **must** only read from the buffer,
//! or a panic will happen.
//!
//! The buffer will be stored in device-local memory if possible
//!

use crate::buffer::sys::BufferCreationError;
use crate::buffer::sys::UnsafeBuffer;
use crate::buffer::traits::BufferAccess;
use crate::buffer::traits::BufferInner;
use crate::buffer::traits::TypedBufferAccess;
use crate::buffer::BufferUsage;
use crate::buffer::CpuAccessibleBuffer;
use crate::command_buffer::AutoCommandBufferBuilder;
use crate::command_buffer::CommandBufferExecFuture;
use crate::command_buffer::CommandBufferUsage;
use crate::command_buffer::PrimaryAutoCommandBuffer;
use crate::command_buffer::PrimaryCommandBuffer;
use crate::device::physical::QueueFamily;
use crate::device::Device;
use crate::device::DeviceOwned;
use crate::device::Queue;
use crate::memory::pool::AllocFromRequirementsFilter;
use crate::memory::pool::AllocLayout;
use crate::memory::pool::MappingRequirement;
use crate::memory::pool::MemoryPool;
use crate::memory::pool::MemoryPoolAlloc;
use crate::memory::pool::PotentialDedicatedAllocation;
use crate::memory::pool::StdMemoryPoolAlloc;
use crate::memory::DedicatedAlloc;
use crate::memory::DeviceMemoryAllocError;
use crate::sync::AccessError;
use crate::sync::NowFuture;
use crate::sync::Sharing;
use crate::DeviceSize;
use smallvec::SmallVec;
use std::hash::Hash;
use std::hash::Hasher;
use std::marker::PhantomData;
use std::mem;
use std::sync::atomic::AtomicBool;
use std::sync::atomic::Ordering;
use std::sync::Arc;

/// Buffer that is written once then read for as long as it is alive.
// TODO: implement Debug
pub struct ImmutableBuffer<T: ?Sized, A = PotentialDedicatedAllocation<StdMemoryPoolAlloc>> {
    // Inner content.
    inner: UnsafeBuffer,

    // Memory allocated for the buffer.
    memory: A,

    // True if the `ImmutableBufferInitialization` object was used by the GPU then dropped.
    // This means that the `ImmutableBuffer` can be used as much as we want without any restriction.
    initialized: AtomicBool,

    // Queue families allowed to access this buffer.
    queue_families: SmallVec<[u32; 4]>,

    // Necessary to have the appropriate template parameter.
    marker: PhantomData<Box<T>>,
}

// TODO: make this prettier
type ImmutableBufferFromBufferFuture = CommandBufferExecFuture<NowFuture, PrimaryAutoCommandBuffer>;

impl<T: ?Sized> ImmutableBuffer<T> {
    /// Builds an `ImmutableBuffer` from some data.
    ///
    /// This function builds a memory-mapped intermediate buffer, writes the data to it, builds a
    /// command buffer that copies from this intermediate buffer to the final buffer, and finally
    /// submits the command buffer as a future.
    ///
    /// This function returns two objects: the newly-created buffer, and a future representing
    /// the initial upload operation. In order to be allowed to use the `ImmutableBuffer`, you must
    /// either submit your operation after this future, or execute this future and wait for it to
    /// be finished before submitting your own operation.
    pub fn from_data(
        data: T,
        usage: BufferUsage,
        queue: Arc<Queue>,
    ) -> Result<(Arc<ImmutableBuffer<T>>, ImmutableBufferFromBufferFuture), DeviceMemoryAllocError>
    where
        T: Copy + Send + Sync + Sized + 'static,
    {
        let source = CpuAccessibleBuffer::from_data(
            queue.device().clone(),
            BufferUsage::transfer_source(),
            false,
            data,
        )?;
        ImmutableBuffer::from_buffer(source, usage, queue)
    }

    /// Builds an `ImmutableBuffer` that copies its data from another buffer.
    ///
    /// This function returns two objects: the newly-created buffer, and a future representing
    /// the initial upload operation. In order to be allowed to use the `ImmutableBuffer`, you must
    /// either submit your operation after this future, or execute this future and wait for it to
    /// be finished before submitting your own operation.
    pub fn from_buffer<B>(
        source: B,
        usage: BufferUsage,
        queue: Arc<Queue>,
    ) -> Result<(Arc<ImmutableBuffer<T>>, ImmutableBufferFromBufferFuture), DeviceMemoryAllocError>
    where
        B: TypedBufferAccess<Content = T> + Clone + 'static,
        T: Send + Sync + 'static,
    {
        unsafe {
            // We automatically set `transfer_destination` to true in order to avoid annoying errors.
            let actual_usage = BufferUsage {
                transfer_destination: true,
                ..usage
            };

            let (buffer, init) = ImmutableBuffer::raw(
                source.device().clone(),
                source.size(),
                actual_usage,
                source.device().active_queue_families(),
            )?;

            let mut cbb = AutoCommandBufferBuilder::primary(
                source.device().clone(),
                queue.family(),
                CommandBufferUsage::MultipleSubmit,
            )?;
            cbb.copy_buffer(source, init).unwrap(); // TODO: return error?
            let cb = cbb.build().unwrap(); // TODO: return OomError

            let future = match cb.execute(queue) {
                Ok(f) => f,
                Err(_) => unreachable!(),
            };

            Ok((buffer, future))
        }
    }
}

impl<T> ImmutableBuffer<T> {
    /// Builds a new buffer with uninitialized data. Only allowed for sized data.
    ///
    /// Returns two things: the buffer, and a special access that should be used for the initial
    /// upload to the buffer.
    ///
    /// You will get an error if you try to use the buffer before using the initial upload access.
    /// However this function doesn't check whether you actually used this initial upload to fill
    /// the buffer like you're supposed to do.
    ///
    /// You will also get an error if you try to get exclusive access to the final buffer.
    ///
    /// # Safety
    ///
    /// - The `ImmutableBufferInitialization` should be used to fill the buffer with some initial
    ///   data, otherwise the content is undefined.
    ///
    #[inline]
    pub unsafe fn uninitialized(
        device: Arc<Device>,
        usage: BufferUsage,
    ) -> Result<(Arc<ImmutableBuffer<T>>, ImmutableBufferInitialization<T>), DeviceMemoryAllocError>
    {
        ImmutableBuffer::raw(
            device.clone(),
            mem::size_of::<T>() as DeviceSize,
            usage,
            device.active_queue_families(),
        )
    }
}

impl<T> ImmutableBuffer<[T]> {
    pub fn from_iter<D>(
        data: D,
        usage: BufferUsage,
        queue: Arc<Queue>,
    ) -> Result<(Arc<ImmutableBuffer<[T]>>, ImmutableBufferFromBufferFuture), DeviceMemoryAllocError>
    where
<<<<<<< HEAD
        D: ExactSizeIterator<Item = T>,
        T: Send + Sync + Sized + 'static,
=======
        D: IntoIterator<Item = T>,
        D::IntoIter: ExactSizeIterator,
        T: 'static + Send + Sync + Sized,
>>>>>>> 9122da13
    {
        let source = CpuAccessibleBuffer::from_iter(
            queue.device().clone(),
            BufferUsage::transfer_source(),
            false,
            data,
        )?;
        ImmutableBuffer::from_buffer(source, usage, queue)
    }

    /// Builds a new buffer with uninitialized data. Can be used for arrays.
    ///
    /// Returns two things: the buffer, and a special access that should be used for the initial
    /// upload to the buffer.
    ///
    /// You will get an error if you try to use the buffer before using the initial upload access.
    /// However this function doesn't check whether you actually used this initial upload to fill
    /// the buffer like you're supposed to do.
    ///
    /// You will also get an error if you try to get exclusive access to the final buffer.
    ///
    /// # Safety
    ///
    /// - The `ImmutableBufferInitialization` should be used to fill the buffer with some initial
    ///   data, otherwise the content is undefined.
    ///
    #[inline]
    pub unsafe fn uninitialized_array(
        device: Arc<Device>,
        len: DeviceSize,
        usage: BufferUsage,
    ) -> Result<
        (
            Arc<ImmutableBuffer<[T]>>,
            ImmutableBufferInitialization<[T]>,
        ),
        DeviceMemoryAllocError,
    > {
        ImmutableBuffer::raw(
            device.clone(),
            len * mem::size_of::<T>() as DeviceSize,
            usage,
            device.active_queue_families(),
        )
    }
}

impl<T: ?Sized> ImmutableBuffer<T> {
    /// Builds a new buffer without checking the size and granting free access for the initial
    /// upload.
    ///
    /// Returns two things: the buffer, and a special access that should be used for the initial
    /// upload to the buffer.
    /// You will get an error if you try to use the buffer before using the initial upload access.
    /// However this function doesn't check whether you used this initial upload to fill the buffer.
    /// You will also get an error if you try to get exclusive access to the final buffer.
    ///
    /// # Safety
    ///
    /// - You must ensure that the size that you pass is correct for `T`.
    /// - The `ImmutableBufferInitialization` should be used to fill the buffer with some initial
    ///   data.
    ///
    #[inline]
    pub unsafe fn raw<'a, I>(
        device: Arc<Device>,
        size: DeviceSize,
        usage: BufferUsage,
        queue_families: I,
    ) -> Result<(Arc<ImmutableBuffer<T>>, ImmutableBufferInitialization<T>), DeviceMemoryAllocError>
    where
        I: IntoIterator<Item = QueueFamily<'a>>,
    {
        let queue_families = queue_families.into_iter().map(|f| f.id()).collect();
        ImmutableBuffer::raw_impl(device, size, usage, queue_families)
    }

    // Internal implementation of `raw`. This is separated from `raw` so that it doesn't need to be
    // inlined.
    unsafe fn raw_impl(
        device: Arc<Device>,
        size: DeviceSize,
        usage: BufferUsage,
        queue_families: SmallVec<[u32; 4]>,
    ) -> Result<(Arc<ImmutableBuffer<T>>, ImmutableBufferInitialization<T>), DeviceMemoryAllocError>
    {
        let (buffer, mem_reqs) = {
            let sharing = if queue_families.len() >= 2 {
                Sharing::Concurrent(queue_families.iter().cloned())
            } else {
                Sharing::Exclusive
            };

            match UnsafeBuffer::new(device.clone(), size, usage, sharing, None) {
                Ok(b) => b,
                Err(BufferCreationError::AllocError(err)) => return Err(err),
                Err(_) => unreachable!(), // We don't use sparse binding, therefore the other
                                          // errors can't happen
            }
        };

        let mem = MemoryPool::alloc_from_requirements(
            &Device::standard_pool(&device),
            &mem_reqs,
            AllocLayout::Linear,
            MappingRequirement::DoNotMap,
            DedicatedAlloc::Buffer(&buffer),
            |t| {
                if t.is_device_local() {
                    AllocFromRequirementsFilter::Preferred
                } else {
                    AllocFromRequirementsFilter::Allowed
                }
            },
        )?;
        debug_assert!((mem.offset() % mem_reqs.alignment) == 0);
        buffer.bind_memory(mem.memory(), mem.offset())?;

        let final_buf = Arc::new(ImmutableBuffer {
            inner: buffer,
            memory: mem,
            queue_families: queue_families,
            initialized: AtomicBool::new(false),
            marker: PhantomData,
        });

        let initialization = ImmutableBufferInitialization {
            buffer: final_buf.clone(),
            used: Arc::new(AtomicBool::new(false)),
        };

        Ok((final_buf, initialization))
    }
}

impl<T: ?Sized, A> ImmutableBuffer<T, A> {
    /// Returns the device used to create this buffer.
    #[inline]
    pub fn device(&self) -> &Arc<Device> {
        self.inner.device()
    }

    /// Returns the queue families this buffer can be used on.
    // TODO: use a custom iterator
    #[inline]
    pub fn queue_families(&self) -> Vec<QueueFamily> {
        self.queue_families
            .iter()
            .map(|&num| {
                self.device()
                    .physical_device()
                    .queue_family_by_id(num)
                    .unwrap()
            })
            .collect()
    }
}

unsafe impl<T, A> BufferAccess for ImmutableBuffer<T, A>
where
    T: Send + Sync + ?Sized,
    A: Send + Sync,
{
    #[inline]
    fn inner(&self) -> BufferInner {
        BufferInner {
            buffer: &self.inner,
            offset: 0,
        }
    }

    #[inline]
    fn size(&self) -> DeviceSize {
        self.inner.size()
    }

    #[inline]
    fn conflict_key(&self) -> (u64, u64) {
        (self.inner.key(), 0)
    }

    #[inline]
    fn try_gpu_lock(&self, exclusive_access: bool, _: &Queue) -> Result<(), AccessError> {
        if exclusive_access {
            return Err(AccessError::ExclusiveDenied);
        }

        if !self.initialized.load(Ordering::Relaxed) {
            return Err(AccessError::BufferNotInitialized);
        }

        Ok(())
    }

    #[inline]
    unsafe fn increase_gpu_lock(&self) {}

    #[inline]
    unsafe fn unlock(&self) {}
}

unsafe impl<T, A> TypedBufferAccess for ImmutableBuffer<T, A>
where
    T: Send + Sync + ?Sized,
    A: Send + Sync,
{
    type Content = T;
}

unsafe impl<T: ?Sized, A> DeviceOwned for ImmutableBuffer<T, A> {
    #[inline]
    fn device(&self) -> &Arc<Device> {
        self.inner.device()
    }
}

impl<T: ?Sized, A> PartialEq for ImmutableBuffer<T, A>
where
    T: Send + Sync,
    A: Send + Sync,
{
    #[inline]
    fn eq(&self, other: &Self) -> bool {
        self.inner() == other.inner() && self.size() == other.size()
    }
}

impl<T: ?Sized, A> Eq for ImmutableBuffer<T, A>
where
    T: Send + Sync,
    A: Send + Sync,
{
}

impl<T: ?Sized, A> Hash for ImmutableBuffer<T, A>
where
    T: Send + Sync,
    A: Send + Sync,
{
    #[inline]
    fn hash<H: Hasher>(&self, state: &mut H) {
        self.inner().hash(state);
        self.size().hash(state);
    }
}

/// Access to the immutable buffer that can be used for the initial upload.
//#[derive(Debug)]      // TODO:
pub struct ImmutableBufferInitialization<
    T: ?Sized,
    A = PotentialDedicatedAllocation<StdMemoryPoolAlloc>,
> {
    buffer: Arc<ImmutableBuffer<T, A>>,
    used: Arc<AtomicBool>,
}

unsafe impl<T, A> BufferAccess for ImmutableBufferInitialization<T, A>
where
    T: Send + Sync + ?Sized,
    A: Send + Sync,
{
    #[inline]
    fn inner(&self) -> BufferInner {
        self.buffer.inner()
    }

    #[inline]
    fn size(&self) -> DeviceSize {
        self.buffer.size()
    }

    #[inline]
    fn conflict_key(&self) -> (u64, u64) {
        (self.buffer.inner.key(), 0)
    }

    #[inline]
    fn try_gpu_lock(&self, _: bool, _: &Queue) -> Result<(), AccessError> {
        if self.buffer.initialized.load(Ordering::Relaxed) {
            return Err(AccessError::AlreadyInUse);
        }

        if !self
            .used
            .compare_exchange(false, true, Ordering::Relaxed, Ordering::Relaxed)
            .unwrap_or_else(|e| e)
        {
            Ok(())
        } else {
            Err(AccessError::AlreadyInUse)
        }
    }

    #[inline]
    unsafe fn increase_gpu_lock(&self) {
        debug_assert!(self.used.load(Ordering::Relaxed));
    }

    #[inline]
    unsafe fn unlock(&self) {
        self.buffer.initialized.store(true, Ordering::Relaxed);
    }
}

unsafe impl<T, A> TypedBufferAccess for ImmutableBufferInitialization<T, A>
where
    T: Send + Sync + ?Sized,
    A: Send + Sync,
{
    type Content = T;
}

unsafe impl<T: ?Sized, A> DeviceOwned for ImmutableBufferInitialization<T, A> {
    #[inline]
    fn device(&self) -> &Arc<Device> {
        self.buffer.inner.device()
    }
}

impl<T: ?Sized, A> Clone for ImmutableBufferInitialization<T, A> {
    #[inline]
    fn clone(&self) -> ImmutableBufferInitialization<T, A> {
        ImmutableBufferInitialization {
            buffer: self.buffer.clone(),
            used: self.used.clone(),
        }
    }
}

impl<T: ?Sized, A> PartialEq for ImmutableBufferInitialization<T, A>
where
    T: Send + Sync,
    A: Send + Sync,
{
    #[inline]
    fn eq(&self, other: &Self) -> bool {
        self.inner() == other.inner() && self.size() == other.size()
    }
}

impl<T: ?Sized, A> Eq for ImmutableBufferInitialization<T, A>
where
    T: Send + Sync,
    A: Send + Sync,
{
}

impl<T: ?Sized, A> Hash for ImmutableBufferInitialization<T, A>
where
    T: Send + Sync,
    A: Send + Sync,
{
    #[inline]
    fn hash<H: Hasher>(&self, state: &mut H) {
        self.inner().hash(state);
        self.size().hash(state);
    }
}

#[cfg(test)]
mod tests {
    use crate::buffer::cpu_access::CpuAccessibleBuffer;
    use crate::buffer::immutable::ImmutableBuffer;
    use crate::buffer::BufferUsage;
    use crate::command_buffer::AutoCommandBufferBuilder;
    use crate::command_buffer::CommandBufferUsage;
    use crate::command_buffer::PrimaryCommandBuffer;
    use crate::sync::GpuFuture;

    #[test]
    fn from_data_working() {
        let (device, queue) = gfx_dev_and_queue!();

        let (buffer, _) =
            ImmutableBuffer::from_data(12u32, BufferUsage::all(), queue.clone()).unwrap();

        let destination =
            CpuAccessibleBuffer::from_data(device.clone(), BufferUsage::all(), false, 0).unwrap();

        let mut cbb = AutoCommandBufferBuilder::primary(
            device.clone(),
            queue.family(),
            CommandBufferUsage::MultipleSubmit,
        )
        .unwrap();
        cbb.copy_buffer(buffer, destination.clone()).unwrap();
        let _ = cbb
            .build()
            .unwrap()
            .execute(queue.clone())
            .unwrap()
            .then_signal_fence_and_flush()
            .unwrap();

        let destination_content = destination.read().unwrap();
        assert_eq!(*destination_content, 12);
    }

    #[test]
    fn from_iter_working() {
        let (device, queue) = gfx_dev_and_queue!();

        let (buffer, _) = ImmutableBuffer::from_iter(
            (0..512u32).map(|n| n * 2),
            BufferUsage::all(),
            queue.clone(),
        )
        .unwrap();

        let destination = CpuAccessibleBuffer::from_iter(
            device.clone(),
            BufferUsage::all(),
            false,
            (0..512).map(|_| 0u32),
        )
        .unwrap();

        let mut cbb = AutoCommandBufferBuilder::primary(
            device.clone(),
            queue.family(),
            CommandBufferUsage::MultipleSubmit,
        )
        .unwrap();
        cbb.copy_buffer(buffer, destination.clone()).unwrap();
        let _ = cbb
            .build()
            .unwrap()
            .execute(queue.clone())
            .unwrap()
            .then_signal_fence_and_flush()
            .unwrap();

        let destination_content = destination.read().unwrap();
        for (n, &v) in destination_content.iter().enumerate() {
            assert_eq!(n * 2, v as usize);
        }
    }

    #[test]
    fn writing_forbidden() {
        let (device, queue) = gfx_dev_and_queue!();

        let (buffer, _) =
            ImmutableBuffer::from_data(12u32, BufferUsage::all(), queue.clone()).unwrap();

        assert_should_panic!({
            // TODO: check Result error instead of panicking
            let mut cbb = AutoCommandBufferBuilder::primary(
                device.clone(),
                queue.family(),
                CommandBufferUsage::MultipleSubmit,
            )
            .unwrap();
            cbb.fill_buffer(buffer, 50).unwrap();
            let _ = cbb
                .build()
                .unwrap()
                .execute(queue.clone())
                .unwrap()
                .then_signal_fence_and_flush()
                .unwrap();
        });
    }

    #[test]
    fn read_uninitialized_forbidden() {
        let (device, queue) = gfx_dev_and_queue!();

        let (buffer, _) = unsafe {
            ImmutableBuffer::<u32>::uninitialized(device.clone(), BufferUsage::all()).unwrap()
        };

        let source =
            CpuAccessibleBuffer::from_data(device.clone(), BufferUsage::all(), false, 0).unwrap();

        assert_should_panic!({
            // TODO: check Result error instead of panicking
            let mut cbb = AutoCommandBufferBuilder::primary(
                device.clone(),
                queue.family(),
                CommandBufferUsage::MultipleSubmit,
            )
            .unwrap();
            cbb.copy_buffer(source, buffer).unwrap();
            let _ = cbb
                .build()
                .unwrap()
                .execute(queue.clone())
                .unwrap()
                .then_signal_fence_and_flush()
                .unwrap();
        });
    }

    #[test]
    fn init_then_read_same_cb() {
        let (device, queue) = gfx_dev_and_queue!();

        let (buffer, init) = unsafe {
            ImmutableBuffer::<u32>::uninitialized(device.clone(), BufferUsage::all()).unwrap()
        };

        let source =
            CpuAccessibleBuffer::from_data(device.clone(), BufferUsage::all(), false, 0).unwrap();

        let mut cbb = AutoCommandBufferBuilder::primary(
            device.clone(),
            queue.family(),
            CommandBufferUsage::MultipleSubmit,
        )
        .unwrap();
        cbb.copy_buffer(source.clone(), init)
            .unwrap()
            .copy_buffer(buffer, source.clone())
            .unwrap();
        let _ = cbb
            .build()
            .unwrap()
            .execute(queue.clone())
            .unwrap()
            .then_signal_fence_and_flush()
            .unwrap();
    }

    #[test]
    #[ignore] // TODO: doesn't work because the submit sync layer isn't properly implemented
    fn init_then_read_same_future() {
        let (device, queue) = gfx_dev_and_queue!();

        let (buffer, init) = unsafe {
            ImmutableBuffer::<u32>::uninitialized(device.clone(), BufferUsage::all()).unwrap()
        };

        let source =
            CpuAccessibleBuffer::from_data(device.clone(), BufferUsage::all(), false, 0).unwrap();

        let mut cbb = AutoCommandBufferBuilder::primary(
            device.clone(),
            queue.family(),
            CommandBufferUsage::MultipleSubmit,
        )
        .unwrap();
        cbb.copy_buffer(source.clone(), init).unwrap();
        let cb1 = cbb.build().unwrap();

        let mut cbb = AutoCommandBufferBuilder::primary(
            device.clone(),
            queue.family(),
            CommandBufferUsage::MultipleSubmit,
        )
        .unwrap();
        cbb.copy_buffer(buffer, source.clone()).unwrap();
        let cb2 = cbb.build().unwrap();

        let _ = cb1
            .execute(queue.clone())
            .unwrap()
            .then_execute(queue.clone(), cb2)
            .unwrap()
            .then_signal_fence_and_flush()
            .unwrap();
    }

    #[test]
    fn create_buffer_zero_size_data() {
        let (device, queue) = gfx_dev_and_queue!();

        let _ = ImmutableBuffer::from_data((), BufferUsage::all(), queue.clone());
    }

    // TODO: write tons of tests that try to exploit loopholes
    // this isn't possible yet because checks aren't correctly implemented yet
}<|MERGE_RESOLUTION|>--- conflicted
+++ resolved
@@ -193,14 +193,9 @@
         queue: Arc<Queue>,
     ) -> Result<(Arc<ImmutableBuffer<[T]>>, ImmutableBufferFromBufferFuture), DeviceMemoryAllocError>
     where
-<<<<<<< HEAD
-        D: ExactSizeIterator<Item = T>,
-        T: Send + Sync + Sized + 'static,
-=======
         D: IntoIterator<Item = T>,
         D::IntoIter: ExactSizeIterator,
-        T: 'static + Send + Sync + Sized,
->>>>>>> 9122da13
+        T: Send + Sync + Sized + 'static,
     {
         let source = CpuAccessibleBuffer::from_iter(
             queue.device().clone(),

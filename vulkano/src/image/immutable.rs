--- conflicted
+++ resolved
@@ -15,15 +15,9 @@
 use crate::{
     buffer::{BufferAccess, BufferContents, BufferUsage, CpuAccessibleBuffer},
     command_buffer::{
-<<<<<<< HEAD
-        AutoCommandBufferBuilder, BlitImageInfo, BufferImageCopy, CommandBufferBeginError,
-        CommandBufferExecFuture, CommandBufferUsage, CopyBufferToImageInfo, ImageBlit,
-        PrimaryCommandBuffer,
-=======
         allocator::CommandBufferAllocator, AutoCommandBufferBuilder, BlitImageInfo,
-        CommandBufferBeginError, CommandBufferExecFuture, CommandBufferUsage,
+        BufferImageCopy, CommandBufferBeginError, CommandBufferExecFuture, CommandBufferUsage,
         CopyBufferToImageInfo, ImageBlit, PrimaryCommandBuffer,
->>>>>>> f99c6792
     },
     device::{Device, DeviceOwned, Queue},
     format::Format,

--- conflicted
+++ resolved
@@ -15,14 +15,9 @@
 use crate::{
     buffer::{BufferAccess, BufferContents, BufferUsage, CpuAccessibleBuffer},
     command_buffer::{
-<<<<<<< HEAD
         allocator::CommandBufferAllocator, AutoCommandBufferBuilder, BlitImageInfo,
         CommandBufferBeginError, CommandBufferExecFuture, CommandBufferUsage,
-        CopyBufferToImageInfo, ImageBlit, PrimaryAutoCommandBuffer, PrimaryCommandBuffer,
-=======
-        AutoCommandBufferBuilder, BlitImageInfo, CommandBufferBeginError, CommandBufferExecFuture,
-        CommandBufferUsage, CopyBufferToImageInfo, ImageBlit, PrimaryCommandBuffer,
->>>>>>> 2277448a
+        CopyBufferToImageInfo, ImageBlit, PrimaryCommandBuffer,
     },
     device::{Device, DeviceOwned, Queue},
     format::Format,
@@ -106,58 +101,6 @@
 }
 
 impl ImmutableImage {
-<<<<<<< HEAD
-=======
-    #[deprecated(note = "use ImmutableImage::uninitialized instead")]
-    #[inline]
-    pub fn new(
-        device: Arc<Device>,
-        dimensions: ImageDimensions,
-        format: Format,
-        queue_family_indices: impl IntoIterator<Item = u32>,
-    ) -> Result<Arc<ImmutableImage>, ImmutableImageCreationError> {
-        #[allow(deprecated)]
-        ImmutableImage::with_mipmaps(
-            device,
-            dimensions,
-            format,
-            MipmapsCount::One,
-            queue_family_indices,
-        )
-    }
-
-    #[deprecated(note = "use ImmutableImage::uninitialized instead")]
-    #[inline]
-    pub fn with_mipmaps(
-        device: Arc<Device>,
-        dimensions: ImageDimensions,
-        format: Format,
-        mip_levels: impl Into<MipmapsCount>,
-        queue_family_indices: impl IntoIterator<Item = u32>,
-    ) -> Result<Arc<ImmutableImage>, ImmutableImageCreationError> {
-        let usage = ImageUsage {
-            transfer_src: true, // for blits
-            transfer_dst: true,
-            sampled: true,
-            ..ImageUsage::empty()
-        };
-
-        let flags = ImageCreateFlags::empty();
-
-        let (image, _) = ImmutableImage::uninitialized(
-            device,
-            dimensions,
-            format,
-            mip_levels,
-            usage,
-            flags,
-            ImageLayout::ShaderReadOnlyOptimal,
-            queue_family_indices,
-        )?;
-        Ok(image)
-    }
-
->>>>>>> 2277448a
     /// Builds an uninitialized immutable image.
     ///
     /// Returns two things: the image, and a special access that should be used for the initial upload to the image.
@@ -234,29 +177,18 @@
 
     /// Construct an ImmutableImage from the contents of `iter`.
     #[inline]
-    pub fn from_iter<Px, I, Cba>(
+    pub fn from_iter<Px, I>(
         iter: I,
         dimensions: ImageDimensions,
         mip_levels: MipmapsCount,
         format: Format,
-        command_buffer_allocator: &Cba,
+        command_buffer_allocator: &impl CommandBufferAllocator,
         queue: Arc<Queue>,
-<<<<<<< HEAD
-    ) -> Result<
-        (
-            Arc<Self>,
-            CommandBufferExecFuture<NowFuture, PrimaryAutoCommandBuffer<Cba::Alloc>>,
-        ),
-        ImmutableImageCreationError,
-    >
-=======
     ) -> Result<(Arc<Self>, CommandBufferExecFuture<NowFuture>), ImmutableImageCreationError>
->>>>>>> 2277448a
     where
         [Px]: BufferContents,
         I: IntoIterator<Item = Px>,
         I::IntoIter: ExactSizeIterator,
-        Cba: CommandBufferAllocator,
     {
         let source = CpuAccessibleBuffer::from_iter(
             queue.device().clone(),
@@ -278,27 +210,14 @@
     }
 
     /// Construct an ImmutableImage containing a copy of the data in `source`.
-    pub fn from_buffer<Cba>(
+    pub fn from_buffer(
         source: Arc<dyn BufferAccess>,
         dimensions: ImageDimensions,
         mip_levels: MipmapsCount,
         format: Format,
-        command_buffer_allocator: &Cba,
+        command_buffer_allocator: &impl CommandBufferAllocator,
         queue: Arc<Queue>,
-<<<<<<< HEAD
-    ) -> Result<
-        (
-            Arc<Self>,
-            CommandBufferExecFuture<NowFuture, PrimaryAutoCommandBuffer<Cba::Alloc>>,
-        ),
-        ImmutableImageCreationError,
-    >
-    where
-        Cba: CommandBufferAllocator,
-    {
-=======
     ) -> Result<(Arc<Self>, CommandBufferExecFuture<NowFuture>), ImmutableImageCreationError> {
->>>>>>> 2277448a
         let need_to_generate_mipmaps = has_mipmaps(mip_levels);
         let usage = ImageUsage {
             transfer_dst: true,
@@ -325,13 +244,8 @@
         )?;
 
         let mut cbb = AutoCommandBufferBuilder::primary(
-<<<<<<< HEAD
             command_buffer_allocator,
-            queue.family(),
-=======
-            source.device().clone(),
             queue.queue_family_index(),
->>>>>>> 2277448a
             CommandBufferUsage::MultipleSubmit,
         )?;
         cbb.copy_buffer_to_image(CopyBufferToImageInfo::buffer_image(source, initializer))

--- conflicted
+++ resolved
@@ -10,13 +10,8 @@
 use super::{
     sys::{Image, ImageMemory, RawImage},
     traits::ImageContent,
-<<<<<<< HEAD
-    ImageAccess, ImageAspects, ImageCreateFlags, ImageDimensions, ImageError, ImageInner,
-    ImageLayout, ImageUsage,
-=======
-    ImageAccess, ImageAspects, ImageCreateFlags, ImageDescriptorLayouts, ImageDimensions,
-    ImageError, ImageLayout, ImageUsage,
->>>>>>> 7741e003
+    ImageAccess, ImageAspects, ImageCreateFlags, ImageDimensions, ImageError, ImageLayout,
+    ImageUsage,
 };
 use crate::{
     device::{Device, DeviceOwned, Queue},

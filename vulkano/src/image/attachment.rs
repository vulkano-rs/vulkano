--- conflicted
+++ resolved
@@ -10,12 +10,7 @@
 use super::{
     sys::{Image, ImageMemory, RawImage},
     traits::ImageContent,
-<<<<<<< HEAD
-    ImageAccess, ImageAspects, ImageError, ImageInner, ImageLayout, ImageUsage, SampleCount,
-=======
-    ImageAccess, ImageAspects, ImageDescriptorLayouts, ImageError, ImageLayout, ImageUsage,
-    SampleCount,
->>>>>>> 7741e003
+    ImageAccess, ImageAspects, ImageError, ImageLayout, ImageUsage, SampleCount,
 };
 use crate::{
     device::{Device, DeviceOwned},

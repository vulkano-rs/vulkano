// Copyright (c) 2021 The vulkano developers
// Licensed under the Apache License, Version 2.0
// <LICENSE-APACHE or
// https://www.apache.org/licenses/LICENSE-2.0> or the MIT
// license <LICENSE-MIT or https://opensource.org/licenses/MIT>,
// at your option. All files in the project carrying such
// notice may not be copied, modified, or distributed except
// according to those terms.

//! Image views.
//!
//! This module contains types related to image views. An image view wraps around
//! an image and describes how the GPU should interpret the data. It is needed when an image is
//! to be used in a shader descriptor or as a framebuffer attachment.

use super::{
    sys::UnsafeImage, ImageAccess, ImageDimensions, ImageFormatInfo, ImageSubresourceRange,
    ImageUsage,
};
use crate::{
    device::{Device, DeviceOwned},
    format::{ChromaSampling, Format, FormatFeatures},
    image::{ImageAspects, ImageTiling, ImageType, SampleCount},
    macros::vulkan_enum,
    sampler::{ycbcr::SamplerYcbcrConversion, ComponentMapping},
    OomError, RequirementNotMet, RequiresOneOf, Version, VulkanError, VulkanObject,
};
use std::{
    error::Error,
    fmt::{Debug, Display, Error as FmtError, Formatter},
    hash::{Hash, Hasher},
    mem::MaybeUninit,
    ptr,
    sync::Arc,
};

/// A wrapper around an image that makes it available to shaders or framebuffers.
#[derive(Debug)]
pub struct ImageView<I>
where
    I: ImageAccess + ?Sized,
{
    handle: ash::vk::ImageView,
    image: Arc<I>,

    component_mapping: ComponentMapping,
    format: Option<Format>,
    format_features: FormatFeatures,
    sampler_ycbcr_conversion: Option<Arc<SamplerYcbcrConversion>>,
    subresource_range: ImageSubresourceRange,
    usage: ImageUsage,
    view_type: ImageViewType,

    filter_cubic: bool,
    filter_cubic_minmax: bool,
}

impl<I> ImageView<I>
where
    I: ImageAccess + ?Sized,
{
    /// Creates a new `ImageView`.
    ///
    /// # Panics
    ///
    /// - Panics if `create_info.array_layers` is empty.
    /// - Panics if `create_info.mip_levels` is empty.
    /// - Panics if `create_info.aspects` contains any aspects other than `color`, `depth`,
    ///   `stencil`, `plane0`, `plane1` or `plane2`.
    /// - Panics if `create_info.aspects` contains more more than one aspect, unless `depth` and
    ///   `stencil` are the only aspects selected.
    #[inline]
    pub fn new(
        image: Arc<I>,
        create_info: ImageViewCreateInfo,
    ) -> Result<Arc<ImageView<I>>, ImageViewCreationError> {
        let format_features = Self::validate_new(&image, &create_info)?;

        unsafe {
            Ok(Self::new_unchecked_with_format_features(
                image,
                create_info,
                format_features,
            )?)
        }
    }

    fn validate_new(
        image: &I,
        create_info: &ImageViewCreateInfo,
    ) -> Result<FormatFeatures, ImageViewCreationError> {
        let &ImageViewCreateInfo {
            view_type,
            format,
            component_mapping,
            ref subresource_range,
            mut usage,
            ref sampler_ycbcr_conversion,
            _ne: _,
        } = create_info;

        let image_inner = image.inner().image;
        let device = image_inner.device();
        let format = format.unwrap();

        let default_usage = Self::get_default_usage(subresource_range.aspects, image_inner);

        let has_non_default_usage = if usage.is_empty() {
            usage = default_usage;
            false
        } else {
            usage == default_usage
        };

        let level_count = subresource_range.mip_levels.end - subresource_range.mip_levels.start;
        let layer_count = subresource_range.array_layers.end - subresource_range.array_layers.start;

        assert!(level_count != 0);
        assert!(layer_count != 0);

        // VUID-VkImageViewCreateInfo-viewType-parameter
        view_type.validate_device(device)?;

        // VUID-VkImageViewCreateInfo-format-parameter
        format.validate_device(device)?;

        // VUID-VkComponentMapping-r-parameter
        component_mapping.r.validate_device(device)?;

        // VUID-VkComponentMapping-g-parameter
        component_mapping.g.validate_device(device)?;

        // VUID-VkComponentMapping-b-parameter
        component_mapping.b.validate_device(device)?;

        // VUID-VkComponentMapping-a-parameter
        component_mapping.a.validate_device(device)?;

        // VUID-VkImageSubresourceRange-aspectMask-parameter
        subresource_range.aspects.validate_device(device)?;

        {
            let ImageAspects {
                color,
                depth,
                stencil,
                metadata,
                plane0,
                plane1,
                plane2,
                memory_plane0,
                memory_plane1,
                memory_plane2,
                _ne: _,
            } = subresource_range.aspects;

            assert!(!(metadata || memory_plane0 || memory_plane1 || memory_plane2));
            assert!({
                let num_bits = color as u8
                    + depth as u8
                    + stencil as u8
                    + plane0 as u8
                    + plane1 as u8
                    + plane2 as u8;
                num_bits == 1 || depth && stencil && !(color || plane0 || plane1 || plane2)
            });
        }

        // Get format features
<<<<<<< HEAD
        let format_features = unsafe { Self::get_format_features(format, image_inner) };
=======
        let format_features = {
            let format_features = if Some(format) != image_inner.format() {
                // Use unchecked, because all validation has been done above.
                let format_properties = unsafe {
                    image_inner
                        .device()
                        .physical_device()
                        .format_properties_unchecked(format)
                };

                match image_inner.tiling() {
                    ImageTiling::Optimal => format_properties.optimal_tiling_features,
                    ImageTiling::Linear => format_properties.linear_tiling_features,
                }
            } else {
                *image_inner.format_features()
            };

            // Per https://registry.khronos.org/vulkan/specs/1.3-extensions/html/chap12.html#resources-image-view-format-features
            if image_inner
                .device()
                .enabled_extensions()
                .khr_format_feature_flags2
            {
                format_features
            } else {
                let is_without_format = format.shader_storage_image_without_format();

                FormatFeatures {
                    sampled_image_depth_comparison: format.type_color().is_none()
                        && format_features.sampled_image,
                    storage_read_without_format: is_without_format
                        && image_inner
                            .device()
                            .enabled_features()
                            .shader_storage_image_read_without_format,
                    storage_write_without_format: is_without_format
                        && image_inner
                            .device()
                            .enabled_features()
                            .shader_storage_image_write_without_format,
                    ..format_features
                }
            }
        };
>>>>>>> 936a09e3

        // No VUID apparently, but this seems like something we want to check?
        if !image_inner
            .format()
            .unwrap()
            .aspects()
            .contains(&subresource_range.aspects)
        {
            return Err(ImageViewCreationError::ImageAspectsNotCompatible {
                aspects: subresource_range.aspects,
                image_aspects: image_inner.format().unwrap().aspects(),
            });
        }

        // VUID-VkImageViewCreateInfo-None-02273
        if format_features == FormatFeatures::default() {
            return Err(ImageViewCreationError::FormatNotSupported);
        }

<<<<<<< HEAD
=======
        // Get usage
        // Can be different from image usage, see
        // https://registry.khronos.org/vulkan/specs/1.3-extensions/man/html/VkImageViewCreateInfo.html#_description
        let usage = *image_inner.usage();

>>>>>>> 936a09e3
        // Check for compatibility with the image
        let image_type = image.dimensions().image_type();

        // VUID-VkImageViewCreateInfo-subResourceRange-01021
        if !view_type.is_compatible_with(image_type) {
            return Err(ImageViewCreationError::ImageTypeNotCompatible);
        }

        // VUID-VkImageViewCreateInfo-image-01003
        if (view_type == ImageViewType::Cube || view_type == ImageViewType::CubeArray)
            && !image_inner.cube_compatible()
        {
            return Err(ImageViewCreationError::ImageNotCubeCompatible);
        }

        // VUID-VkImageViewCreateInfo-viewType-01004
        if view_type == ImageViewType::CubeArray && !device.enabled_features().image_cube_array {
            return Err(ImageViewCreationError::RequirementNotMet {
                required_for: "`create_info.viewtype` is `ImageViewType::CubeArray`",
                requires_one_of: RequiresOneOf {
                    features: &["image_cube_array"],
                    ..Default::default()
                },
            });
        }

        // VUID-VkImageViewCreateInfo-subresourceRange-01718
        if subresource_range.mip_levels.end > image_inner.mip_levels() {
            return Err(ImageViewCreationError::MipLevelsOutOfRange {
                range_end: subresource_range.mip_levels.end,
                max: image_inner.mip_levels(),
            });
        }

        if image_type == ImageType::Dim3d
            && (view_type == ImageViewType::Dim2d || view_type == ImageViewType::Dim2dArray)
        {
            // VUID-VkImageViewCreateInfo-image-01005
            if !image_inner.array_2d_compatible() {
                return Err(ImageViewCreationError::ImageNotArray2dCompatible);
            }

            // VUID-VkImageViewCreateInfo-image-04970
            if level_count != 1 {
                return Err(ImageViewCreationError::Array2dCompatibleMultipleMipLevels);
            }

            // VUID-VkImageViewCreateInfo-image-02724
            // VUID-VkImageViewCreateInfo-subresourceRange-02725
            // We're using the depth dimension as array layers, but because of mip scaling, the
            // depth, and therefore number of layers available, shrinks as the mip level gets
            // higher.
            let max = image_inner
                .dimensions()
                .mip_level_dimensions(subresource_range.mip_levels.start)
                .unwrap()
                .depth();
            if subresource_range.array_layers.end > max {
                return Err(ImageViewCreationError::ArrayLayersOutOfRange {
                    range_end: subresource_range.array_layers.end,
                    max,
                });
            }
        } else {
            // VUID-VkImageViewCreateInfo-image-01482
            // VUID-VkImageViewCreateInfo-subresourceRange-01483
            if subresource_range.array_layers.end > image_inner.dimensions().array_layers() {
                return Err(ImageViewCreationError::ArrayLayersOutOfRange {
                    range_end: subresource_range.array_layers.end,
                    max: image_inner.dimensions().array_layers(),
                });
            }
        }

        // VUID-VkImageViewCreateInfo-image-04972
        if image_inner.samples() != SampleCount::Sample1
            && !(view_type == ImageViewType::Dim2d || view_type == ImageViewType::Dim2dArray)
        {
            return Err(ImageViewCreationError::MultisamplingNot2d);
        }

        /* Check usage requirements */

        if has_non_default_usage {
            if !(device.api_version() >= Version::V1_1
                || device.enabled_extensions().khr_maintenance2)
            {
                return Err(ImageViewCreationError::RequirementNotMet {
                    required_for: "`create_info.usage` is not the default value",
                    requires_one_of: RequiresOneOf {
                        api_version: Some(Version::V1_1),
                        device_extensions: &["khr_maintenance2"],
                        ..Default::default()
                    },
                });
            }

            // VUID-VkImageViewUsageCreateInfo-usage-parameter
            usage.validate_device(device)?;

            // VUID-VkImageViewUsageCreateInfo-usage-requiredbitmask
            assert!(!usage.is_empty());

            // VUID-VkImageViewCreateInfo-pNext-02662
            // VUID-VkImageViewCreateInfo-pNext-02663
            // VUID-VkImageViewCreateInfo-pNext-02664
            if !default_usage.contains(&usage) {
                return Err(ImageViewCreationError::UsageNotSupportedByImage {
                    usage,
                    supported_usage: default_usage,
                });
            }
        }

        // VUID-VkImageViewCreateInfo-image-04441
        if !(image_inner.usage().sampled
            || image_inner.usage().storage
            || image_inner.usage().color_attachment
            || image_inner.usage().depth_stencil_attachment
            || image_inner.usage().input_attachment
            || image_inner.usage().transient_attachment)
        {
            return Err(ImageViewCreationError::ImageMissingUsage);
        }

        // VUID-VkImageViewCreateInfo-usage-02274
        if usage.sampled && !format_features.sampled_image {
            return Err(ImageViewCreationError::FormatUsageNotSupported { usage: "sampled" });
        }

        // VUID-VkImageViewCreateInfo-usage-02275
        if usage.storage && !format_features.storage_image {
            return Err(ImageViewCreationError::FormatUsageNotSupported { usage: "storage" });
        }

        // VUID-VkImageViewCreateInfo-usage-02276
        if usage.color_attachment && !format_features.color_attachment {
            return Err(ImageViewCreationError::FormatUsageNotSupported {
                usage: "color_attachment",
            });
        }

        // VUID-VkImageViewCreateInfo-usage-02277
        if usage.depth_stencil_attachment && !format_features.depth_stencil_attachment {
            return Err(ImageViewCreationError::FormatUsageNotSupported {
                usage: "depth_stencil_attachment",
            });
        }

        // VUID-VkImageViewCreateInfo-usage-02652
        if usage.input_attachment
            && !(format_features.color_attachment || format_features.depth_stencil_attachment)
        {
            return Err(ImageViewCreationError::FormatUsageNotSupported {
                usage: "input_attachment",
            });
        }

        /* Check flags requirements */

        if image_inner.block_texel_view_compatible() {
            // VUID-VkImageViewCreateInfo-image-01583
            if !(format.compatibility() == image_inner.format().unwrap().compatibility()
                || format.block_size() == image_inner.format().unwrap().block_size())
            {
                return Err(ImageViewCreationError::FormatNotCompatible);
            }

            // VUID-VkImageViewCreateInfo-image-01584
            if layer_count != 1 {
                return Err(ImageViewCreationError::BlockTexelViewCompatibleMultipleArrayLayers);
            }

            // VUID-VkImageViewCreateInfo-image-01584
            if level_count != 1 {
                return Err(ImageViewCreationError::BlockTexelViewCompatibleMultipleMipLevels);
            }

            // VUID-VkImageViewCreateInfo-image-04739
            if format.compression().is_none() && view_type == ImageViewType::Dim3d {
                return Err(ImageViewCreationError::BlockTexelViewCompatibleUncompressedIs3d);
            }
        }
        // VUID-VkImageViewCreateInfo-image-01761
        else if image_inner.mutable_format()
            && image_inner.format().unwrap().planes().is_empty()
            && format.compatibility() != image_inner.format().unwrap().compatibility()
        {
            return Err(ImageViewCreationError::FormatNotCompatible);
        }

        if image_inner.mutable_format()
            && !image_inner.format().unwrap().planes().is_empty()
            && !subresource_range.aspects.color
        {
            let plane = if subresource_range.aspects.plane0 {
                0
            } else if subresource_range.aspects.plane1 {
                1
            } else if subresource_range.aspects.plane2 {
                2
            } else {
                unreachable!()
            };
            let plane_format = image_inner.format().unwrap().planes()[plane];

            // VUID-VkImageViewCreateInfo-image-01586
            if format.compatibility() != plane_format.compatibility() {
                return Err(ImageViewCreationError::FormatNotCompatible);
            }
        }
        // VUID-VkImageViewCreateInfo-image-01762
        else if Some(format) != image_inner.format() {
            return Err(ImageViewCreationError::FormatNotCompatible);
        }

        // VUID-VkImageViewCreateInfo-imageViewType-04973
        if (view_type == ImageViewType::Dim1d
            || view_type == ImageViewType::Dim2d
            || view_type == ImageViewType::Dim3d)
            && layer_count != 1
        {
            return Err(ImageViewCreationError::TypeNonArrayedMultipleArrayLayers);
        }
        // VUID-VkImageViewCreateInfo-viewType-02960
        else if view_type == ImageViewType::Cube && layer_count != 6 {
            return Err(ImageViewCreationError::TypeCubeNot6ArrayLayers);
        }
        // VUID-VkImageViewCreateInfo-viewType-02961
        else if view_type == ImageViewType::CubeArray && layer_count % 6 != 0 {
            return Err(ImageViewCreationError::TypeCubeArrayNotMultipleOf6ArrayLayers);
        }

        // VUID-VkImageViewCreateInfo-format-04714
        // VUID-VkImageViewCreateInfo-format-04715
        match format.ycbcr_chroma_sampling() {
            Some(ChromaSampling::Mode422) => {
                if image_inner.dimensions().width() % 2 != 0 {
                    return Err(
                        ImageViewCreationError::FormatChromaSubsamplingInvalidImageDimensions,
                    );
                }
            }
            Some(ChromaSampling::Mode420) => {
                if image_inner.dimensions().width() % 2 != 0
                    || image_inner.dimensions().height() % 2 != 0
                {
                    return Err(
                        ImageViewCreationError::FormatChromaSubsamplingInvalidImageDimensions,
                    );
                }
            }
            _ => (),
        }

        // Don't need to check features because you can't create a conversion object without the
        // feature anyway.
        if let Some(conversion) = &sampler_ycbcr_conversion {
            assert_eq!(device, conversion.device());

            // VUID-VkImageViewCreateInfo-pNext-01970
            if !component_mapping.is_identity() {
                return Err(
                    ImageViewCreationError::SamplerYcbcrConversionComponentMappingNotIdentity {
                        component_mapping,
                    },
                );
            }
        } else {
            // VUID-VkImageViewCreateInfo-format-06415
            if format.ycbcr_chroma_sampling().is_some() {
                return Err(
                    ImageViewCreationError::FormatRequiresSamplerYcbcrConversion { format },
                );
            }
        }

        Ok(format_features)
    }

    #[cfg_attr(not(feature = "document_unchecked"), doc(hidden))]
    #[inline]
    pub unsafe fn new_unchecked(
        image: Arc<I>,
        create_info: ImageViewCreateInfo,
    ) -> Result<Arc<Self>, VulkanError> {
        let format_features =
            Self::get_format_features(create_info.format.unwrap(), image.inner().image);
        Self::new_unchecked_with_format_features(image, create_info, format_features)
    }

    unsafe fn new_unchecked_with_format_features(
        image: Arc<I>,
        create_info: ImageViewCreateInfo,
        format_features: FormatFeatures,
    ) -> Result<Arc<Self>, VulkanError> {
        let &ImageViewCreateInfo {
            view_type,
            format,
            component_mapping,
            ref subresource_range,
            mut usage,
            ref sampler_ycbcr_conversion,
            _ne: _,
        } = &create_info;

        let image_inner = image.inner().image;
        let device = image_inner.device();

        let default_usage = Self::get_default_usage(subresource_range.aspects, image_inner);

        let has_non_default_usage = if usage.is_empty() {
            usage = default_usage;
            false
        } else {
            usage == default_usage
        };

        let mut info_vk = ash::vk::ImageViewCreateInfo {
            flags: ash::vk::ImageViewCreateFlags::empty(),
            image: image_inner.internal_object(),
            view_type: view_type.into(),
            format: format.unwrap().into(),
            components: component_mapping.into(),
            subresource_range: subresource_range.clone().into(),
            ..Default::default()
        };
        let mut image_view_usage_info_vk = None;
        let mut sampler_ycbcr_conversion_info_vk = None;

        if has_non_default_usage {
            let next = image_view_usage_info_vk.insert(ash::vk::ImageViewUsageCreateInfo {
                usage: usage.into(),
                ..Default::default()
            });

            next.p_next = info_vk.p_next;
            info_vk.p_next = next as *const _ as *const _;
        }

        if let Some(conversion) = sampler_ycbcr_conversion {
            let next =
                sampler_ycbcr_conversion_info_vk.insert(ash::vk::SamplerYcbcrConversionInfo {
                    conversion: conversion.internal_object(),
                    ..Default::default()
                });

            next.p_next = info_vk.p_next;
            info_vk.p_next = next as *const _ as *const _;
        }

        let handle = {
            let fns = device.fns();
            let mut output = MaybeUninit::uninit();
            (fns.v1_0.create_image_view)(
                device.internal_object(),
                &info_vk,
                ptr::null(),
                output.as_mut_ptr(),
            )
            .result()
            .map_err(VulkanError::from)?;
            output.assume_init()
        };

        Self::from_handle_with_format_features(image, handle, create_info, format_features)
    }

    /// Creates a default `ImageView`. Equivalent to
    /// `ImageView::new(image, ImageViewCreateInfo::from_image(image))`.
    #[inline]
    pub fn new_default(image: Arc<I>) -> Result<Arc<ImageView<I>>, ImageViewCreationError> {
        let create_info = ImageViewCreateInfo::from_image(&image);
        Self::new(image, create_info)
    }

    /// Creates a new `ImageView` from a raw object handle.
    ///
    /// # Safety
    ///
    /// - `handle` must be a valid Vulkan object handle created from `image`.
    /// - `create_info` must match the info used to create the object.
    #[inline]
    pub unsafe fn from_handle(
        image: Arc<I>,
        handle: ash::vk::ImageView,
        create_info: ImageViewCreateInfo,
    ) -> Result<Arc<Self>, VulkanError> {
        let format_features =
            Self::get_format_features(create_info.format.unwrap(), image.inner().image);
        Self::from_handle_with_format_features(image, handle, create_info, format_features)
    }

    unsafe fn from_handle_with_format_features(
        image: Arc<I>,
        handle: ash::vk::ImageView,
        create_info: ImageViewCreateInfo,
        format_features: FormatFeatures,
    ) -> Result<Arc<Self>, VulkanError> {
        let ImageViewCreateInfo {
            view_type,
            format,
            component_mapping,
            subresource_range,
            mut usage,
            sampler_ycbcr_conversion,
            _ne: _,
        } = create_info;

        let image_inner = image.inner().image;
        let device = image_inner.device();

        if usage.is_empty() {
            usage = Self::get_default_usage(subresource_range.aspects, image_inner);
        }

        let mut filter_cubic = false;
        let mut filter_cubic_minmax = false;

        if device
            .physical_device()
            .supported_extensions()
            .ext_filter_cubic
        {
            // Use unchecked, because all validation has been done above or is validated by the
            // image.
            let properties =
                device
                    .physical_device()
                    .image_format_properties_unchecked(ImageFormatInfo {
                        format: image_inner.format(),
                        image_type: image.dimensions().image_type(),
                        tiling: image_inner.tiling(),
                        usage: *image_inner.usage(),
                        image_view_type: Some(view_type),
                        mutable_format: image_inner.mutable_format(),
                        cube_compatible: image_inner.cube_compatible(),
                        array_2d_compatible: image_inner.array_2d_compatible(),
                        block_texel_view_compatible: image_inner.block_texel_view_compatible(),
                        ..Default::default()
                    })?;

            if let Some(properties) = properties {
                filter_cubic = properties.filter_cubic;
                filter_cubic_minmax = properties.filter_cubic_minmax;
            }
        }

        Ok(Arc::new(ImageView {
            handle,
            image,

            view_type,
            format,
            format_features,
            component_mapping,
            subresource_range,
            usage,
            sampler_ycbcr_conversion,

            filter_cubic,
            filter_cubic_minmax,
        }))
    }

    // https://www.khronos.org/registry/vulkan/specs/1.3-extensions/man/html/VkImageViewCreateInfo.html#_description
    #[inline]
    fn get_default_usage(aspects: ImageAspects, image: &UnsafeImage) -> ImageUsage {
        let has_stencil_aspect = aspects.stencil;
        let has_non_stencil_aspect = !(ImageAspects {
            stencil: false,
            ..aspects
        })
        .is_empty();

        if has_stencil_aspect && has_non_stencil_aspect {
            *image.usage() & *image.stencil_usage()
        } else if has_stencil_aspect {
            *image.stencil_usage()
        } else if has_non_stencil_aspect {
            *image.usage()
        } else {
            unreachable!()
        }
    }

    // https://www.khronos.org/registry/vulkan/specs/1.3-extensions/html/chap12.html#resources-image-view-format-features
    #[inline]
    unsafe fn get_format_features(format: Format, image: &UnsafeImage) -> FormatFeatures {
        let device = image.device();

        let format_features = if Some(format) != image.format() {
            // Use unchecked, because all validation should have been done before calling.
            let format_properties = device.physical_device().format_properties_unchecked(format);

            match image.tiling() {
                ImageTiling::Optimal => format_properties.optimal_tiling_features,
                ImageTiling::Linear => format_properties.linear_tiling_features,
            }
        } else {
            *image.format_features()
        };

        if device.enabled_extensions().khr_format_feature_flags2 {
            format_features
        } else {
            let is_without_format = format.shader_storage_image_without_format();

            FormatFeatures {
                sampled_image_depth_comparison: format.type_color().is_none()
                    && format_features.sampled_image,
                storage_read_without_format: is_without_format
                    && device
                        .enabled_features()
                        .shader_storage_image_read_without_format,
                storage_write_without_format: is_without_format
                    && device
                        .enabled_features()
                        .shader_storage_image_write_without_format,
                ..format_features
            }
        }
    }

    /// Returns the wrapped image that this image view was created from.
    #[inline]
    pub fn image(&self) -> &Arc<I> {
        &self.image
    }
}

impl<I> Drop for ImageView<I>
where
    I: ImageAccess + ?Sized,
{
    #[inline]
    fn drop(&mut self) {
        unsafe {
            let device = self.device();
            let fns = device.fns();
            (fns.v1_0.destroy_image_view)(device.internal_object(), self.handle, ptr::null());
        }
    }
}

unsafe impl<I> VulkanObject for ImageView<I>
where
    I: ImageAccess + ?Sized,
{
    type Object = ash::vk::ImageView;

    #[inline]
    fn internal_object(&self) -> ash::vk::ImageView {
        self.handle
    }
}

unsafe impl<I> DeviceOwned for ImageView<I>
where
    I: ImageAccess + ?Sized,
{
    #[inline]
    fn device(&self) -> &Arc<Device> {
        self.image.inner().image.device()
    }
}

impl<I> PartialEq for ImageView<I>
where
    I: ImageAccess + ?Sized,
{
    #[inline]
    fn eq(&self, other: &Self) -> bool {
        self.handle == other.handle && self.device() == other.device()
    }
}

impl<I> Eq for ImageView<I> where I: ImageAccess + ?Sized {}

impl<I> Hash for ImageView<I>
where
    I: ImageAccess + ?Sized,
{
    #[inline]
    fn hash<H: Hasher>(&self, state: &mut H) {
        self.handle.hash(state);
        self.device().hash(state);
    }
}

/// Parameters to create a new `ImageView`.
#[derive(Debug)]
pub struct ImageViewCreateInfo {
    /// The image view type.
    ///
    /// The view type must be compatible with the dimensions of the image and the selected array
    /// layers.
    ///
    /// The default value is [`ImageViewType::Dim2d`].
    pub view_type: ImageViewType,

    /// The format of the image view.
    ///
    /// If this is set to a format that is different from the image, the image must be created with
    /// the `mutable_format` flag.
    ///
    /// The default value is `None`, which must be overridden.
    pub format: Option<Format>,

    /// How to map components of each pixel.
    ///
    /// The default value is [`ComponentMapping::identity()`].
    pub component_mapping: ComponentMapping,

    /// The subresource range of the image that the view should cover.
    ///
    /// The default value is empty, which must be overridden.
    pub subresource_range: ImageSubresourceRange,

    /// How the image view is going to be used.
    ///
    /// If `usage` is empty, then a default value is used based on the parent image's usages.
    /// Depending on the image aspects selected in `subresource_range`,
    /// the default `usage` will be equal to the parent image's `usage`, its `stencil_usage`,
    /// or the intersection of the two.
    ///
    /// If you set `usage` to a different value from the default, then the device API version must
    /// be at least 1.1, or the [`khr_maintenance2`](crate::device::DeviceExtensions::khr_maintenance2)
    /// extension must be enabled on the device. The specified `usage` must be a subset of the
    /// default value; usages that are not set for the parent image are not allowed.
    ///
    /// The default value is [`ImageUsage::empty()`].
    pub usage: ImageUsage,

    /// The sampler YCbCr conversion to be used with the image view.
    ///
    /// If set to `Some`, several restrictions apply:
    /// - The `component_mapping` must be the identity swizzle for all components.
    /// - If the image view is to be used in a shader, it must be in a combined image sampler
    ///   descriptor, a separate sampled image descriptor is not allowed.
    /// - The corresponding sampler must have the same sampler YCbCr object or an identically
    ///   created one, and must be used as an immutable sampler within a descriptor set layout.
    ///
    /// The default value is `None`.
    pub sampler_ycbcr_conversion: Option<Arc<SamplerYcbcrConversion>>,

    pub _ne: crate::NonExhaustive,
}

impl Default for ImageViewCreateInfo {
    #[inline]
    fn default() -> Self {
        Self {
            view_type: ImageViewType::Dim2d,
            format: None,
            component_mapping: ComponentMapping::identity(),
            subresource_range: ImageSubresourceRange {
                aspects: ImageAspects::empty(),
                array_layers: 0..0,
                mip_levels: 0..0,
            },
            usage: ImageUsage::empty(),
            sampler_ycbcr_conversion: None,
            _ne: crate::NonExhaustive(()),
        }
    }
}

impl ImageViewCreateInfo {
    /// Returns an `ImageViewCreateInfo` with the `view_type` determined from the image type and
    /// array layers, and `subresource_range` determined from the image format and covering the
    /// whole image.
    pub fn from_image<I>(image: &I) -> Self
    where
        I: ImageAccess + ?Sized,
    {
        Self {
            view_type: match image.dimensions() {
                ImageDimensions::Dim1d {
                    array_layers: 1, ..
                } => ImageViewType::Dim1d,
                ImageDimensions::Dim1d { .. } => ImageViewType::Dim1dArray,
                ImageDimensions::Dim2d {
                    array_layers: 1, ..
                } => ImageViewType::Dim2d,
                ImageDimensions::Dim2d { .. } => ImageViewType::Dim2dArray,
                ImageDimensions::Dim3d { .. } => ImageViewType::Dim3d,
            },
            format: Some(image.format()),
            subresource_range: image.subresource_range(),
            ..Default::default()
        }
    }
}

/// Error that can happen when creating an image view.
#[derive(Clone, Copy, Debug, PartialEq, Eq)]
pub enum ImageViewCreationError {
    /// Allocating memory failed.
    OomError(OomError),

    RequirementNotMet {
        required_for: &'static str,
        requires_one_of: RequiresOneOf,
    },

    /// A 2D image view was requested from a 3D image, but a range of multiple mip levels was
    /// specified.
    Array2dCompatibleMultipleMipLevels,

    /// The specified range of array layers was not a subset of those in the image.
    ArrayLayersOutOfRange { range_end: u32, max: u32 },

    /// The image has the `block_texel_view_compatible` flag, but a range of multiple array layers
    /// was specified.
    BlockTexelViewCompatibleMultipleArrayLayers,

    /// The image has the `block_texel_view_compatible` flag, but a range of multiple mip levels
    /// was specified.
    BlockTexelViewCompatibleMultipleMipLevels,

    /// The image has the `block_texel_view_compatible` flag, and an uncompressed format was
    /// requested, and the image view type was `Dim3d`.
    BlockTexelViewCompatibleUncompressedIs3d,

    /// The requested format has chroma subsampling, but the width and/or height of the image was
    /// not a multiple of 2.
    FormatChromaSubsamplingInvalidImageDimensions,

    /// The requested format was not compatible with the image.
    FormatNotCompatible,

    /// The given format was not supported by the device.
    FormatNotSupported,

    /// The format requires a sampler YCbCr conversion, but none was provided.
    FormatRequiresSamplerYcbcrConversion { format: Format },

    /// A requested usage flag was not supported by the given format.
    FormatUsageNotSupported { usage: &'static str },

    /// An aspect was selected that was not present in the image.
    ImageAspectsNotCompatible {
        aspects: ImageAspects,
        image_aspects: ImageAspects,
    },

    /// The image was not created with
    /// [one of the required usages](https://registry.khronos.org/vulkan/specs/1.2-extensions/html/vkspec.html#valid-imageview-imageusage)
    /// for image views.
    ImageMissingUsage,

    /// A 2D image view was requested from a 3D image, but the image was not created with the
    /// `array_2d_compatible` flag.
    ImageNotArray2dCompatible,

    /// A cube image view type was requested, but the image was not created with the
    /// `cube_compatible` flag.
    ImageNotCubeCompatible,

    /// The given image view type was not compatible with the type of the image.
    ImageTypeNotCompatible,

    /// The requested [`ImageViewType`] was not compatible with the image, or with the specified
    /// ranges of array layers and mipmap levels.
    IncompatibleType,

    /// The specified range of mip levels was not a subset of those in the image.
    MipLevelsOutOfRange { range_end: u32, max: u32 },

    /// The image has multisampling enabled, but the image view type was not `Dim2d` or
    /// `Dim2dArray`.
    MultisamplingNot2d,

    /// Sampler YCbCr conversion was enabled, but `component_mapping` was not the identity mapping.
    SamplerYcbcrConversionComponentMappingNotIdentity { component_mapping: ComponentMapping },

    /// The `CubeArray` image view type was specified, but the range of array layers did not have a
    /// size that is a multiple 6.
    TypeCubeArrayNotMultipleOf6ArrayLayers,

    /// The `Cube` image view type was specified, but the range of array layers did not have a size
    /// of 6.
    TypeCubeNot6ArrayLayers,

    /// A non-arrayed image view type was specified, but a range of multiple array layers was
    /// specified.
    TypeNonArrayedMultipleArrayLayers,

    /// The provided `usage` is not supported by the parent image.
    UsageNotSupportedByImage {
        usage: ImageUsage,
        supported_usage: ImageUsage,
    },
}

impl Error for ImageViewCreationError {
    #[inline]
    fn source(&self) -> Option<&(dyn Error + 'static)> {
        match *self {
            ImageViewCreationError::OomError(ref err) => Some(err),
            _ => None,
        }
    }
}

impl Display for ImageViewCreationError {
    #[inline]
    fn fmt(&self, f: &mut Formatter) -> Result<(), FmtError> {
        match self {
            Self::OomError(_) => write!(
                f,
                "allocating memory failed",
            ),

            Self::RequirementNotMet {
                required_for,
                requires_one_of,
            } => write!(
                f,
                "a requirement was not met for: {}; requires one of: {}",
                required_for, requires_one_of,
            ),

            Self::Array2dCompatibleMultipleMipLevels => write!(
                f,
                "a 2D image view was requested from a 3D image, but a range of multiple mip levels was specified",
            ),
            Self::ArrayLayersOutOfRange { .. } => write!(
                f,
                "the specified range of array layers was not a subset of those in the image",
            ),
            Self::BlockTexelViewCompatibleMultipleArrayLayers => write!(
                f,
                "the image has the `block_texel_view_compatible` flag, but a range of multiple array layers was specified",
            ),
            Self::BlockTexelViewCompatibleMultipleMipLevels => write!(
                f,
                "the image has the `block_texel_view_compatible` flag, but a range of multiple mip levels was specified",
            ),
            Self::BlockTexelViewCompatibleUncompressedIs3d => write!(
                f,
                "the image has the `block_texel_view_compatible` flag, and an uncompressed format was requested, and the image view type was `Dim3d`",
            ),
            Self::FormatChromaSubsamplingInvalidImageDimensions => write!(
                f,
                "the requested format has chroma subsampling, but the width and/or height of the image was not a multiple of 2",
            ),
            Self::FormatNotCompatible => write!(
                f,
                "the requested format was not compatible with the image",
            ),
            Self::FormatNotSupported => write!(
                f,
                "the given format was not supported by the device"
            ),
            Self::FormatRequiresSamplerYcbcrConversion { .. } => write!(
                f,
                "the format requires a sampler YCbCr conversion, but none was provided",
            ),
            Self::FormatUsageNotSupported { .. } => write!(
                f,
                "a requested usage flag was not supported by the given format"
            ),
            Self::ImageAspectsNotCompatible { .. } => write!(
                f,
                "an aspect was selected that was not present in the image",
            ),
            Self::ImageMissingUsage => write!(
                f,
                "the image was not created with one of the required usages for image views",
            ),
            Self::ImageNotArray2dCompatible => write!(
                f,
                "a 2D image view was requested from a 3D image, but the image was not created with the `array_2d_compatible` flag",
            ),
            Self::ImageNotCubeCompatible => write!(
                f,
                "a cube image view type was requested, but the image was not created with the `cube_compatible` flag",
            ),
            Self::ImageTypeNotCompatible => write!(
                f,
                "the given image view type was not compatible with the type of the image",
            ),
            Self::IncompatibleType => write!(
                f,
                "image view type is not compatible with image, array layers or mipmap levels",
            ),
            Self::MipLevelsOutOfRange { .. } => write!(
                f,
                "the specified range of mip levels was not a subset of those in the image",
            ),
            Self::MultisamplingNot2d => write!(
                f,
                "the image has multisampling enabled, but the image view type was not `Dim2d` or `Dim2dArray`",
            ),
            Self::SamplerYcbcrConversionComponentMappingNotIdentity { .. } => write!(
                f,
                "sampler YCbCr conversion was enabled, but `component_mapping` was not the identity mapping",
            ),
            Self::TypeCubeArrayNotMultipleOf6ArrayLayers => write!(
                f,
                "the `CubeArray` image view type was specified, but the range of array layers did not have a size that is a multiple 6"
            ),
            Self::TypeCubeNot6ArrayLayers => write!(
                f,
                "the `Cube` image view type was specified, but the range of array layers did not have a size of 6"
            ),
            Self::TypeNonArrayedMultipleArrayLayers => write!(
                f,
                "a non-arrayed image view type was specified, but a range of multiple array layers was specified"
            ),
            Self::UsageNotSupportedByImage {
                usage: _,
                supported_usage: _,
            } => write!(
                f,
                "the provided `usage` is not supported by the parent image",
            ),
        }
    }
}

impl From<OomError> for ImageViewCreationError {
    #[inline]
    fn from(err: OomError) -> ImageViewCreationError {
        ImageViewCreationError::OomError(err)
    }
}

impl From<VulkanError> for ImageViewCreationError {
    #[inline]
    fn from(err: VulkanError) -> ImageViewCreationError {
        match err {
            err @ VulkanError::OutOfHostMemory => OomError::from(err).into(),
            err @ VulkanError::OutOfDeviceMemory => OomError::from(err).into(),
            _ => panic!("unexpected error: {:?}", err),
        }
    }
}

impl From<RequirementNotMet> for ImageViewCreationError {
    #[inline]
    fn from(err: RequirementNotMet) -> Self {
        Self::RequirementNotMet {
            required_for: err.required_for,
            requires_one_of: err.requires_one_of,
        }
    }
}

vulkan_enum! {
    /// The geometry type of an image view.
    #[non_exhaustive]
    ImageViewType = ImageViewType(i32);

    // TODO: document
    Dim1d = TYPE_1D,

    // TODO: document
    Dim2d = TYPE_2D,

    // TODO: document
    Dim3d = TYPE_3D,

    // TODO: document
    Cube = CUBE,

    // TODO: document
    Dim1dArray = TYPE_1D_ARRAY,

    // TODO: document
    Dim2dArray = TYPE_2D_ARRAY,

    // TODO: document
    CubeArray = CUBE_ARRAY,
}

impl ImageViewType {
    /// Returns whether the type is arrayed.
    #[inline]
    pub fn is_arrayed(&self) -> bool {
        match self {
            Self::Dim1d | Self::Dim2d | Self::Dim3d | Self::Cube => false,
            Self::Dim1dArray | Self::Dim2dArray | Self::CubeArray => true,
        }
    }

    /// Returns whether `self` is compatible with the given `image_type`.
    #[inline]
    pub fn is_compatible_with(&self, image_type: ImageType) -> bool {
        matches!(
            (*self, image_type,),
            (
                ImageViewType::Dim1d | ImageViewType::Dim1dArray,
                ImageType::Dim1d
            ) | (
                ImageViewType::Dim2d | ImageViewType::Dim2dArray,
                ImageType::Dim2d | ImageType::Dim3d
            ) | (
                ImageViewType::Cube | ImageViewType::CubeArray,
                ImageType::Dim2d
            ) | (ImageViewType::Dim3d, ImageType::Dim3d)
        )
    }
}

/// Trait for types that represent the GPU can access an image view.
pub unsafe trait ImageViewAbstract:
    VulkanObject<Object = ash::vk::ImageView> + DeviceOwned + Debug + Send + Sync
{
    /// Returns the wrapped image that this image view was created from.
    fn image(&self) -> Arc<dyn ImageAccess>;

    /// Returns the component mapping of this view.
    fn component_mapping(&self) -> ComponentMapping;

    /// Returns the dimensions of this view.
    fn dimensions(&self) -> ImageDimensions {
        let subresource_range = self.subresource_range();
        let array_layers =
            subresource_range.array_layers.end - subresource_range.array_layers.start;

        match self.image().dimensions() {
            ImageDimensions::Dim1d { width, .. } => ImageDimensions::Dim1d {
                width,
                array_layers,
            },
            ImageDimensions::Dim2d { width, height, .. } => ImageDimensions::Dim2d {
                width,
                height,
                array_layers,
            },
            ImageDimensions::Dim3d {
                width,
                height,
                depth,
            } => ImageDimensions::Dim3d {
                width,
                height,
                depth,
            },
        }
    }

    /// Returns whether the image view supports sampling with a
    /// [`Cubic`](crate::sampler::Filter::Cubic) `mag_filter` or `min_filter`.
    fn filter_cubic(&self) -> bool;

    /// Returns whether the image view supports sampling with a
    /// [`Cubic`](crate::sampler::Filter::Cubic) `mag_filter` or `min_filter`, and with a
    /// [`Min`](crate::sampler::SamplerReductionMode::Min) or
    /// [`Max`](crate::sampler::SamplerReductionMode::Max) `reduction_mode`.
    fn filter_cubic_minmax(&self) -> bool;

    /// Returns the format of this view. This can be different from the parent's format.
    fn format(&self) -> Option<Format>;

    /// Returns the features supported by the image view's format.
    fn format_features(&self) -> &FormatFeatures;

    /// Returns the sampler YCbCr conversion that this image view was created with, if any.
    fn sampler_ycbcr_conversion(&self) -> Option<&Arc<SamplerYcbcrConversion>>;

    /// Returns the subresource range of the wrapped image that this view exposes.
    fn subresource_range(&self) -> &ImageSubresourceRange;

    /// Returns the usage of the image view.
    fn usage(&self) -> &ImageUsage;

    /// Returns the [`ImageViewType`] of this image view.
    fn view_type(&self) -> ImageViewType;
}

unsafe impl<I> ImageViewAbstract for ImageView<I>
where
    I: ImageAccess + Debug + 'static,
{
    #[inline]
    fn image(&self) -> Arc<dyn ImageAccess> {
        self.image.clone()
    }

    #[inline]
    fn component_mapping(&self) -> ComponentMapping {
        self.component_mapping
    }

    #[inline]
    fn filter_cubic(&self) -> bool {
        self.filter_cubic
    }

    #[inline]
    fn filter_cubic_minmax(&self) -> bool {
        self.filter_cubic_minmax
    }

    #[inline]
    fn format(&self) -> Option<Format> {
        self.format
    }

    #[inline]
    fn format_features(&self) -> &FormatFeatures {
        &self.format_features
    }

    #[inline]
    fn sampler_ycbcr_conversion(&self) -> Option<&Arc<SamplerYcbcrConversion>> {
        self.sampler_ycbcr_conversion.as_ref()
    }

    #[inline]
    fn subresource_range(&self) -> &ImageSubresourceRange {
        &self.subresource_range
    }

    #[inline]
    fn usage(&self) -> &ImageUsage {
        &self.usage
    }

    #[inline]
    fn view_type(&self) -> ImageViewType {
        self.view_type
    }
}

unsafe impl ImageViewAbstract for ImageView<dyn ImageAccess> {
    #[inline]
    fn image(&self) -> Arc<dyn ImageAccess> {
        self.image.clone()
    }

    #[inline]
    fn component_mapping(&self) -> ComponentMapping {
        self.component_mapping
    }

    #[inline]
    fn filter_cubic(&self) -> bool {
        self.filter_cubic
    }

    #[inline]
    fn filter_cubic_minmax(&self) -> bool {
        self.filter_cubic_minmax
    }

    #[inline]
    fn format(&self) -> Option<Format> {
        self.format
    }

    #[inline]
    fn format_features(&self) -> &FormatFeatures {
        &self.format_features
    }

    #[inline]
    fn sampler_ycbcr_conversion(&self) -> Option<&Arc<SamplerYcbcrConversion>> {
        self.sampler_ycbcr_conversion.as_ref()
    }

    #[inline]
    fn subresource_range(&self) -> &ImageSubresourceRange {
        &self.subresource_range
    }

    #[inline]
    fn usage(&self) -> &ImageUsage {
        &self.usage
    }

    #[inline]
    fn view_type(&self) -> ImageViewType {
        self.view_type
    }
}

impl PartialEq for dyn ImageViewAbstract {
    #[inline]
    fn eq(&self, other: &Self) -> bool {
        self.internal_object() == other.internal_object() && self.device() == other.device()
    }
}

impl Eq for dyn ImageViewAbstract {}

impl Hash for dyn ImageViewAbstract {
    #[inline]
    fn hash<H: Hasher>(&self, state: &mut H) {
        self.internal_object().hash(state);
        self.device().hash(state);
    }
}<|MERGE_RESOLUTION|>--- conflicted
+++ resolved
@@ -167,55 +167,7 @@
         }
 
         // Get format features
-<<<<<<< HEAD
         let format_features = unsafe { Self::get_format_features(format, image_inner) };
-=======
-        let format_features = {
-            let format_features = if Some(format) != image_inner.format() {
-                // Use unchecked, because all validation has been done above.
-                let format_properties = unsafe {
-                    image_inner
-                        .device()
-                        .physical_device()
-                        .format_properties_unchecked(format)
-                };
-
-                match image_inner.tiling() {
-                    ImageTiling::Optimal => format_properties.optimal_tiling_features,
-                    ImageTiling::Linear => format_properties.linear_tiling_features,
-                }
-            } else {
-                *image_inner.format_features()
-            };
-
-            // Per https://registry.khronos.org/vulkan/specs/1.3-extensions/html/chap12.html#resources-image-view-format-features
-            if image_inner
-                .device()
-                .enabled_extensions()
-                .khr_format_feature_flags2
-            {
-                format_features
-            } else {
-                let is_without_format = format.shader_storage_image_without_format();
-
-                FormatFeatures {
-                    sampled_image_depth_comparison: format.type_color().is_none()
-                        && format_features.sampled_image,
-                    storage_read_without_format: is_without_format
-                        && image_inner
-                            .device()
-                            .enabled_features()
-                            .shader_storage_image_read_without_format,
-                    storage_write_without_format: is_without_format
-                        && image_inner
-                            .device()
-                            .enabled_features()
-                            .shader_storage_image_write_without_format,
-                    ..format_features
-                }
-            }
-        };
->>>>>>> 936a09e3
 
         // No VUID apparently, but this seems like something we want to check?
         if !image_inner
@@ -235,14 +187,6 @@
             return Err(ImageViewCreationError::FormatNotSupported);
         }
 
-<<<<<<< HEAD
-=======
-        // Get usage
-        // Can be different from image usage, see
-        // https://registry.khronos.org/vulkan/specs/1.3-extensions/man/html/VkImageViewCreateInfo.html#_description
-        let usage = *image_inner.usage();
-
->>>>>>> 936a09e3
         // Check for compatibility with the image
         let image_type = image.dimensions().image_type();
 

// Copyright (c) 2016 The vulkano developers
// Licensed under the Apache License, Version 2.0
// <LICENSE-APACHE or
// https://www.apache.org/licenses/LICENSE-2.0> or the MIT
// license <LICENSE-MIT or https://opensource.org/licenses/MIT>,
// at your option. All files in the project carrying such
// notice may not be copied, modified, or distributed except
// according to those terms.

use crate::check_errors;
use crate::fns::InstanceFunctions;
use crate::instance::loader;
use crate::instance::loader::FunctionPointers;
use crate::instance::loader::Loader;
use crate::instance::loader::LoadingError;
use crate::instance::physical_device::{init_physical_devices, PhysicalDeviceInfos};
use crate::instance::{InstanceExtensions, RawInstanceExtensions};
use crate::Error;
use crate::OomError;
use crate::Version;
use crate::VulkanObject;
use smallvec::SmallVec;
use std::borrow::Cow;
use std::convert::TryInto;
use std::error;
use std::ffi::CString;
use std::fmt;
use std::hash::Hash;
use std::hash::Hasher;
use std::mem::MaybeUninit;
use std::ops::Deref;
use std::ptr;
use std::slice;
use std::sync::Arc;

/// An instance of a Vulkan context. This is the main object that should be created by an
/// application before everything else.
///
/// # Application info
///
/// When you create an instance, you have the possibility to pass an `ApplicationInfo` struct as
/// the first parameter. This struct contains various information about your application, most
/// notably its name and engine.
///
/// Passing such a structure allows for example the driver to let the user configure the driver's
/// behavior for your application alone through a control panel.
///
/// ```no_run
/// # #[macro_use] extern crate vulkano;
/// # fn main() {
/// use vulkano::instance::{Instance, InstanceExtensions};
/// use vulkano::Version;
///
/// // Builds an `ApplicationInfo` by looking at the content of the `Cargo.toml` file at
/// // compile-time.
/// let app_infos = app_info_from_cargo_toml!();
///
/// let _instance = Instance::new(Some(&app_infos), Version::V1_1, &InstanceExtensions::none(), None).unwrap();
/// # }
/// ```
///
/// # API versions
///
/// Both an `Instance` and a [`Device`](crate::device::Device) have a highest version of the Vulkan
/// API that they support. This places a limit on what Vulkan functions and features are available
/// to use when used on a particular instance or device. It is possible for the instance and the
/// device to support different versions. The supported version for an instance can be queried
/// before creation with
/// [`FunctionPointers::api_version`](crate::instance::loader::FunctionPointers::api_version),
/// while for a device it can be retrieved with
/// [`PhysicalDevice::api_version`](crate::instance::PhysicalDevice::api_version).
///
/// When creating an `Instance`, you have to specify a maximum API version that you will use.
/// This restricts the API version that is available for the instance and any devices created from
/// it. For example, if both instance and device potentially support Vulkan 1.2, but you specify
/// 1.1 as the maximum API version when creating the `Instance`, then you can only use Vulkan 1.1
/// functions, even though they could theoretically support a higher version. You can think of it
/// as a promise never to use any functionality from a higher version.
///
/// The maximum API version is not a _minimum_, so it is possible to set it to a higher version than
/// what the instance or device inherently support. The final API version that you are able to use
/// on an instance or device is the lower of the supported API version and the chosen maximum API
/// version of the `Instance`.
///
/// However, due to a quirk in how the Vulkan 1.0 specification was written, if the instance only
/// supports Vulkan 1.0, then it is not possible to specify a maximum API version higher than 1.0.
/// Trying to create an `Instance` will return an `IncompatibleDriver` error. Consequently, it is
/// not possible to use a higher device API version with an instance that only supports 1.0.
///
/// # Extensions
///
/// When creating an `Instance`, you must provide a list of extensions that must be enabled on the
/// newly-created instance. Trying to enable an extension that is not supported by the system will
/// result in an error.
///
/// Contrary to OpenGL, it is not possible to use the features of an extension if it was not
/// explicitly enabled.
///
/// Extensions are especially important to take into account if you want to render images on the
/// screen, as the only way to do so is to use the `VK_KHR_surface` extension. More information
/// about this in the `swapchain` module.
///
/// For example, here is how we create an instance with the `VK_KHR_surface` and
/// `VK_KHR_android_surface` extensions enabled, which will allow us to render images to an
/// Android screen. You can compile and run this code on any system, but it is highly unlikely to
/// succeed on anything else than an Android-running device.
///
/// ```no_run
/// use vulkano::instance::Instance;
/// use vulkano::instance::InstanceExtensions;
/// use vulkano::Version;
///
/// let extensions = InstanceExtensions {
///     khr_surface: true,
///     khr_android_surface: true,
///     .. InstanceExtensions::none()
/// };
///
/// let instance = match Instance::new(None, Version::V1_1, &extensions, None) {
///     Ok(i) => i,
///     Err(err) => panic!("Couldn't build instance: {:?}", err)
/// };
/// ```
///
/// # Layers
///
/// When creating an `Instance`, you have the possibility to pass a list of **layers** that will
/// be activated on the newly-created instance. The list of available layers can be retrieved by
/// calling [the `layers_list` function](fn.layers_list.html).
///
/// A layer is a component that will hook and potentially modify the Vulkan function calls.
/// For example, activating a layer could add a frames-per-second counter on the screen, or it
/// could send information to a debugger that will debug your application.
///
/// > **Note**: From an application's point of view, layers "just exist". In practice, on Windows
/// > and Linux, layers can be installed by third party installers or by package managers and can
/// > also be activated by setting the value of the `VK_INSTANCE_LAYERS` environment variable
/// > before starting the program. See the documentation of the official Vulkan loader for these
/// > platforms.
///
/// > **Note**: In practice, the most common use of layers right now is for debugging purposes.
/// > To do so, you are encouraged to set the `VK_INSTANCE_LAYERS` environment variable on Windows
/// > or Linux instead of modifying the source code of your program. For example:
/// > `export VK_INSTANCE_LAYERS=VK_LAYER_LUNARG_api_dump` on Linux if you installed the Vulkan SDK
/// > will print the list of raw Vulkan function calls.
///
/// ## Example
///
/// ```
/// # use std::sync::Arc;
/// # use std::error::Error;
/// # use vulkano::instance;
/// # use vulkano::instance::Instance;
/// # use vulkano::instance::InstanceExtensions;
/// # use vulkano::Version;
/// # fn test() -> Result<Arc<Instance>, Box<dyn Error>> {
/// // For the sake of the example, we activate all the layers that
/// // contain the word "foo" in their description.
/// let layers: Vec<_> = instance::layers_list()?
///     .filter(|l| l.description().contains("foo"))
///     .collect();
///
/// let layer_names = layers.iter()
///     .map(|l| l.name());
///
/// let instance = Instance::new(None, Version::V1_1, &InstanceExtensions::none(), layer_names)?;
/// # Ok(instance)
/// # }
/// ```
// TODO: mention that extensions must be supported by layers as well
pub struct Instance {
    instance: ash::vk::Instance,
    //alloc: Option<Box<Alloc + Send + Sync>>,

    // The highest version that is supported for this instance.
    // This is the minimum of Instance::max_api_version and FunctionPointers::api_version.
    api_version: Version,

    // The highest allowed API version for instances and devices created from it.
    max_api_version: Version,

    pub(super) physical_devices: Vec<PhysicalDeviceInfos>,
    fns: InstanceFunctions,
    extensions: RawInstanceExtensions,
    layers: SmallVec<[CString; 16]>,
    function_pointers: OwnedOrRef<FunctionPointers<Box<dyn Loader + Send + Sync>>>,
}

// TODO: fix the underlying cause instead
impl ::std::panic::UnwindSafe for Instance {}
impl ::std::panic::RefUnwindSafe for Instance {}

impl Instance {
    /// Initializes a new instance of Vulkan.
    ///
    /// See the documentation of `Instance` or of [the `instance` module](index.html) for more
    /// details.
    ///
    /// # Example
    ///
    /// ```no_run
    /// use vulkano::instance::Instance;
    /// use vulkano::instance::InstanceExtensions;
    /// use vulkano::Version;
    ///
    /// let instance = match Instance::new(None, Version::V1_1, &InstanceExtensions::none(), None) {
    ///     Ok(i) => i,
    ///     Err(err) => panic!("Couldn't build instance: {:?}", err)
    /// };
    /// ```
    ///
    /// # Panic
    ///
    /// - Panics if the version numbers passed in `ApplicationInfo` are too large can't be
    ///   converted into a Vulkan version number.
    /// - Panics if the application name or engine name contain a null character.
    // TODO: add a test for these ^
    // TODO: if no allocator is specified by the user, use Rust's allocator instead of leaving
    //       the choice to Vulkan
    pub fn new<'a, L, Ext>(
        app_infos: Option<&ApplicationInfo>,
        max_api_version: Version,
        extensions: Ext,
        layers: L,
    ) -> Result<Arc<Instance>, InstanceCreationError>
    where
        L: IntoIterator<Item = &'a str>,
        Ext: Into<RawInstanceExtensions>,
    {
        let layers = layers
            .into_iter()
            .map(|layer| CString::new(layer).unwrap())
            .collect::<SmallVec<[_; 16]>>();

        Instance::new_inner(
            app_infos,
            max_api_version,
            extensions.into(),
            layers,
            OwnedOrRef::Ref(loader::auto_loader()?),
        )
    }

    /// Same as `new`, but allows specifying a loader where to load Vulkan from.
    pub fn with_loader<'a, L, Ext>(
        loader: FunctionPointers<Box<dyn Loader + Send + Sync>>,
        app_infos: Option<&ApplicationInfo>,
        max_api_version: Version,
        extensions: Ext,
        layers: L,
    ) -> Result<Arc<Instance>, InstanceCreationError>
    where
        L: IntoIterator<Item = &'a str>,
        Ext: Into<RawInstanceExtensions>,
    {
        let layers = layers
            .into_iter()
            .map(|layer| CString::new(layer).unwrap())
            .collect::<SmallVec<[_; 16]>>();

        Instance::new_inner(
            app_infos,
            max_api_version,
            extensions.into(),
            layers,
            OwnedOrRef::Owned(loader),
        )
    }

    fn new_inner(
        app_infos: Option<&ApplicationInfo>,
        max_api_version: Version,
        extensions: RawInstanceExtensions,
        layers: SmallVec<[CString; 16]>,
        function_pointers: OwnedOrRef<FunctionPointers<Box<dyn Loader + Send + Sync>>>,
    ) -> Result<Arc<Instance>, InstanceCreationError> {
        // TODO: For now there are still buggy drivers that will segfault if you don't pass any
        //       appinfos. Therefore for now we ensure that it can't be `None`.
        let def = Default::default();
        let app_infos = match app_infos {
            Some(a) => Some(a),
            None => Some(&def),
        };

        // Building the CStrings from the `str`s within `app_infos`.
        // They need to be created ahead of time, since we pass pointers to them.
        let app_infos_strings = if let Some(app_infos) = app_infos {
            Some((
                app_infos
                    .application_name
                    .clone()
                    .map(|n| CString::new(n.as_bytes().to_owned()).unwrap()),
                app_infos
                    .engine_name
                    .clone()
                    .map(|n| CString::new(n.as_bytes().to_owned()).unwrap()),
            ))
        } else {
            None
        };

        let api_version = std::cmp::min(max_api_version, function_pointers.api_version()?);

        // Building the `vk::ApplicationInfo` if required.
        let app_infos = if let Some(app_infos) = app_infos {
            Some(ash::vk::ApplicationInfo {
                p_application_name: app_infos_strings
                    .as_ref()
                    .unwrap()
                    .0
                    .as_ref()
                    .map(|s| s.as_ptr())
                    .unwrap_or(ptr::null()),
                application_version: app_infos
                    .application_version
                    .map(|v| v.try_into().expect("Version out of range"))
                    .unwrap_or(0),
                p_engine_name: app_infos_strings
                    .as_ref()
                    .unwrap()
                    .1
                    .as_ref()
                    .map(|s| s.as_ptr())
                    .unwrap_or(ptr::null()),
                engine_version: app_infos
                    .engine_version
                    .map(|v| v.try_into().expect("Version out of range"))
                    .unwrap_or(0),
                api_version: max_api_version.try_into().expect("Version out of range"),
                ..Default::default()
            })
        } else {
            None
        };

        // FIXME: check whether each layer is supported
        let layers_ptr = layers
            .iter()
            .map(|layer| layer.as_ptr())
            .collect::<SmallVec<[_; 16]>>();

        let extensions_list = extensions
            .iter()
            .map(|extension| extension.as_ptr())
            .collect::<SmallVec<[_; 32]>>();

        // Creating the Vulkan instance.
        let instance = unsafe {
            let mut output = MaybeUninit::uninit();
            let infos = ash::vk::InstanceCreateInfo {
                flags: ash::vk::InstanceCreateFlags::empty(),
                p_application_info: if let Some(app) = app_infos.as_ref() {
                    app as *const _
                } else {
                    ptr::null()
                },
                enabled_layer_count: layers_ptr.len() as u32,
                pp_enabled_layer_names: layers_ptr.as_ptr(),
                enabled_extension_count: extensions_list.len() as u32,
                pp_enabled_extension_names: extensions_list.as_ptr(),
                ..Default::default()
            };

            let fns = function_pointers.fns();
            check_errors(
                fns.v1_0
                    .create_instance(&infos, ptr::null(), output.as_mut_ptr()),
            )?;
            output.assume_init()
        };

        // Loading the function pointers of the newly-created instance.
        let fns = {
            InstanceFunctions::load(|name| {
                function_pointers.get_instance_proc_addr(instance, name.as_ptr())
            })
        };

        let mut instance = Instance {
            instance,
            api_version,
            max_api_version,
            //alloc: None,
            physical_devices: Vec::new(),
            fns,
            extensions,
            layers,
            function_pointers,
<<<<<<< HEAD
        }))
    }

    /// Initialize all physical devices
    fn init_physical_devices(
        vk: &vk::InstancePointers,
        physical_devices: Vec<vk::PhysicalDevice>,
    ) -> Vec<PhysicalDeviceInfos> {
        let mut output = Vec::with_capacity(physical_devices.len());

        for device in physical_devices.into_iter() {
            let properties: vk::PhysicalDeviceProperties = unsafe {
                let mut output = MaybeUninit::uninit();
                vk.GetPhysicalDeviceProperties(device, output.as_mut_ptr());
                output.assume_init()
            };

            let queue_families = unsafe {
                let mut num = 0;
                vk.GetPhysicalDeviceQueueFamilyProperties(device, &mut num, ptr::null_mut());

                let mut families = Vec::with_capacity(num as usize);
                vk.GetPhysicalDeviceQueueFamilyProperties(device, &mut num, families.as_mut_ptr());
                families.set_len(num as usize);
                families
            };

            let memory: vk::PhysicalDeviceMemoryProperties = unsafe {
                let mut output = MaybeUninit::uninit();
                vk.GetPhysicalDeviceMemoryProperties(device, output.as_mut_ptr());
                output.assume_init()
            };

            let available_features: vk::PhysicalDeviceFeatures = unsafe {
                let mut output = MaybeUninit::uninit();
                vk.GetPhysicalDeviceFeatures(device, output.as_mut_ptr());
                output.assume_init()
            };

            output.push(PhysicalDeviceInfos {
                device,
                properties,
                extended_properties: PhysicalDeviceExtendedProperties::empty(),
                memory,
                queue_families,
                available_features: Features::from(available_features),
            });
        }
        output
    }

    /// Initialize all physical devices, but use VK_KHR_get_physical_device_properties2
    /// TODO: Query extension-specific physical device properties, once a new instance extension is supported.
    fn init_physical_devices2(
        vk: &vk::InstancePointers,
        physical_devices: Vec<vk::PhysicalDevice>,
        extensions: &RawInstanceExtensions,
    ) -> Vec<PhysicalDeviceInfos> {
        let mut output = Vec::with_capacity(physical_devices.len());

        for device in physical_devices.into_iter() {
            let mut extended_properties = PhysicalDeviceExtendedProperties::empty();

            let properties: vk::PhysicalDeviceProperties = unsafe {
                let mut multiview_properties = vk::PhysicalDeviceMultiviewProperties {
                    sType: vk::STRUCTURE_TYPE_PHYSICAL_DEVICE_MULTIVIEW_PROPERTIES,
                    pNext: ptr::null_mut(),
                    maxMultiviewViewCount: 0,
                    maxMultiviewInstanceIndex: 0,
                };

                let mut subgroup_properties = vk::PhysicalDeviceSubgroupProperties {
                    sType: vk::STRUCTURE_TYPE_PHYSICAL_DEVICE_SUBGROUP_PROPERTIES,
                    pNext: &mut multiview_properties,
                    subgroupSize: 0,
                    supportedStages: 0,
                    supportedOperations: 0,
                    quadOperationsInAllStages: 0,
                };

                let mut output = vk::PhysicalDeviceProperties2KHR {
                    sType: vk::STRUCTURE_TYPE_PHYSICAL_DEVICE_PROPERTIES_2_KHR,
                    pNext: &mut subgroup_properties,
                    properties: mem::zeroed(),
                };

                vk.GetPhysicalDeviceProperties2KHR(device, &mut output);

                extended_properties = PhysicalDeviceExtendedProperties {
                    subgroup_size: Some(subgroup_properties.subgroupSize),
                    max_multiview_view_count: Some(multiview_properties.maxMultiviewViewCount),
                    max_multiview_instance_index: Some(
                        multiview_properties.maxMultiviewInstanceIndex,
                    ),

                    ..extended_properties
                };

                output.properties
            };

            let queue_families = unsafe {
                let mut num = 0;
                vk.GetPhysicalDeviceQueueFamilyProperties2KHR(device, &mut num, ptr::null_mut());

                let mut families = (0..num)
                    .map(|_| vk::QueueFamilyProperties2KHR {
                        sType: vk::STRUCTURE_TYPE_QUEUE_FAMILY_PROPERTIES_2_KHR,
                        pNext: ptr::null_mut(),
                        queueFamilyProperties: mem::zeroed(),
                    })
                    .collect::<Vec<_>>();

                vk.GetPhysicalDeviceQueueFamilyProperties2KHR(
                    device,
                    &mut num,
                    families.as_mut_ptr(),
                );
                families
                    .into_iter()
                    .map(|family| family.queueFamilyProperties)
                    .collect()
            };

            let memory: vk::PhysicalDeviceMemoryProperties = unsafe {
                let mut output = vk::PhysicalDeviceMemoryProperties2KHR {
                    sType: vk::STRUCTURE_TYPE_PHYSICAL_DEVICE_MEMORY_PROPERTIES_2_KHR,
                    pNext: ptr::null_mut(),
                    memoryProperties: mem::zeroed(),
                };
                vk.GetPhysicalDeviceMemoryProperties2KHR(device, &mut output);
                output.memoryProperties
            };
=======
        };
>>>>>>> f2e277f9

        // Enumerating all physical devices.
        instance.physical_devices = init_physical_devices(&instance)?;

        Ok(Arc::new(instance))
    }

    /*/// Same as `new`, but provides an allocator that will be used by the Vulkan library whenever
    /// it needs to allocate memory on the host.
    ///
    /// Note that this allocator can be overridden when you create a `Device`, a `MemoryPool`, etc.
    pub fn with_alloc(app_infos: Option<&ApplicationInfo>, alloc: Box<Alloc + Send + Sync>) -> Arc<Instance> {
        unimplemented!()
    }*/

    /// Returns the Vulkan version supported by this `Instance`.
    ///
    /// This is the lower of the
    /// [driver's supported version](crate::instance::loader::FunctionPointers::api_version) and
    /// [`max_api_version`](Instance::max_api_version).
    #[inline]
    pub fn api_version(&self) -> Version {
        self.api_version
    }

    /// Returns the maximum Vulkan version that was specified when creating this `Instance`.
    #[inline]
    pub fn max_api_version(&self) -> Version {
        self.max_api_version
    }

    /// Grants access to the Vulkan functions of the instance.
    #[inline]
    pub fn fns(&self) -> &InstanceFunctions {
        &self.fns
    }

    /// Returns the list of extensions that have been loaded.
    ///
    /// This list is equal to what was passed to `Instance::new()`.
    ///
    /// # Example
    ///
    /// ```no_run
    /// use vulkano::instance::Instance;
    /// use vulkano::instance::InstanceExtensions;
    /// use vulkano::Version;
    ///
    /// let extensions = InstanceExtensions::supported_by_core().unwrap();
    /// let instance = Instance::new(None, Version::V1_1, &extensions, None).unwrap();
    /// assert_eq!(instance.loaded_extensions(), extensions);
    /// ```
    #[inline]
    pub fn loaded_extensions(&self) -> InstanceExtensions {
        InstanceExtensions::from(&self.extensions)
    }

    #[inline]
    pub fn raw_loaded_extensions(&self) -> &RawInstanceExtensions {
        &self.extensions
    }

    /// Returns the list of layers requested when creating this instance.
    #[doc(hidden)]
    #[inline]
    pub fn loaded_layers(&self) -> slice::Iter<CString> {
        self.layers.iter()
    }
}

impl fmt::Debug for Instance {
    #[inline]
    fn fmt(&self, fmt: &mut fmt::Formatter) -> Result<(), fmt::Error> {
        write!(fmt, "<Vulkan instance {:?}>", self.instance)
    }
}

unsafe impl VulkanObject for Instance {
    type Object = ash::vk::Instance;

    #[inline]
    fn internal_object(&self) -> ash::vk::Instance {
        self.instance
    }
}

impl Drop for Instance {
    #[inline]
    fn drop(&mut self) {
        unsafe {
            self.fns.v1_0.destroy_instance(self.instance, ptr::null());
        }
    }
}

impl PartialEq for Instance {
    #[inline]
    fn eq(&self, other: &Self) -> bool {
        self.instance == other.instance
    }
}

impl Eq for Instance {}

impl Hash for Instance {
    #[inline]
    fn hash<H: Hasher>(&self, state: &mut H) {
        self.instance.hash(state);
    }
}

// Same as Cow but less annoying.
enum OwnedOrRef<T: 'static> {
    Owned(T),
    Ref(&'static T),
}

impl<T> Deref for OwnedOrRef<T> {
    type Target = T;
    #[inline]
    fn deref(&self) -> &T {
        match *self {
            OwnedOrRef::Owned(ref v) => v,
            OwnedOrRef::Ref(v) => v,
        }
    }
}

/// Information that can be given to the Vulkan driver so that it can identify your application.
// TODO: better documentation for struct and methods
#[derive(Debug, Clone)]
pub struct ApplicationInfo<'a> {
    /// Name of the application.
    pub application_name: Option<Cow<'a, str>>,
    /// An opaque number that contains the version number of the application.
    pub application_version: Option<Version>,
    /// Name of the engine used to power the application.
    pub engine_name: Option<Cow<'a, str>>,
    /// An opaque number that contains the version number of the engine.
    pub engine_version: Option<Version>,
}

impl<'a> ApplicationInfo<'a> {
    /// Builds an `ApplicationInfo` from the information gathered by Cargo.
    ///
    /// # Panic
    ///
    /// - Panics if the required environment variables are missing, which happens if the project
    ///   wasn't built by Cargo.
    ///
    #[deprecated(note = "Please use the `app_info_from_cargo_toml!` macro instead")]
    pub fn from_cargo_toml() -> ApplicationInfo<'a> {
        let version = Version {
            major: env!("CARGO_PKG_VERSION_MAJOR").parse().unwrap(),
            minor: env!("CARGO_PKG_VERSION_MINOR").parse().unwrap(),
            patch: env!("CARGO_PKG_VERSION_PATCH").parse().unwrap(),
        };

        let name = env!("CARGO_PKG_NAME");

        ApplicationInfo {
            application_name: Some(name.into()),
            application_version: Some(version),
            engine_name: None,
            engine_version: None,
        }
    }
}

/// Builds an `ApplicationInfo` from the information gathered by Cargo.
///
/// # Panic
///
/// - Panics if the required environment variables are missing, which happens if the project
///   wasn't built by Cargo.
///
#[macro_export]
macro_rules! app_info_from_cargo_toml {
    () => {{
        let version = $crate::instance::Version {
            major: env!("CARGO_PKG_VERSION_MAJOR").parse().unwrap(),
            minor: env!("CARGO_PKG_VERSION_MINOR").parse().unwrap(),
            patch: env!("CARGO_PKG_VERSION_PATCH").parse().unwrap(),
        };

        let name = env!("CARGO_PKG_NAME");

        $crate::instance::ApplicationInfo {
            application_name: Some(name.into()),
            application_version: Some(version),
            engine_name: None,
            engine_version: None,
        }
    }};
}

impl<'a> Default for ApplicationInfo<'a> {
    fn default() -> ApplicationInfo<'a> {
        ApplicationInfo {
            application_name: None,
            application_version: None,
            engine_name: None,
            engine_version: None,
        }
    }
}

/// Error that can happen when creating an instance.
#[derive(Clone, Debug)]
pub enum InstanceCreationError {
    /// Failed to load the Vulkan shared library.
    LoadingError(LoadingError),
    /// Not enough memory.
    OomError(OomError),
    /// Failed to initialize for an implementation-specific reason.
    InitializationFailed,
    /// One of the requested layers is missing.
    LayerNotPresent,
    /// One of the requested extensions is missing.
    ExtensionNotPresent,
    /// The version requested is not supported by the implementation.
    // TODO: more info about this once the question of the version has been resolved
    IncompatibleDriver,
}

impl error::Error for InstanceCreationError {
    #[inline]
    fn source(&self) -> Option<&(dyn error::Error + 'static)> {
        match *self {
            InstanceCreationError::LoadingError(ref err) => Some(err),
            InstanceCreationError::OomError(ref err) => Some(err),
            _ => None,
        }
    }
}

impl fmt::Display for InstanceCreationError {
    #[inline]
    fn fmt(&self, fmt: &mut fmt::Formatter) -> Result<(), fmt::Error> {
        write!(
            fmt,
            "{}",
            match *self {
                InstanceCreationError::LoadingError(_) =>
                    "failed to load the Vulkan shared library",
                InstanceCreationError::OomError(_) => "not enough memory available",
                InstanceCreationError::InitializationFailed => "initialization failed",
                InstanceCreationError::LayerNotPresent => "layer not present",
                InstanceCreationError::ExtensionNotPresent => "extension not present",
                InstanceCreationError::IncompatibleDriver => "incompatible driver",
            }
        )
    }
}

impl From<OomError> for InstanceCreationError {
    #[inline]
    fn from(err: OomError) -> InstanceCreationError {
        InstanceCreationError::OomError(err)
    }
}

impl From<LoadingError> for InstanceCreationError {
    #[inline]
    fn from(err: LoadingError) -> InstanceCreationError {
        InstanceCreationError::LoadingError(err)
    }
}

impl From<Error> for InstanceCreationError {
    #[inline]
    fn from(err: Error) -> InstanceCreationError {
        match err {
            err @ Error::OutOfHostMemory => InstanceCreationError::OomError(OomError::from(err)),
            err @ Error::OutOfDeviceMemory => InstanceCreationError::OomError(OomError::from(err)),
            Error::InitializationFailed => InstanceCreationError::InitializationFailed,
            Error::LayerNotPresent => InstanceCreationError::LayerNotPresent,
            Error::ExtensionNotPresent => InstanceCreationError::ExtensionNotPresent,
            Error::IncompatibleDriver => InstanceCreationError::IncompatibleDriver,
            _ => panic!("unexpected error: {:?}", err),
        }
    }
}

<<<<<<< HEAD
struct PhysicalDeviceInfos {
    device: vk::PhysicalDevice,
    properties: vk::PhysicalDeviceProperties,
    extended_properties: PhysicalDeviceExtendedProperties,
    queue_families: Vec<vk::QueueFamilyProperties>,
    memory: vk::PhysicalDeviceMemoryProperties,
    available_features: Features,
}

/// Represents additional information related to Physical Devices fetched from
/// `vkGetPhysicalDeviceProperties` call. Certain features available only when
/// appropriate `Instance` extensions enabled. The core extension required
/// for this features is `InstanceExtensions::khr_get_physical_device_properties2`
///
/// TODO: Only a small subset of available properties(https://www.khronos.org/registry/vulkan/specs/1.2-extensions/man/html/VkPhysicalDeviceProperties2.html) is implemented at this moment.
pub struct PhysicalDeviceExtendedProperties {
    subgroup_size: Option<u32>,
    max_multiview_view_count: Option<u32>,
    max_multiview_instance_index: Option<u32>,
}

impl PhysicalDeviceExtendedProperties {
    fn empty() -> Self {
        Self {
            subgroup_size: None,
            max_multiview_view_count: None,
            max_multiview_instance_index: None,
        }
    }

    /// The default number of invocations in each subgroup
    ///
    /// See https://www.khronos.org/registry/vulkan/specs/1.2-extensions/man/html/VkPhysicalDeviceSubgroupProperties.html for details
    #[inline]
    pub fn subgroup_size(&self) -> &Option<u32> {
        &self.subgroup_size
    }

    /// The maximum number of views that can be used in a subpass using the multiview feature.
    ///
    /// See https://www.khronos.org/registry/vulkan/specs/1.2-extensions/man/html/VkPhysicalDeviceMultiviewProperties.html for details
    #[inline]
    pub fn max_multiview_view_count(&self) -> &Option<u32> {
        &self.max_multiview_view_count
    }

    /// The maximum number valid value of instance index (for instanced rendering)
    /// allowed to be generated by a drawing command using this multiview description.
    ///
    /// TODO validate draw commands using this value
    ///
    /// See https://www.khronos.org/registry/vulkan/specs/1.2-extensions/man/html/VkPhysicalDeviceMultiviewProperties.html for details
    #[inline]
    pub fn max_multiview_instance_index(&self) -> &Option<u32> {
        &self.max_multiview_instance_index
    }
}

/// Represents one of the available devices on this machine.
///
/// This struct simply contains a pointer to an instance and a number representing the physical
/// device. You are therefore encouraged to pass this around by value instead of by reference.
///
/// # Example
///
/// ```no_run
/// # use vulkano::instance::Instance;
/// # use vulkano::instance::InstanceExtensions;
/// use vulkano::instance::PhysicalDevice;
///
/// # let instance = Instance::new(None, &InstanceExtensions::none(), None).unwrap();
/// for physical_device in PhysicalDevice::enumerate(&instance) {
///     print_infos(physical_device);
/// }
///
/// fn print_infos(dev: PhysicalDevice) {
///     println!("Name: {}", dev.name());
/// }
/// ```
#[derive(Debug, Copy, Clone)]
pub struct PhysicalDevice<'a> {
    instance: &'a Arc<Instance>,
    device: usize,
}

impl<'a> PhysicalDevice<'a> {
    /// Returns an iterator that enumerates the physical devices available.
    ///
    /// # Example
    ///
    /// ```no_run
    /// # use vulkano::instance::Instance;
    /// # use vulkano::instance::InstanceExtensions;
    /// use vulkano::instance::PhysicalDevice;
    ///
    /// # let instance = Instance::new(None, &InstanceExtensions::none(), None).unwrap();
    /// for physical_device in PhysicalDevice::enumerate(&instance) {
    ///     println!("Available device: {}", physical_device.name());
    /// }
    /// ```
    #[inline]
    pub fn enumerate(instance: &'a Arc<Instance>) -> PhysicalDevicesIter<'a> {
        PhysicalDevicesIter {
            instance,
            current_id: 0,
        }
    }

    /// Returns a physical device from its index. Returns `None` if out of range.
    ///
    /// Indices range from 0 to the number of devices.
    ///
    /// # Example
    ///
    /// ```no_run
    /// use vulkano::instance::Instance;
    /// use vulkano::instance::InstanceExtensions;
    /// use vulkano::instance::PhysicalDevice;
    ///
    /// let instance = Instance::new(None, &InstanceExtensions::none(), None).unwrap();
    /// let first_physical_device = PhysicalDevice::from_index(&instance, 0).unwrap();
    /// ```
    #[inline]
    pub fn from_index(instance: &'a Arc<Instance>, index: usize) -> Option<PhysicalDevice<'a>> {
        if instance.physical_devices.len() > index {
            Some(PhysicalDevice {
                instance,
                device: index,
            })
        } else {
            None
        }
    }

    /// Returns the instance corresponding to this physical device.
    ///
    /// # Example
    ///
    /// ```no_run
    /// use vulkano::instance::PhysicalDevice;
    ///
    /// fn do_something(physical_device: PhysicalDevice) {
    ///     let _loaded_extensions = physical_device.instance().loaded_extensions();
    ///     // ...
    /// }
    /// ```
    #[inline]
    pub fn instance(&self) -> &'a Arc<Instance> {
        &self.instance
    }

    /// Returns the index of the physical device in the physical devices list.
    ///
    /// This index never changes and can be used later to retrieve a `PhysicalDevice` from an
    /// instance and an index.
    #[inline]
    pub fn index(&self) -> usize {
        self.device
    }

    /// Returns the human-readable name of the device.
    #[inline]
    pub fn name(&self) -> &str {
        unsafe {
            let val = &self.infos().properties.deviceName;
            let val = CStr::from_ptr(val.as_ptr());
            val.to_str()
                .expect("physical device name contained non-UTF8 characters")
        }
    }

    /// Returns the type of the device.
    ///
    /// # Example
    ///
    /// ```no_run
    /// # use vulkano::instance::Instance;
    /// # use vulkano::instance::InstanceExtensions;
    /// use vulkano::instance::PhysicalDevice;
    ///
    /// # let instance = Instance::new(None, &InstanceExtensions::none(), None).unwrap();
    /// for physical_device in PhysicalDevice::enumerate(&instance) {
    ///     println!("Available device: {} (type: {:?})",
    ///               physical_device.name(), physical_device.ty());
    /// }
    /// ```
    #[inline]
    pub fn ty(&self) -> PhysicalDeviceType {
        match self.instance.physical_devices[self.device]
            .properties
            .deviceType
        {
            vk::PHYSICAL_DEVICE_TYPE_OTHER => PhysicalDeviceType::Other,
            vk::PHYSICAL_DEVICE_TYPE_INTEGRATED_GPU => PhysicalDeviceType::IntegratedGpu,
            vk::PHYSICAL_DEVICE_TYPE_DISCRETE_GPU => PhysicalDeviceType::DiscreteGpu,
            vk::PHYSICAL_DEVICE_TYPE_VIRTUAL_GPU => PhysicalDeviceType::VirtualGpu,
            vk::PHYSICAL_DEVICE_TYPE_CPU => PhysicalDeviceType::Cpu,
            _ => panic!("Unrecognized Vulkan device type"),
        }
    }

    /// Returns the version of Vulkan supported by this device.
    #[inline]
    pub fn api_version(&self) -> Version {
        let val = self.infos().properties.apiVersion;
        Version::from_vulkan_version(val)
    }

    /// Returns the Vulkan features that are supported by this physical device.
    #[inline]
    pub fn supported_features(&self) -> &'a Features {
        &self.infos().available_features
    }

    /// Builds an iterator that enumerates all the queue families on this physical device.
    #[inline]
    pub fn queue_families(&self) -> QueueFamiliesIter<'a> {
        QueueFamiliesIter {
            physical_device: *self,
            current_id: 0,
        }
    }

    /// Returns the queue family with the given index, or `None` if out of range.
    #[inline]
    pub fn queue_family_by_id(&self, id: u32) -> Option<QueueFamily<'a>> {
        if (id as usize) < self.infos().queue_families.len() {
            Some(QueueFamily {
                physical_device: *self,
                id,
            })
        } else {
            None
        }
    }

    /// Builds an iterator that enumerates all the memory types on this physical device.
    #[inline]
    pub fn memory_types(&self) -> MemoryTypesIter<'a> {
        MemoryTypesIter {
            physical_device: *self,
            current_id: 0,
        }
    }

    /// Returns the memory type with the given index, or `None` if out of range.
    #[inline]
    pub fn memory_type_by_id(&self, id: u32) -> Option<MemoryType<'a>> {
        if id < self.infos().memory.memoryTypeCount {
            Some(MemoryType {
                physical_device: *self,
                id,
            })
        } else {
            None
        }
    }

    /// Builds an iterator that enumerates all the memory heaps on this physical device.
    #[inline]
    pub fn memory_heaps(&self) -> MemoryHeapsIter<'a> {
        MemoryHeapsIter {
            physical_device: *self,
            current_id: 0,
        }
    }

    /// Returns the memory heap with the given index, or `None` if out of range.
    #[inline]
    pub fn memory_heap_by_id(&self, id: u32) -> Option<MemoryHeap<'a>> {
        if id < self.infos().memory.memoryHeapCount {
            Some(MemoryHeap {
                physical_device: *self,
                id,
            })
        } else {
            None
        }
    }

    /// Gives access to the limits of the physical device.
    ///
    /// This function should be zero-cost in release mode. It only exists to not pollute the
    /// namespace of `PhysicalDevice` with all the limits-related getters.
    #[inline]
    pub fn limits(&self) -> Limits<'a> {
        Limits::from_vk_limits(&self.infos().properties.limits)
    }

    /// Returns an opaque number representing the version of the driver of this device.
    ///
    /// The meaning of this number is implementation-specific. It can be used in bug reports, for
    /// example.
    #[inline]
    pub fn driver_version(&self) -> u32 {
        self.infos().properties.driverVersion
    }

    /// Returns the PCI ID of the device.
    #[inline]
    pub fn pci_device_id(&self) -> u32 {
        self.infos().properties.deviceID
    }

    /// Returns the PCI ID of the vendor.
    #[inline]
    pub fn pci_vendor_id(&self) -> u32 {
        self.infos().properties.vendorID
    }

    /// Returns a unique identifier for the device.
    ///
    /// Can be stored in a configuration file, so that you can retrieve the device again the next
    /// time the program is run.
    #[inline]
    pub fn uuid(&self) -> &[u8; 16] {
        // must be equal to vk::UUID_SIZE
        &self.infos().properties.pipelineCacheUUID
    }

    #[inline]
    pub fn extended_properties(&self) -> &PhysicalDeviceExtendedProperties {
        &self.infos().extended_properties
    }

    // Internal function to make it easier to get the infos of this device.
    #[inline]
    fn infos(&self) -> &'a PhysicalDeviceInfos {
        &self.instance.physical_devices[self.device]
    }
}

unsafe impl<'a> VulkanObject for PhysicalDevice<'a> {
    type Object = vk::PhysicalDevice;

    const TYPE: vk::ObjectType = vk::OBJECT_TYPE_PHYSICAL_DEVICE;

    #[inline]
    fn internal_object(&self) -> vk::PhysicalDevice {
        self.infos().device
    }
}

/// Iterator for all the physical devices available on hardware.
#[derive(Debug, Clone)]
pub struct PhysicalDevicesIter<'a> {
    instance: &'a Arc<Instance>,
    current_id: usize,
}

impl<'a> Iterator for PhysicalDevicesIter<'a> {
    type Item = PhysicalDevice<'a>;

    #[inline]
    fn next(&mut self) -> Option<PhysicalDevice<'a>> {
        if self.current_id >= self.instance.physical_devices.len() {
            return None;
        }

        let dev = PhysicalDevice {
            instance: self.instance,
            device: self.current_id,
        };

        self.current_id += 1;
        Some(dev)
    }

    #[inline]
    fn size_hint(&self) -> (usize, Option<usize>) {
        let len = self.instance.physical_devices.len() - self.current_id;
        (len, Some(len))
    }
}

impl<'a> ExactSizeIterator for PhysicalDevicesIter<'a> {}

/// Type of a physical device.
#[derive(Debug, Copy, Clone, PartialEq, Eq, Hash, Ord, PartialOrd)]
#[repr(u32)]
pub enum PhysicalDeviceType {
    /// The device is an integrated GPU.
    IntegratedGpu = 1,
    /// The device is a discrete GPU.
    DiscreteGpu = 2,
    /// The device is a virtual GPU.
    VirtualGpu = 3,
    /// The device is a CPU.
    Cpu = 4,
    /// The device is something else.
    Other = 0,
}

/// Represents a queue family in a physical device.
///
/// A queue family is group of one or multiple queues. All queues of one family have the same
/// characteristics.
#[derive(Debug, Copy, Clone)]
pub struct QueueFamily<'a> {
    physical_device: PhysicalDevice<'a>,
    id: u32,
}

impl<'a> QueueFamily<'a> {
    /// Returns the physical device associated to this queue family.
    #[inline]
    pub fn physical_device(&self) -> PhysicalDevice<'a> {
        self.physical_device
    }

    /// Returns the identifier of this queue family within the physical device.
    #[inline]
    pub fn id(&self) -> u32 {
        self.id
    }

    /// Returns the number of queues that belong to this family.
    ///
    /// Guaranteed to be at least 1 (or else that family wouldn't exist).
    #[inline]
    pub fn queues_count(&self) -> usize {
        self.physical_device.infos().queue_families[self.id as usize].queueCount as usize
    }

    /// If timestamps are supported, returns the number of bits supported by timestamp operations.
    /// The returned value will be in the range 36..64.
    /// If timestamps are not supported, returns None.
    #[inline]
    pub fn timestamp_valid_bits(&self) -> Option<u32> {
        let value =
            self.physical_device.infos().queue_families[self.id as usize].timestampValidBits;
        if value == 0 {
            None
        } else {
            Some(value)
        }
    }

    /// Returns the minimum granularity supported for image transfers in terms
    /// of `[width, height, depth]`
    #[inline]
    pub fn min_image_transfer_granularity(&self) -> [u32; 3] {
        let ref granularity = self.physical_device.infos().queue_families[self.id as usize]
            .minImageTransferGranularity;
        [granularity.width, granularity.height, granularity.depth]
    }

    /// Returns `true` if queues of this family can execute graphics operations.
    #[inline]
    pub fn supports_graphics(&self) -> bool {
        (self.flags() & vk::QUEUE_GRAPHICS_BIT) != 0
    }

    /// Returns `true` if queues of this family can execute compute operations.
    #[inline]
    pub fn supports_compute(&self) -> bool {
        (self.flags() & vk::QUEUE_COMPUTE_BIT) != 0
    }

    /// Returns `true` if queues of this family can execute transfer operations.
    /// > **Note**: While all queues that can perform graphics or compute operations can implicitly perform
    /// > transfer operations, graphics & compute queues only optionally indicate support for tranfers.
    /// > Many discrete cards will have one queue family that exclusively sets the VK_QUEUE_TRANSFER_BIT
    /// > to indicate a special relationship with the DMA module and more efficient transfers.
    #[inline]
    pub fn explicitly_supports_transfers(&self) -> bool {
        (self.flags() & vk::QUEUE_TRANSFER_BIT) != 0
    }

    /// Returns `true` if queues of this family can execute sparse resources binding operations.
    #[inline]
    pub fn supports_sparse_binding(&self) -> bool {
        (self.flags() & vk::QUEUE_SPARSE_BINDING_BIT) != 0
    }

    /// Returns `true` if the queues of this family support a particular pipeline stage.
    #[inline]
    pub fn supports_stage(&self, stage: PipelineStage) -> bool {
        (self.flags() & stage.required_queue_flags()) != 0
    }

    /// Internal utility function that returns the flags of this queue family.
    #[inline]
    fn flags(&self) -> u32 {
        self.physical_device.infos().queue_families[self.id as usize].queueFlags
    }
}

impl<'a> PartialEq for QueueFamily<'a> {
    fn eq(&self, other: &Self) -> bool {
        self.id == other.id
            && self.physical_device.internal_object() == other.physical_device.internal_object()
    }
}

impl<'a> Eq for QueueFamily<'a> {}

/// Iterator for all the queue families available on a physical device.
#[derive(Debug, Clone)]
pub struct QueueFamiliesIter<'a> {
    physical_device: PhysicalDevice<'a>,
    current_id: u32,
}

impl<'a> Iterator for QueueFamiliesIter<'a> {
    type Item = QueueFamily<'a>;

    #[inline]
    fn next(&mut self) -> Option<QueueFamily<'a>> {
        if self.current_id as usize >= self.physical_device.infos().queue_families.len() {
            return None;
        }

        let dev = QueueFamily {
            physical_device: self.physical_device,
            id: self.current_id,
        };

        self.current_id += 1;
        Some(dev)
    }

    #[inline]
    fn size_hint(&self) -> (usize, Option<usize>) {
        let len = self.physical_device.infos().queue_families.len();
        let remain = len - self.current_id as usize;
        (remain, Some(remain))
    }
}

impl<'a> ExactSizeIterator for QueueFamiliesIter<'a> {}

/// Represents a memory type in a physical device.
#[derive(Debug, Copy, Clone)]
pub struct MemoryType<'a> {
    physical_device: PhysicalDevice<'a>,
    id: u32,
}

impl<'a> MemoryType<'a> {
    /// Returns the physical device associated to this memory type.
    #[inline]
    pub fn physical_device(&self) -> PhysicalDevice<'a> {
        self.physical_device
    }

    /// Returns the identifier of this memory type within the physical device.
    #[inline]
    pub fn id(&self) -> u32 {
        self.id
    }

    /// Returns the heap that corresponds to this memory type.
    #[inline]
    pub fn heap(&self) -> MemoryHeap<'a> {
        let heap_id = self.physical_device.infos().memory.memoryTypes[self.id as usize].heapIndex;
        MemoryHeap {
            physical_device: self.physical_device,
            id: heap_id,
        }
    }

    /// Returns true if the memory type is located on the device, which means that it's the most
    /// efficient for GPU accesses.
    #[inline]
    pub fn is_device_local(&self) -> bool {
        (self.flags() & vk::MEMORY_PROPERTY_DEVICE_LOCAL_BIT) != 0
    }

    /// Returns true if the memory type can be accessed by the host.
    #[inline]
    pub fn is_host_visible(&self) -> bool {
        (self.flags() & vk::MEMORY_PROPERTY_HOST_VISIBLE_BIT) != 0
    }

    /// Returns true if modifications made by the host or the GPU on this memory type are
    /// instantaneously visible to the other party. False means that changes have to be flushed.
    ///
    /// You don't need to worry about this, as this library handles that for you.
    #[inline]
    pub fn is_host_coherent(&self) -> bool {
        (self.flags() & vk::MEMORY_PROPERTY_HOST_COHERENT_BIT) != 0
    }

    /// Returns true if memory of this memory type is cached by the host. Host memory accesses to
    /// cached memory is faster than for uncached memory. However you are not guaranteed that it
    /// is coherent.
    #[inline]
    pub fn is_host_cached(&self) -> bool {
        (self.flags() & vk::MEMORY_PROPERTY_HOST_CACHED_BIT) != 0
    }

    /// Returns true if allocations made to this memory type is lazy.
    ///
    /// This means that no actual allocation is performed. Instead memory is automatically
    /// allocated by the Vulkan implementation.
    ///
    /// Memory of this type can only be used on images created with a certain flag. Memory of this
    /// type is never host-visible.
    #[inline]
    pub fn is_lazily_allocated(&self) -> bool {
        (self.flags() & vk::MEMORY_PROPERTY_LAZILY_ALLOCATED_BIT) != 0
    }

    /// Internal utility function that returns the flags of this queue family.
    #[inline]
    fn flags(&self) -> u32 {
        self.physical_device.infos().memory.memoryTypes[self.id as usize].propertyFlags
    }
}

/// Iterator for all the memory types available on a physical device.
#[derive(Debug, Clone)]
pub struct MemoryTypesIter<'a> {
    physical_device: PhysicalDevice<'a>,
    current_id: u32,
}

impl<'a> Iterator for MemoryTypesIter<'a> {
    type Item = MemoryType<'a>;

    #[inline]
    fn next(&mut self) -> Option<MemoryType<'a>> {
        if self.current_id >= self.physical_device.infos().memory.memoryTypeCount {
            return None;
        }

        let dev = MemoryType {
            physical_device: self.physical_device,
            id: self.current_id,
        };

        self.current_id += 1;
        Some(dev)
    }

    #[inline]
    fn size_hint(&self) -> (usize, Option<usize>) {
        let len = self.physical_device.infos().memory.memoryTypeCount;
        let remain = (len - self.current_id) as usize;
        (remain, Some(remain))
    }
}

impl<'a> ExactSizeIterator for MemoryTypesIter<'a> {}

/// Represents a memory heap in a physical device.
#[derive(Debug, Copy, Clone)]
pub struct MemoryHeap<'a> {
    physical_device: PhysicalDevice<'a>,
    id: u32,
}

impl<'a> MemoryHeap<'a> {
    /// Returns the physical device associated to this memory heap.
    #[inline]
    pub fn physical_device(&self) -> PhysicalDevice<'a> {
        self.physical_device
    }

    /// Returns the identifier of this memory heap within the physical device.
    #[inline]
    pub fn id(&self) -> u32 {
        self.id
    }

    /// Returns the size in bytes on this heap.
    #[inline]
    pub fn size(&self) -> usize {
        self.physical_device.infos().memory.memoryHeaps[self.id as usize].size as usize
    }

    /// Returns true if the heap is local to the GPU.
    #[inline]
    pub fn is_device_local(&self) -> bool {
        let flags = self.physical_device.infos().memory.memoryHeaps[self.id as usize].flags;
        (flags & vk::MEMORY_HEAP_DEVICE_LOCAL_BIT) != 0
    }
}

/// Iterator for all the memory heaps available on a physical device.
#[derive(Debug, Clone)]
pub struct MemoryHeapsIter<'a> {
    physical_device: PhysicalDevice<'a>,
    current_id: u32,
}

impl<'a> Iterator for MemoryHeapsIter<'a> {
    type Item = MemoryHeap<'a>;

    #[inline]
    fn next(&mut self) -> Option<MemoryHeap<'a>> {
        if self.current_id >= self.physical_device.infos().memory.memoryHeapCount {
            return None;
        }

        let dev = MemoryHeap {
            physical_device: self.physical_device,
            id: self.current_id,
        };

        self.current_id += 1;
        Some(dev)
    }

    #[inline]
    fn size_hint(&self) -> (usize, Option<usize>) {
        let len = self.physical_device.infos().memory.memoryHeapCount;
        let remain = (len - self.current_id) as usize;
        (remain, Some(remain))
    }
}

impl<'a> ExactSizeIterator for MemoryHeapsIter<'a> {}

=======
>>>>>>> f2e277f9
#[cfg(test)]
mod tests {
    use crate::instance;

    #[test]
    fn create_instance() {
        let _ = instance!();
    }

    #[test]
    fn queue_family_by_id() {
        let instance = instance!();

        let phys = match instance::PhysicalDevice::enumerate(&instance).next() {
            Some(p) => p,
            None => return,
        };

        let queue_family = match phys.queue_families().next() {
            Some(q) => q,
            None => return,
        };

        let by_id = phys.queue_family_by_id(queue_family.id()).unwrap();
        assert_eq!(by_id.id(), queue_family.id());
    }
}<|MERGE_RESOLUTION|>--- conflicted
+++ resolved
@@ -386,8 +386,12 @@
             extensions,
             layers,
             function_pointers,
-<<<<<<< HEAD
-        }))
+        };
+
+        // Enumerating all physical devices.
+        instance.physical_devices = init_physical_devices(&instance)?;
+
+        Ok(Arc::new(instance))
     }
 
     /// Initialize all physical devices
@@ -520,14 +524,24 @@
                 vk.GetPhysicalDeviceMemoryProperties2KHR(device, &mut output);
                 output.memoryProperties
             };
-=======
-        };
->>>>>>> f2e277f9
-
-        // Enumerating all physical devices.
-        instance.physical_devices = init_physical_devices(&instance)?;
-
-        Ok(Arc::new(instance))
+
+            let available_features: Features = unsafe {
+                let mut output = FeaturesFfi::new();
+                let ptr = FeaturesFfi::mut_base_ptr(&mut output) as *mut _;
+                vk.GetPhysicalDeviceFeatures2KHR(device, ptr);
+                Features::from(&output.main)
+            };
+
+            output.push(PhysicalDeviceInfos {
+                device,
+                properties,
+                extended_properties,
+                memory,
+                queue_families,
+                available_features,
+            });
+        }
+        output
     }
 
     /*/// Same as `new`, but provides an allocator that will be used by the Vulkan library whenever
@@ -807,7 +821,6 @@
     }
 }
 
-<<<<<<< HEAD
 struct PhysicalDeviceInfos {
     device: vk::PhysicalDevice,
     properties: vk::PhysicalDeviceProperties,
@@ -1523,8 +1536,6 @@
 
 impl<'a> ExactSizeIterator for MemoryHeapsIter<'a> {}
 
-=======
->>>>>>> f2e277f9
 #[cfg(test)]
 mod tests {
     use crate::instance;

// Copyright (c) 2021 The vulkano developers
// Licensed under the Apache License, Version 2.0
// <LICENSE-APACHE or
// https://www.apache.org/licenses/LICENSE-2.0> or the MIT
// license <LICENSE-MIT or https://opensource.org/licenses/MIT>,
// at your option. All files in the project carrying such
// notice may not be copied, modified, or distributed except
// according to those terms.

use crate::check_errors;
use crate::device::{DeviceExtensions, Features, FeaturesFfi};
use crate::instance::limits::Limits;
use crate::instance::{Instance, InstanceCreationError};
use crate::sync::PipelineStage;
use crate::Version;
use crate::VulkanObject;
use std::ffi::{c_void, CStr};
use std::hash::Hash;
use std::mem::MaybeUninit;
use std::ptr;
use std::sync::Arc;

pub(super) fn init_physical_devices(
    instance: &Instance,
) -> Result<Vec<PhysicalDeviceInfos>, InstanceCreationError> {
    let fns = instance.fns();
    let instance_extensions = instance.loaded_extensions();

    let physical_devices: Vec<ash::vk::PhysicalDevice> = unsafe {
        let mut num = 0;
        check_errors(fns.v1_0.enumerate_physical_devices(
            instance.internal_object(),
            &mut num,
            ptr::null_mut(),
        ))?;

        let mut devices = Vec::with_capacity(num as usize);
        check_errors(fns.v1_0.enumerate_physical_devices(
            instance.internal_object(),
            &mut num,
            devices.as_mut_ptr(),
        ))?;
        devices.set_len(num as usize);
        devices
    };

    let supported_extensions: Vec<DeviceExtensions> = physical_devices
        .iter()
        .map(
            |&physical_device| -> Result<DeviceExtensions, InstanceCreationError> {
                let extension_properties: Vec<ash::vk::ExtensionProperties> = unsafe {
                    let mut num = 0;
                    check_errors(fns.v1_0.enumerate_device_extension_properties(
                        physical_device,
                        ptr::null(),
                        &mut num,
                        ptr::null_mut(),
                    ))?;

                    let mut properties = Vec::with_capacity(num as usize);
                    check_errors(fns.v1_0.enumerate_device_extension_properties(
                        physical_device,
                        ptr::null(),
                        &mut num,
                        properties.as_mut_ptr(),
                    ))?;
                    properties.set_len(num as usize);
                    properties
                };

                Ok(DeviceExtensions::from(extension_properties.iter().map(
                    |property| unsafe { CStr::from_ptr(property.extension_name.as_ptr()) },
                )))
            },
        )
        .collect::<Result<_, _>>()?;

    let iter = physical_devices
        .into_iter()
        .zip(supported_extensions.into_iter());

    // Getting the properties of all physical devices.
    // If possible, we use VK_KHR_get_physical_device_properties2.
    let physical_devices = if instance.api_version() >= Version::V1_1
        || instance_extensions.khr_get_physical_device_properties2
    {
        init_physical_devices_inner2(instance, iter)
    } else {
        init_physical_devices_inner(instance, iter)
    };

    Ok(physical_devices)
}

/// Initialize all physical devices
fn init_physical_devices_inner<I>(instance: &Instance, info: I) -> Vec<PhysicalDeviceInfos>
where
    I: IntoIterator<Item = (ash::vk::PhysicalDevice, DeviceExtensions)>,
{
    let fns = instance.fns();

    info.into_iter()
        .map(|(physical_device, supported_extensions)| {
            let properties: ash::vk::PhysicalDeviceProperties = unsafe {
                let mut output = MaybeUninit::uninit();
                fns.v1_0
                    .get_physical_device_properties(physical_device, output.as_mut_ptr());
                output.assume_init()
            };

            let queue_families = unsafe {
                let mut num = 0;
                fns.v1_0.get_physical_device_queue_family_properties(
                    physical_device,
                    &mut num,
                    ptr::null_mut(),
                );

                let mut families = Vec::with_capacity(num as usize);
                fns.v1_0.get_physical_device_queue_family_properties(
                    physical_device,
                    &mut num,
                    families.as_mut_ptr(),
                );
                families.set_len(num as usize);
                families
            };

            let memory: ash::vk::PhysicalDeviceMemoryProperties = unsafe {
                let mut output = MaybeUninit::uninit();
                fns.v1_0
                    .get_physical_device_memory_properties(physical_device, output.as_mut_ptr());
                output.assume_init()
            };

            let available_features: Features = unsafe {
                let mut output = FeaturesFfi::default();
                fns.v1_0.get_physical_device_features(
                    physical_device,
                    &mut output.head_as_mut().features,
                );
                Features::from(&output)
            };

            PhysicalDeviceInfos {
                physical_device,
                properties,
                extended_properties: PhysicalDeviceExtendedProperties::empty(),
                memory,
                queue_families,
                available_features,
            }
        })
        .collect()
}

/// Initialize all physical devices, but use VK_KHR_get_physical_device_properties2
/// TODO: Query extension-specific physical device properties, once a new instance extension is supported.
fn init_physical_devices_inner2<I>(instance: &Instance, info: I) -> Vec<PhysicalDeviceInfos>
where
    I: IntoIterator<Item = (ash::vk::PhysicalDevice, DeviceExtensions)>,
{
    let fns = instance.fns();

<<<<<<< HEAD
    info.into_iter()
        .map(|(physical_device, supported_extensions)| {
            let mut extended_properties = PhysicalDeviceExtendedProperties::empty();

            let properties: ash::vk::PhysicalDeviceProperties = unsafe {
                let mut subgroup_properties = ash::vk::PhysicalDeviceSubgroupProperties::default();

                let mut output = ash::vk::PhysicalDeviceProperties2 {
                    p_next: if instance.api_version() >= Version::V1_1 {
                        &mut subgroup_properties as *mut _ as *mut c_void
                    } else {
                        ptr::null_mut()
                    },
                    ..Default::default()
                };

                if instance.api_version() >= Version::V1_1 {
                    fns.v1_1
                        .get_physical_device_properties2(physical_device, &mut output);
=======
    for device in physical_devices.into_iter() {
        let mut extended_properties = PhysicalDeviceExtendedProperties::empty();

        let properties: ash::vk::PhysicalDeviceProperties = unsafe {
            let mut subgroup_properties = ash::vk::PhysicalDeviceSubgroupProperties::default();

            let mut multiview_properties = ash::vk::PhysicalDeviceMultiviewProperties {
                p_next: &mut subgroup_properties as *mut _ as *mut c_void,
                ..Default::default()
            };

            let mut output = ash::vk::PhysicalDeviceProperties2 {
                p_next: if instance.api_version() >= Version::V1_1 {
                    &mut multiview_properties as *mut _ as *mut c_void
>>>>>>> 15fcbafa
                } else {
                    fns.khr_get_physical_device_properties2
                        .get_physical_device_properties2_khr(physical_device, &mut output);
                }

                extended_properties = PhysicalDeviceExtendedProperties {
                    subgroup_size: if instance.api_version() >= Version::V1_1 {
                        Some(subgroup_properties.subgroup_size)
                    } else {
                        None
                    },

<<<<<<< HEAD
                    ..extended_properties
                };
=======
            extended_properties = PhysicalDeviceExtendedProperties {
                subgroup_size: Some(subgroup_properties.subgroup_size),
                max_multiview_view_count: Some(multiview_properties.max_multiview_view_count),
                max_multiview_instance_index: Some(
                    multiview_properties.max_multiview_instance_index,
                ),
>>>>>>> 15fcbafa

                output.properties
            };

            let queue_families = unsafe {
                let mut num = 0;

                if instance.api_version() >= Version::V1_1 {
                    fns.v1_1.get_physical_device_queue_family_properties2(
                        physical_device,
                        &mut num,
                        ptr::null_mut(),
                    );
                } else {
                    fns.khr_get_physical_device_properties2
                        .get_physical_device_queue_family_properties2_khr(
                            physical_device,
                            &mut num,
                            ptr::null_mut(),
                        );
                }

                let mut families = vec![ash::vk::QueueFamilyProperties2::default(); num as usize];

                if instance.api_version() >= Version::V1_1 {
                    fns.v1_1.get_physical_device_queue_family_properties2(
                        physical_device,
                        &mut num,
                        families.as_mut_ptr(),
                    );
                } else {
                    fns.khr_get_physical_device_properties2
                        .get_physical_device_queue_family_properties2_khr(
                            physical_device,
                            &mut num,
                            families.as_mut_ptr(),
                        );
                }

                families
                    .into_iter()
                    .map(|family| family.queue_family_properties)
                    .collect()
            };

            let memory: ash::vk::PhysicalDeviceMemoryProperties = unsafe {
                let mut output = ash::vk::PhysicalDeviceMemoryProperties2KHR::default();

                if instance.api_version() >= Version::V1_1 {
                    fns.v1_1
                        .get_physical_device_memory_properties2(physical_device, &mut output);
                } else {
                    fns.khr_get_physical_device_properties2
                        .get_physical_device_memory_properties2_khr(physical_device, &mut output);
                }

                output.memory_properties
            };

            let available_features: Features = unsafe {
                let max_api_version = instance.max_api_version();
                let api_version =
                    std::cmp::min(max_api_version, Version::from(properties.api_version));

                let mut output = FeaturesFfi::default();
                output.make_chain(api_version, &supported_extensions);

                if instance.api_version() >= Version::V1_1 {
                    fns.v1_1
                        .get_physical_device_features2(physical_device, output.head_as_mut());
                } else {
                    fns.khr_get_physical_device_properties2
                        .get_physical_device_features2_khr(physical_device, output.head_as_mut());
                }

                Features::from(&output)
            };

            PhysicalDeviceInfos {
                physical_device,
                properties,
                extended_properties,
                memory,
                queue_families,
                available_features,
            }
        })
        .collect()
}

pub(super) struct PhysicalDeviceInfos {
    physical_device: ash::vk::PhysicalDevice,
    properties: ash::vk::PhysicalDeviceProperties,
    extended_properties: PhysicalDeviceExtendedProperties,
    queue_families: Vec<ash::vk::QueueFamilyProperties>,
    memory: ash::vk::PhysicalDeviceMemoryProperties,
    available_features: Features,
}

/// Represents additional information related to Physical Devices fetched from
/// `vkGetPhysicalDeviceProperties` call. Certain features available only when
/// appropriate `Instance` extensions enabled. The core extension required
/// for this features is `InstanceExtensions::khr_get_physical_device_properties2`
///
/// TODO: Only a small subset of available properties(https://www.khronos.org/registry/vulkan/specs/1.2-extensions/man/html/VkPhysicalDeviceProperties2.html) is implemented at this moment.
pub struct PhysicalDeviceExtendedProperties {
    subgroup_size: Option<u32>,
    max_multiview_view_count: Option<u32>,
    max_multiview_instance_index: Option<u32>,
}

impl PhysicalDeviceExtendedProperties {
    fn empty() -> Self {
        Self {
            subgroup_size: None,
            max_multiview_view_count: None,
            max_multiview_instance_index: None,
        }
    }

    /// The default number of invocations in each subgroup
    ///
    /// See https://www.khronos.org/registry/vulkan/specs/1.2-extensions/man/html/VkPhysicalDeviceSubgroupProperties.html for details
    #[inline]
    pub fn subgroup_size(&self) -> &Option<u32> {
        &self.subgroup_size
    }

    /// The maximum number of views that can be used in a subpass using the multiview feature.
    ///
    /// See https://www.khronos.org/registry/vulkan/specs/1.2-extensions/man/html/VkPhysicalDeviceMultiviewProperties.html for details
    #[inline]
    pub fn max_multiview_view_count(&self) -> &Option<u32> {
        &self.max_multiview_view_count
    }

    /// The maximum number valid value of instance index (for instanced rendering)
    /// allowed to be generated by a drawing command using this multiview description.
    ///
    /// See https://www.khronos.org/registry/vulkan/specs/1.2-extensions/man/html/VkPhysicalDeviceMultiviewProperties.html for details
    #[inline]
    pub fn max_multiview_instance_index(&self) -> &Option<u32> {
        &self.max_multiview_instance_index
    }
}

/// Represents one of the available devices on this machine.
///
/// This struct simply contains a pointer to an instance and a number representing the physical
/// device. You are therefore encouraged to pass this around by value instead of by reference.
///
/// # Example
///
/// ```no_run
/// # use vulkano::instance::Instance;
/// # use vulkano::instance::InstanceExtensions;
/// # use vulkano::Version;
/// use vulkano::instance::PhysicalDevice;
///
/// # let instance = Instance::new(None, Version::V1_1, &InstanceExtensions::none(), None).unwrap();
/// for physical_device in PhysicalDevice::enumerate(&instance) {
///     print_infos(physical_device);
/// }
///
/// fn print_infos(dev: PhysicalDevice) {
///     println!("Name: {}", dev.name());
/// }
/// ```
#[derive(Debug, Copy, Clone)]
pub struct PhysicalDevice<'a> {
    instance: &'a Arc<Instance>,
    device: usize,
}

impl<'a> PhysicalDevice<'a> {
    /// Returns an iterator that enumerates the physical devices available.
    ///
    /// # Example
    ///
    /// ```no_run
    /// # use vulkano::instance::Instance;
    /// # use vulkano::instance::InstanceExtensions;
    /// # use vulkano::Version;
    /// use vulkano::instance::PhysicalDevice;
    ///
    /// # let instance = Instance::new(None, Version::V1_1, &InstanceExtensions::none(), None).unwrap();
    /// for physical_device in PhysicalDevice::enumerate(&instance) {
    ///     println!("Available device: {}", physical_device.name());
    /// }
    /// ```
    #[inline]
    pub fn enumerate(instance: &'a Arc<Instance>) -> PhysicalDevicesIter<'a> {
        PhysicalDevicesIter {
            instance,
            current_id: 0,
        }
    }

    /// Returns a physical device from its index. Returns `None` if out of range.
    ///
    /// Indices range from 0 to the number of devices.
    ///
    /// # Example
    ///
    /// ```no_run
    /// use vulkano::instance::Instance;
    /// use vulkano::instance::InstanceExtensions;
    /// use vulkano::instance::PhysicalDevice;
    /// use vulkano::Version;
    ///
    /// let instance = Instance::new(None, Version::V1_1, &InstanceExtensions::none(), None).unwrap();
    /// let first_physical_device = PhysicalDevice::from_index(&instance, 0).unwrap();
    /// ```
    #[inline]
    pub fn from_index(instance: &'a Arc<Instance>, index: usize) -> Option<PhysicalDevice<'a>> {
        if instance.physical_devices.len() > index {
            Some(PhysicalDevice {
                instance,
                device: index,
            })
        } else {
            None
        }
    }

    /// Returns the instance corresponding to this physical device.
    ///
    /// # Example
    ///
    /// ```no_run
    /// use vulkano::instance::PhysicalDevice;
    ///
    /// fn do_something(physical_device: PhysicalDevice) {
    ///     let _loaded_extensions = physical_device.instance().loaded_extensions();
    ///     // ...
    /// }
    /// ```
    #[inline]
    pub fn instance(&self) -> &'a Arc<Instance> {
        &self.instance
    }

    /// Returns the index of the physical device in the physical devices list.
    ///
    /// This index never changes and can be used later to retrieve a `PhysicalDevice` from an
    /// instance and an index.
    #[inline]
    pub fn index(&self) -> usize {
        self.device
    }

    /// Returns the human-readable name of the device.
    #[inline]
    pub fn name(&self) -> &str {
        unsafe {
            let val = &self.infos().properties.device_name;
            let val = CStr::from_ptr(val.as_ptr());
            val.to_str()
                .expect("physical device name contained non-UTF8 characters")
        }
    }

    /// Returns the type of the device.
    ///
    /// # Example
    ///
    /// ```no_run
    /// # use vulkano::instance::Instance;
    /// # use vulkano::instance::InstanceExtensions;
    /// # use vulkano::Version;
    /// use vulkano::instance::PhysicalDevice;
    ///
    /// # let instance = Instance::new(None, Version::V1_1, &InstanceExtensions::none(), None).unwrap();
    /// for physical_device in PhysicalDevice::enumerate(&instance) {
    ///     println!("Available device: {} (type: {:?})",
    ///               physical_device.name(), physical_device.ty());
    /// }
    /// ```
    #[inline]
    pub fn ty(&self) -> PhysicalDeviceType {
        match self.instance.physical_devices[self.device]
            .properties
            .device_type
        {
            ash::vk::PhysicalDeviceType::OTHER => PhysicalDeviceType::Other,
            ash::vk::PhysicalDeviceType::INTEGRATED_GPU => PhysicalDeviceType::IntegratedGpu,
            ash::vk::PhysicalDeviceType::DISCRETE_GPU => PhysicalDeviceType::DiscreteGpu,
            ash::vk::PhysicalDeviceType::VIRTUAL_GPU => PhysicalDeviceType::VirtualGpu,
            ash::vk::PhysicalDeviceType::CPU => PhysicalDeviceType::Cpu,
            _ => panic!("Unrecognized Vulkan device type"),
        }
    }

    /// Returns the version of Vulkan supported by this device.
    #[inline]
    pub fn api_version(&self) -> Version {
        let val = self.infos().properties.api_version;
        Version::from(val)
    }

    /// Returns the Vulkan features that are supported by this physical device.
    #[inline]
    pub fn supported_features(&self) -> &'a Features {
        &self.infos().available_features
    }

    /// Builds an iterator that enumerates all the queue families on this physical device.
    #[inline]
    pub fn queue_families(&self) -> QueueFamiliesIter<'a> {
        QueueFamiliesIter {
            physical_device: *self,
            current_id: 0,
        }
    }

    /// Returns the queue family with the given index, or `None` if out of range.
    #[inline]
    pub fn queue_family_by_id(&self, id: u32) -> Option<QueueFamily<'a>> {
        if (id as usize) < self.infos().queue_families.len() {
            Some(QueueFamily {
                physical_device: *self,
                id,
            })
        } else {
            None
        }
    }

    /// Builds an iterator that enumerates all the memory types on this physical device.
    #[inline]
    pub fn memory_types(&self) -> MemoryTypesIter<'a> {
        MemoryTypesIter {
            physical_device: *self,
            current_id: 0,
        }
    }

    /// Returns the memory type with the given index, or `None` if out of range.
    #[inline]
    pub fn memory_type_by_id(&self, id: u32) -> Option<MemoryType<'a>> {
        if id < self.infos().memory.memory_type_count {
            Some(MemoryType {
                physical_device: *self,
                id,
            })
        } else {
            None
        }
    }

    /// Builds an iterator that enumerates all the memory heaps on this physical device.
    #[inline]
    pub fn memory_heaps(&self) -> MemoryHeapsIter<'a> {
        MemoryHeapsIter {
            physical_device: *self,
            current_id: 0,
        }
    }

    /// Returns the memory heap with the given index, or `None` if out of range.
    #[inline]
    pub fn memory_heap_by_id(&self, id: u32) -> Option<MemoryHeap<'a>> {
        if id < self.infos().memory.memory_heap_count {
            Some(MemoryHeap {
                physical_device: *self,
                id,
            })
        } else {
            None
        }
    }

    /// Gives access to the limits of the physical device.
    ///
    /// This function should be zero-cost in release mode. It only exists to not pollute the
    /// namespace of `PhysicalDevice` with all the limits-related getters.
    #[inline]
    pub fn limits(&self) -> Limits<'a> {
        Limits::from_vk_limits(&self.infos().properties.limits)
    }

    /// Returns an opaque number representing the version of the driver of this device.
    ///
    /// The meaning of this number is implementation-specific. It can be used in bug reports, for
    /// example.
    #[inline]
    pub fn driver_version(&self) -> u32 {
        self.infos().properties.driver_version
    }

    /// Returns the PCI ID of the device.
    #[inline]
    pub fn pci_device_id(&self) -> u32 {
        self.infos().properties.device_id
    }

    /// Returns the PCI ID of the vendor.
    #[inline]
    pub fn pci_vendor_id(&self) -> u32 {
        self.infos().properties.vendor_id
    }

    /// Returns a unique identifier for the device.
    ///
    /// Can be stored in a configuration file, so that you can retrieve the device again the next
    /// time the program is run.
    #[inline]
    pub fn uuid(&self) -> &[u8; 16] {
        // must be equal to ash::vk::UUID_SIZE
        &self.infos().properties.pipeline_cache_uuid
    }

    #[inline]
    pub fn extended_properties(&self) -> &PhysicalDeviceExtendedProperties {
        &self.infos().extended_properties
    }

    // Internal function to make it easier to get the infos of this device.
    #[inline]
    fn infos(&self) -> &'a PhysicalDeviceInfos {
        &self.instance.physical_devices[self.device]
    }
}

unsafe impl<'a> VulkanObject for PhysicalDevice<'a> {
    type Object = ash::vk::PhysicalDevice;

    #[inline]
    fn internal_object(&self) -> ash::vk::PhysicalDevice {
        self.infos().physical_device
    }
}

/// Iterator for all the physical devices available on hardware.
#[derive(Debug, Clone)]
pub struct PhysicalDevicesIter<'a> {
    instance: &'a Arc<Instance>,
    current_id: usize,
}

impl<'a> Iterator for PhysicalDevicesIter<'a> {
    type Item = PhysicalDevice<'a>;

    #[inline]
    fn next(&mut self) -> Option<PhysicalDevice<'a>> {
        if self.current_id >= self.instance.physical_devices.len() {
            return None;
        }

        let dev = PhysicalDevice {
            instance: self.instance,
            device: self.current_id,
        };

        self.current_id += 1;
        Some(dev)
    }

    #[inline]
    fn size_hint(&self) -> (usize, Option<usize>) {
        let len = self.instance.physical_devices.len() - self.current_id;
        (len, Some(len))
    }
}

impl<'a> ExactSizeIterator for PhysicalDevicesIter<'a> {}

/// Type of a physical device.
#[derive(Debug, Copy, Clone, PartialEq, Eq, Hash, Ord, PartialOrd)]
#[repr(u32)]
pub enum PhysicalDeviceType {
    /// The device is an integrated GPU.
    IntegratedGpu = 1,
    /// The device is a discrete GPU.
    DiscreteGpu = 2,
    /// The device is a virtual GPU.
    VirtualGpu = 3,
    /// The device is a CPU.
    Cpu = 4,
    /// The device is something else.
    Other = 0,
}

/// Represents a queue family in a physical device.
///
/// A queue family is group of one or multiple queues. All queues of one family have the same
/// characteristics.
#[derive(Debug, Copy, Clone)]
pub struct QueueFamily<'a> {
    physical_device: PhysicalDevice<'a>,
    id: u32,
}

impl<'a> QueueFamily<'a> {
    /// Returns the physical device associated to this queue family.
    #[inline]
    pub fn physical_device(&self) -> PhysicalDevice<'a> {
        self.physical_device
    }

    /// Returns the identifier of this queue family within the physical device.
    #[inline]
    pub fn id(&self) -> u32 {
        self.id
    }

    /// Returns the number of queues that belong to this family.
    ///
    /// Guaranteed to be at least 1 (or else that family wouldn't exist).
    #[inline]
    pub fn queues_count(&self) -> usize {
        self.physical_device.infos().queue_families[self.id as usize].queue_count as usize
    }

    /// If timestamps are supported, returns the number of bits supported by timestamp operations.
    /// The returned value will be in the range 36..64.
    /// If timestamps are not supported, returns None.
    #[inline]
    pub fn timestamp_valid_bits(&self) -> Option<u32> {
        let value =
            self.physical_device.infos().queue_families[self.id as usize].timestamp_valid_bits;
        if value == 0 {
            None
        } else {
            Some(value)
        }
    }

    /// Returns the minimum granularity supported for image transfers in terms
    /// of `[width, height, depth]`
    #[inline]
    pub fn min_image_transfer_granularity(&self) -> [u32; 3] {
        let ref granularity = self.physical_device.infos().queue_families[self.id as usize]
            .min_image_transfer_granularity;
        [granularity.width, granularity.height, granularity.depth]
    }

    /// Returns `true` if queues of this family can execute graphics operations.
    #[inline]
    pub fn supports_graphics(&self) -> bool {
        !(self.flags() & ash::vk::QueueFlags::GRAPHICS).is_empty()
    }

    /// Returns `true` if queues of this family can execute compute operations.
    #[inline]
    pub fn supports_compute(&self) -> bool {
        !(self.flags() & ash::vk::QueueFlags::COMPUTE).is_empty()
    }

    /// Returns `true` if queues of this family can execute transfer operations.
    /// > **Note**: While all queues that can perform graphics or compute operations can implicitly perform
    /// > transfer operations, graphics & compute queues only optionally indicate support for tranfers.
    /// > Many discrete cards will have one queue family that exclusively sets the VK_QUEUE_TRANSFER_BIT
    /// > to indicate a special relationship with the DMA module and more efficient transfers.
    #[inline]
    pub fn explicitly_supports_transfers(&self) -> bool {
        !(self.flags() & ash::vk::QueueFlags::TRANSFER).is_empty()
    }

    /// Returns `true` if queues of this family can execute sparse resources binding operations.
    #[inline]
    pub fn supports_sparse_binding(&self) -> bool {
        !(self.flags() & ash::vk::QueueFlags::SPARSE_BINDING).is_empty()
    }

    /// Returns `true` if the queues of this family support a particular pipeline stage.
    #[inline]
    pub fn supports_stage(&self, stage: PipelineStage) -> bool {
        !(self.flags() & stage.required_queue_flags()).is_empty()
    }

    /// Internal utility function that returns the flags of this queue family.
    #[inline]
    fn flags(&self) -> ash::vk::QueueFlags {
        self.physical_device.infos().queue_families[self.id as usize].queue_flags
    }
}

impl<'a> PartialEq for QueueFamily<'a> {
    fn eq(&self, other: &Self) -> bool {
        self.id == other.id
            && self.physical_device.internal_object() == other.physical_device.internal_object()
    }
}

impl<'a> Eq for QueueFamily<'a> {}

/// Iterator for all the queue families available on a physical device.
#[derive(Debug, Clone)]
pub struct QueueFamiliesIter<'a> {
    physical_device: PhysicalDevice<'a>,
    current_id: u32,
}

impl<'a> Iterator for QueueFamiliesIter<'a> {
    type Item = QueueFamily<'a>;

    #[inline]
    fn next(&mut self) -> Option<QueueFamily<'a>> {
        if self.current_id as usize >= self.physical_device.infos().queue_families.len() {
            return None;
        }

        let dev = QueueFamily {
            physical_device: self.physical_device,
            id: self.current_id,
        };

        self.current_id += 1;
        Some(dev)
    }

    #[inline]
    fn size_hint(&self) -> (usize, Option<usize>) {
        let len = self.physical_device.infos().queue_families.len();
        let remain = len - self.current_id as usize;
        (remain, Some(remain))
    }
}

impl<'a> ExactSizeIterator for QueueFamiliesIter<'a> {}

/// Represents a memory type in a physical device.
#[derive(Debug, Copy, Clone)]
pub struct MemoryType<'a> {
    physical_device: PhysicalDevice<'a>,
    id: u32,
}

impl<'a> MemoryType<'a> {
    /// Returns the physical device associated to this memory type.
    #[inline]
    pub fn physical_device(&self) -> PhysicalDevice<'a> {
        self.physical_device
    }

    /// Returns the identifier of this memory type within the physical device.
    #[inline]
    pub fn id(&self) -> u32 {
        self.id
    }

    /// Returns the heap that corresponds to this memory type.
    #[inline]
    pub fn heap(&self) -> MemoryHeap<'a> {
        let heap_id = self.physical_device.infos().memory.memory_types[self.id as usize].heap_index;
        MemoryHeap {
            physical_device: self.physical_device,
            id: heap_id,
        }
    }

    /// Returns true if the memory type is located on the device, which means that it's the most
    /// efficient for GPU accesses.
    #[inline]
    pub fn is_device_local(&self) -> bool {
        !(self.flags() & ash::vk::MemoryPropertyFlags::DEVICE_LOCAL).is_empty()
    }

    /// Returns true if the memory type can be accessed by the host.
    #[inline]
    pub fn is_host_visible(&self) -> bool {
        !(self.flags() & ash::vk::MemoryPropertyFlags::HOST_VISIBLE).is_empty()
    }

    /// Returns true if modifications made by the host or the GPU on this memory type are
    /// instantaneously visible to the other party. False means that changes have to be flushed.
    ///
    /// You don't need to worry about this, as this library handles that for you.
    #[inline]
    pub fn is_host_coherent(&self) -> bool {
        !(self.flags() & ash::vk::MemoryPropertyFlags::HOST_COHERENT).is_empty()
    }

    /// Returns true if memory of this memory type is cached by the host. Host memory accesses to
    /// cached memory is faster than for uncached memory. However you are not guaranteed that it
    /// is coherent.
    #[inline]
    pub fn is_host_cached(&self) -> bool {
        !(self.flags() & ash::vk::MemoryPropertyFlags::HOST_CACHED).is_empty()
    }

    /// Returns true if allocations made to this memory type is lazy.
    ///
    /// This means that no actual allocation is performed. Instead memory is automatically
    /// allocated by the Vulkan implementation.
    ///
    /// Memory of this type can only be used on images created with a certain flag. Memory of this
    /// type is never host-visible.
    #[inline]
    pub fn is_lazily_allocated(&self) -> bool {
        !(self.flags() & ash::vk::MemoryPropertyFlags::LAZILY_ALLOCATED).is_empty()
    }

    /// Internal utility function that returns the flags of this queue family.
    #[inline]
    fn flags(&self) -> ash::vk::MemoryPropertyFlags {
        self.physical_device.infos().memory.memory_types[self.id as usize].property_flags
    }
}

/// Iterator for all the memory types available on a physical device.
#[derive(Debug, Clone)]
pub struct MemoryTypesIter<'a> {
    physical_device: PhysicalDevice<'a>,
    current_id: u32,
}

impl<'a> Iterator for MemoryTypesIter<'a> {
    type Item = MemoryType<'a>;

    #[inline]
    fn next(&mut self) -> Option<MemoryType<'a>> {
        if self.current_id >= self.physical_device.infos().memory.memory_type_count {
            return None;
        }

        let dev = MemoryType {
            physical_device: self.physical_device,
            id: self.current_id,
        };

        self.current_id += 1;
        Some(dev)
    }

    #[inline]
    fn size_hint(&self) -> (usize, Option<usize>) {
        let len = self.physical_device.infos().memory.memory_type_count;
        let remain = (len - self.current_id) as usize;
        (remain, Some(remain))
    }
}

impl<'a> ExactSizeIterator for MemoryTypesIter<'a> {}

/// Represents a memory heap in a physical device.
#[derive(Debug, Copy, Clone)]
pub struct MemoryHeap<'a> {
    physical_device: PhysicalDevice<'a>,
    id: u32,
}

impl<'a> MemoryHeap<'a> {
    /// Returns the physical device associated to this memory heap.
    #[inline]
    pub fn physical_device(&self) -> PhysicalDevice<'a> {
        self.physical_device
    }

    /// Returns the identifier of this memory heap within the physical device.
    #[inline]
    pub fn id(&self) -> u32 {
        self.id
    }

    /// Returns the size in bytes on this heap.
    #[inline]
    pub fn size(&self) -> usize {
        self.physical_device.infos().memory.memory_heaps[self.id as usize].size as usize
    }

    /// Returns true if the heap is local to the GPU.
    #[inline]
    pub fn is_device_local(&self) -> bool {
        let flags = self.physical_device.infos().memory.memory_heaps[self.id as usize].flags;
        !(flags & ash::vk::MemoryHeapFlags::DEVICE_LOCAL).is_empty()
    }

    /// Returns true if the heap is multi-instance enabled, that is allocation from such
    /// heap will replicate to each physical-device's instance of heap.
    #[inline]
    pub fn is_multi_instance(&self) -> bool {
        let flags = self.physical_device.infos().memory.memory_heaps[self.id as usize].flags;
        !(flags & ash::vk::MemoryHeapFlags::MULTI_INSTANCE).is_empty()
    }
}

/// Iterator for all the memory heaps available on a physical device.
#[derive(Debug, Clone)]
pub struct MemoryHeapsIter<'a> {
    physical_device: PhysicalDevice<'a>,
    current_id: u32,
}

impl<'a> Iterator for MemoryHeapsIter<'a> {
    type Item = MemoryHeap<'a>;

    #[inline]
    fn next(&mut self) -> Option<MemoryHeap<'a>> {
        if self.current_id >= self.physical_device.infos().memory.memory_heap_count {
            return None;
        }

        let dev = MemoryHeap {
            physical_device: self.physical_device,
            id: self.current_id,
        };

        self.current_id += 1;
        Some(dev)
    }

    #[inline]
    fn size_hint(&self) -> (usize, Option<usize>) {
        let len = self.physical_device.infos().memory.memory_heap_count;
        let remain = (len - self.current_id) as usize;
        (remain, Some(remain))
    }
}

impl<'a> ExactSizeIterator for MemoryHeapsIter<'a> {}<|MERGE_RESOLUTION|>--- conflicted
+++ resolved
@@ -162,7 +162,6 @@
 {
     let fns = instance.fns();
 
-<<<<<<< HEAD
     info.into_iter()
         .map(|(physical_device, supported_extensions)| {
             let mut extended_properties = PhysicalDeviceExtendedProperties::empty();
@@ -170,9 +169,14 @@
             let properties: ash::vk::PhysicalDeviceProperties = unsafe {
                 let mut subgroup_properties = ash::vk::PhysicalDeviceSubgroupProperties::default();
 
+                let mut multiview_properties = ash::vk::PhysicalDeviceMultiviewProperties {
+                    p_next: &mut subgroup_properties as *mut _ as *mut c_void,
+                    ..Default::default()
+                };
+
                 let mut output = ash::vk::PhysicalDeviceProperties2 {
                     p_next: if instance.api_version() >= Version::V1_1 {
-                        &mut subgroup_properties as *mut _ as *mut c_void
+                        &mut multiview_properties as *mut _ as *mut c_void
                     } else {
                         ptr::null_mut()
                     },
@@ -182,45 +186,20 @@
                 if instance.api_version() >= Version::V1_1 {
                     fns.v1_1
                         .get_physical_device_properties2(physical_device, &mut output);
-=======
-    for device in physical_devices.into_iter() {
-        let mut extended_properties = PhysicalDeviceExtendedProperties::empty();
-
-        let properties: ash::vk::PhysicalDeviceProperties = unsafe {
-            let mut subgroup_properties = ash::vk::PhysicalDeviceSubgroupProperties::default();
-
-            let mut multiview_properties = ash::vk::PhysicalDeviceMultiviewProperties {
-                p_next: &mut subgroup_properties as *mut _ as *mut c_void,
-                ..Default::default()
-            };
-
-            let mut output = ash::vk::PhysicalDeviceProperties2 {
-                p_next: if instance.api_version() >= Version::V1_1 {
-                    &mut multiview_properties as *mut _ as *mut c_void
->>>>>>> 15fcbafa
                 } else {
                     fns.khr_get_physical_device_properties2
                         .get_physical_device_properties2_khr(physical_device, &mut output);
                 }
 
                 extended_properties = PhysicalDeviceExtendedProperties {
-                    subgroup_size: if instance.api_version() >= Version::V1_1 {
-                        Some(subgroup_properties.subgroup_size)
-                    } else {
-                        None
-                    },
-
-<<<<<<< HEAD
+                    subgroup_size: Some(subgroup_properties.subgroup_size),
+                    max_multiview_view_count: Some(multiview_properties.max_multiview_view_count),
+                    max_multiview_instance_index: Some(
+                        multiview_properties.max_multiview_instance_index,
+                    ),
+
                     ..extended_properties
                 };
-=======
-            extended_properties = PhysicalDeviceExtendedProperties {
-                subgroup_size: Some(subgroup_properties.subgroup_size),
-                max_multiview_view_count: Some(multiview_properties.max_multiview_view_count),
-                max_multiview_instance_index: Some(
-                    multiview_properties.max_multiview_instance_index,
-                ),
->>>>>>> 15fcbafa
 
                 output.properties
             };

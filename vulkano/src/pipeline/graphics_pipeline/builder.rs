--- conflicted
+++ resolved
@@ -472,35 +472,10 @@
             stages
         };
 
-<<<<<<< HEAD
-        // Vertex bindings.
-        let (binding_descriptions, binding_divisor_descriptions, attribute_descriptions) = {
-            let bindings = self
-                .vertex_input
-                .definition(self.vertex_shader.as_ref().unwrap().0.input())?;
-
-            if bindings.len()
-                > device
-                    .physical_device()
-                    .properties()
-                    .max_vertex_input_bindings as usize
-            {
-                return Err(
-                    GraphicsPipelineCreationError::MaxVertexInputBindingsExceeded {
-                        max: device
-                            .physical_device()
-                            .properties()
-                            .max_vertex_input_bindings,
-                        obtained: bindings.len(),
-                    },
-                );
-            }
-=======
         // Vertex input.
         let vertex_input = self
             .vertex_definition
             .definition(self.vertex_shader.as_ref().unwrap().0.input())?;
->>>>>>> 8167ffb9
 
         let (binding_descriptions, binding_divisor_descriptions) = {
             let mut binding_descriptions = SmallVec::<[_; 8]>::new();
@@ -512,15 +487,13 @@
                         .physical_device()
                         .properties()
                         .max_vertex_input_bindings
-                        .unwrap()
                 {
                     return Err(
                         GraphicsPipelineCreationError::MaxVertexInputBindingsExceeded {
                             max: device
                                 .physical_device()
                                 .properties()
-                                .max_vertex_input_bindings
-                                .unwrap(),
+                                .max_vertex_input_bindings,
                             obtained: binding,
                         },
                     );
@@ -598,30 +571,14 @@
                 > device
                     .physical_device()
                     .properties()
-                    .max_vertex_input_bindings
-                    .unwrap() as usize
+                    .max_vertex_input_bindings as usize
             {
                 return Err(
                     GraphicsPipelineCreationError::MaxVertexInputBindingsExceeded {
                         max: device
                             .physical_device()
                             .properties()
-<<<<<<< HEAD
-                            .max_vertex_input_attribute_offset
-                    {
-                        return Err(
-                            GraphicsPipelineCreationError::MaxVertexInputAttributeOffsetExceeded {
-                                max: device
-                                    .physical_device()
-                                    .properties()
-                                    .max_vertex_input_attribute_offset,
-                                obtained: attribute_desc.offset,
-                            },
-                        );
-                    }
-=======
-                            .max_vertex_input_bindings
-                            .unwrap(),
+                            .max_vertex_input_bindings,
                         obtained: binding_descriptions.len() as u32,
                     },
                 );
@@ -635,22 +592,19 @@
 
             for (location, attribute_desc) in vertex_input.attributes() {
                 // TODO: check attribute format support
->>>>>>> 8167ffb9
 
                 if attribute_desc.offset
                     > device
                         .physical_device()
                         .properties()
                         .max_vertex_input_attribute_offset
-                        .unwrap()
                 {
                     return Err(
                         GraphicsPipelineCreationError::MaxVertexInputAttributeOffsetExceeded {
                             max: device
                                 .physical_device()
                                 .properties()
-                                .max_vertex_input_attribute_offset
-                                .unwrap(),
+                                .max_vertex_input_attribute_offset,
                             obtained: attribute_desc.offset,
                         },
                     );

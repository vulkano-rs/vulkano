--- conflicted
+++ resolved
@@ -521,25 +521,14 @@
     }
 }
 
-<<<<<<< HEAD
 /// A two-dimensional subregion.
 #[derive(Clone, Copy, Debug, PartialEq, Eq)]
 pub struct Scissor {
     /// Coordinates of the top-left hand corner of the box.
-    pub origin: [u32; 2],
+    pub offset: [u32; 2],
 
     /// Dimensions of the box.
-    pub dimensions: [u32; 2],
-=======
-/// State of a single scissor box.
-#[derive(Debug, Copy, Clone, PartialEq, Eq)]
-pub struct Scissor {
-    /// Coordinates in pixels of the top-left hand corner of the box.
-    pub offset: [u32; 2],
-
-    /// Dimensions in pixels of the box.
     pub extent: [u32; 2],
->>>>>>> 2d6ff106
 }
 
 impl Scissor {
@@ -581,8 +570,8 @@
     #[inline]
     fn from(val: ash::vk::Rect2D) -> Self {
         Scissor {
-            origin: [val.offset.x as u32, val.offset.y as u32],
-            dimensions: [val.extent.width, val.extent.height],
+            offset: [val.offset.x as u32, val.offset.y as u32],
+            extent: [val.extent.width, val.extent.height],
         }
     }
 }
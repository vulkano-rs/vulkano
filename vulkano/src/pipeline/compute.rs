//! A pipeline that performs general-purpose operations.
//!
//! A compute pipeline takes buffers and/or images as both inputs and outputs. It operates
//! "standalone", with no additional infrastructure such as render passes or vertex input. Compute
//! pipelines can be used by themselves for performing work on the Vulkan device, but they can also
//! assist graphics operations by precalculating or postprocessing the operations from another kind
//! of pipeline. While it theoretically possible to perform graphics operations entirely in a
//! compute pipeline, a graphics pipeline is better suited to that task.
//!
//! A compute pipeline is relatively simple to create, requiring only a pipeline layout and a
//! single shader, the *compute shader*. The compute shader is the actual program that performs the
//! work. Once created, you can execute a compute pipeline by *binding* it in a command buffer,
//! binding any descriptor sets and/or push constants that the pipeline needs, and then issuing a
//! `dispatch` command on the command buffer.

use super::{PipelineCreateFlags, PipelineShaderStageCreateInfo};
use crate::{
    device::{Device, DeviceOwned, DeviceOwnedDebugWrapper},
    instance::InstanceOwnedDebugWrapper,
    macros::impl_id_counter,
    pipeline::{cache::PipelineCache, layout::PipelineLayout, Pipeline, PipelineBindPoint},
    shader::{spirv::ExecutionModel, DescriptorBindingRequirements, ShaderStage},
    Validated, ValidationError, VulkanError, VulkanObject,
};
use ahash::HashMap;
use std::{ffi::CString, fmt::Debug, mem::MaybeUninit, num::NonZeroU64, ptr, sync::Arc};

/// A pipeline object that describes to the Vulkan implementation how it should perform compute
/// operations.
///
/// The template parameter contains the descriptor set to use with this pipeline.
///
/// Pass an optional `Arc` to a `PipelineCache` to enable pipeline caching. The vulkan
/// implementation will handle the `PipelineCache` and check if it is available.
/// Check the documentation of the `PipelineCache` for more information.
#[derive(Debug)]
pub struct ComputePipeline {
    handle: ash::vk::Pipeline,
    device: InstanceOwnedDebugWrapper<Arc<Device>>,
    id: NonZeroU64,

    flags: PipelineCreateFlags,
    layout: DeviceOwnedDebugWrapper<Arc<PipelineLayout>>,

    descriptor_binding_requirements: HashMap<(u32, u32), DescriptorBindingRequirements>,
    num_used_descriptor_sets: u32,
}

impl ComputePipeline {
    /// Creates a new `ComputePipeline`.
    #[inline]
    pub fn new(
        device: Arc<Device>,
        cache: Option<Arc<PipelineCache>>,
        create_info: ComputePipelineCreateInfo,
    ) -> Result<Arc<ComputePipeline>, Validated<VulkanError>> {
        Self::validate_new(&device, cache.as_ref().map(AsRef::as_ref), &create_info)?;

        unsafe { Ok(Self::new_unchecked(device, cache, create_info)?) }
    }

    fn validate_new(
        device: &Device,
        cache: Option<&PipelineCache>,
        create_info: &ComputePipelineCreateInfo,
    ) -> Result<(), Box<ValidationError>> {
        // VUID-vkCreateComputePipelines-pipelineCache-parent
        if let Some(cache) = &cache {
            assert_eq!(device, cache.device().as_ref());
        }
        create_info
            .validate(device)
            .map_err(|err| err.add_context("create_info"))?;
        Ok(())
    }

    #[cfg_attr(not(feature = "document_unchecked"), doc(hidden))]
    pub unsafe fn new_unchecked(
        device: Arc<Device>,
        cache: Option<Arc<PipelineCache>>,
        create_info: ComputePipelineCreateInfo,
    ) -> Result<Arc<ComputePipeline>, VulkanError> {
        let &ComputePipelineCreateInfo {
            flags,
            ref stage,
            ref layout,
            ref base_pipeline,
            _ne: _,
        } = &create_info;

        let stage_vk;
        let name_vk;
        let specialization_info_vk;
        let specialization_map_entries_vk: Vec<_>;
        let mut specialization_data_vk: Vec<u8>;
        let required_subgroup_size_create_info;

        {
            let &PipelineShaderStageCreateInfo {
                flags,
                ref entry_point,
                ref required_subgroup_size,
                _ne: _,
            } = stage;

            let entry_point_info = entry_point.info();
            name_vk = CString::new(entry_point_info.name.as_str()).unwrap();

            specialization_data_vk = Vec::new();
            specialization_map_entries_vk = entry_point
                .module()
                .specialization_info()
                .iter()
                .map(|(&constant_id, value)| {
                    let data = value.as_bytes();
                    let offset = specialization_data_vk.len() as u32;
                    let size = data.len();
                    specialization_data_vk.extend(data);

                    ash::vk::SpecializationMapEntry {
                        constant_id,
                        offset,
                        size,
                    }
                })
                .collect();

            specialization_info_vk = ash::vk::SpecializationInfo {
                map_entry_count: specialization_map_entries_vk.len() as u32,
                p_map_entries: specialization_map_entries_vk.as_ptr(),
                data_size: specialization_data_vk.len(),
<<<<<<< HEAD
                p_data: specialization_data_vk.as_ptr().cast(),
=======
                p_data: specialization_data_vk.as_ptr() as *const _,
                ..Default::default()
>>>>>>> b42fc43f
            };
            required_subgroup_size_create_info =
                required_subgroup_size.map(|required_subgroup_size| {
                    ash::vk::PipelineShaderStageRequiredSubgroupSizeCreateInfo {
                        required_subgroup_size,
                        ..Default::default()
                    }
                });
            stage_vk = ash::vk::PipelineShaderStageCreateInfo {
                p_next: required_subgroup_size_create_info.as_ref().map_or(
                    ptr::null(),
                    |required_subgroup_size_create_info| {
                        ptr::from_ref(required_subgroup_size_create_info).cast()
                    },
                ),
                flags: flags.into(),
                stage: ShaderStage::from(entry_point_info.execution_model).into(),
                module: entry_point.module().handle(),
                p_name: name_vk.as_ptr(),
                p_specialization_info: if specialization_info_vk.data_size == 0 {
                    ptr::null()
                } else {
                    &specialization_info_vk
                },
                ..Default::default()
            };
        }

        let create_infos_vk = ash::vk::ComputePipelineCreateInfo {
            flags: flags.into(),
            stage: stage_vk,
            layout: layout.handle(),
            base_pipeline_handle: base_pipeline
                .as_ref()
                .map_or(ash::vk::Pipeline::null(), VulkanObject::handle),
            base_pipeline_index: -1,
            ..Default::default()
        };

        let handle = {
            let fns = device.fns();
            let mut output = MaybeUninit::uninit();
            (fns.v1_0.create_compute_pipelines)(
                device.handle(),
                cache.as_ref().map_or_else(Default::default, |c| c.handle()),
                1,
                &create_infos_vk,
                ptr::null(),
                output.as_mut_ptr(),
            )
            .result()
            .map_err(VulkanError::from)?;
            output.assume_init()
        };

        Ok(Self::from_handle(device, handle, create_info))
    }

    /// Creates a new `ComputePipeline` from a raw object handle.
    ///
    /// # Safety
    ///
    /// - `handle` must be a valid Vulkan object handle created from `device`.
    /// - `create_info` must match the info used to create the object.
    #[inline]
    pub unsafe fn from_handle(
        device: Arc<Device>,
        handle: ash::vk::Pipeline,
        create_info: ComputePipelineCreateInfo,
    ) -> Arc<ComputePipeline> {
        let ComputePipelineCreateInfo {
            flags,
            stage,
            layout,
            base_pipeline: _,
            _ne: _,
        } = create_info;

        let descriptor_binding_requirements: HashMap<_, _> = stage
            .entry_point
            .info()
            .descriptor_binding_requirements
            .iter()
            .map(|(&loc, reqs)| (loc, reqs.clone()))
            .collect();
        let num_used_descriptor_sets = descriptor_binding_requirements
            .keys()
            .map(|loc| loc.0)
            .max()
            .map(|x| x + 1)
            .unwrap_or(0);

        Arc::new(ComputePipeline {
            handle,
            device: InstanceOwnedDebugWrapper(device),
            id: Self::next_id(),

            flags,
            layout: DeviceOwnedDebugWrapper(layout),

            descriptor_binding_requirements,
            num_used_descriptor_sets,
        })
    }

    /// Returns the `Device` that the pipeline was created with.
    #[inline]
    pub fn device(&self) -> &Arc<Device> {
        &self.device
    }

    /// Returns the flags that the pipeline was created with.
    #[inline]
    pub fn flags(&self) -> PipelineCreateFlags {
        self.flags
    }
}

impl Pipeline for ComputePipeline {
    #[inline]
    fn bind_point(&self) -> PipelineBindPoint {
        PipelineBindPoint::Compute
    }

    #[inline]
    fn layout(&self) -> &Arc<PipelineLayout> {
        &self.layout
    }

    #[inline]
    fn num_used_descriptor_sets(&self) -> u32 {
        self.num_used_descriptor_sets
    }

    #[inline]
    fn descriptor_binding_requirements(
        &self,
    ) -> &HashMap<(u32, u32), DescriptorBindingRequirements> {
        &self.descriptor_binding_requirements
    }
}

impl_id_counter!(ComputePipeline);

unsafe impl VulkanObject for ComputePipeline {
    type Handle = ash::vk::Pipeline;

    #[inline]
    fn handle(&self) -> Self::Handle {
        self.handle
    }
}

unsafe impl DeviceOwned for ComputePipeline {
    #[inline]
    fn device(&self) -> &Arc<Device> {
        self.device()
    }
}

impl Drop for ComputePipeline {
    #[inline]
    fn drop(&mut self) {
        unsafe {
            let fns = self.device.fns();
            (fns.v1_0.destroy_pipeline)(self.device.handle(), self.handle, ptr::null());
        }
    }
}

/// Parameters to create a new `ComputePipeline`.
#[derive(Clone, Debug)]
pub struct ComputePipelineCreateInfo {
    /// Additional properties of the pipeline.
    ///
    /// The default value is empty.
    pub flags: PipelineCreateFlags,

    /// The compute shader stage to use.
    ///
    /// There is no default value.
    pub stage: PipelineShaderStageCreateInfo,

    /// The pipeline layout to use.
    ///
    /// There is no default value.
    pub layout: Arc<PipelineLayout>,

    /// The pipeline to use as a base when creating this pipeline.
    ///
    /// If this is `Some`, then `flags` must contain [`PipelineCreateFlags::DERIVATIVE`],
    /// and the `flags` of the provided pipeline must contain
    /// [`PipelineCreateFlags::ALLOW_DERIVATIVES`].
    ///
    /// The default value is `None`.
    pub base_pipeline: Option<Arc<ComputePipeline>>,

    pub _ne: crate::NonExhaustive,
}

impl ComputePipelineCreateInfo {
    /// Returns a `ComputePipelineCreateInfo` with the specified `stage` and `layout`.
    #[inline]
    pub fn stage_layout(stage: PipelineShaderStageCreateInfo, layout: Arc<PipelineLayout>) -> Self {
        Self {
            flags: PipelineCreateFlags::empty(),
            stage,
            layout,
            base_pipeline: None,
            _ne: crate::NonExhaustive(()),
        }
    }

    pub(crate) fn validate(&self, device: &Device) -> Result<(), Box<ValidationError>> {
        let &Self {
            flags,
            ref stage,
            ref layout,
            ref base_pipeline,
            _ne: _,
        } = self;

        flags.validate_device(device).map_err(|err| {
            err.add_context("flags")
                .set_vuids(&["VUID-VkComputePipelineCreateInfo-flags-parameter"])
        })?;

        stage
            .validate(device)
            .map_err(|err| err.add_context("stage"))?;

        if flags.intersects(PipelineCreateFlags::DERIVATIVE) {
            let base_pipeline = base_pipeline.as_ref().ok_or_else(|| {
                Box::new(ValidationError {
                    problem: "`flags` contains `PipelineCreateFlags::DERIVATIVE`, but \
                        `base_pipeline` is `None`"
                        .into(),
                    vuids: &["VUID-VkComputePipelineCreateInfo-flags-07984"],
                    ..Default::default()
                })
            })?;

            if !base_pipeline
                .flags()
                .intersects(PipelineCreateFlags::ALLOW_DERIVATIVES)
            {
                return Err(Box::new(ValidationError {
                    context: "base_pipeline.flags()".into(),
                    problem: "does not contain `PipelineCreateFlags::ALLOW_DERIVATIVES`".into(),
                    vuids: &["VUID-vkCreateComputePipelines-flags-00696"],
                    ..Default::default()
                }));
            }
        } else if base_pipeline.is_some() {
            return Err(Box::new(ValidationError {
                problem: "`flags` does not contain `PipelineCreateFlags::DERIVATIVE`, but \
                    `base_pipeline` is `Some`"
                    .into(),
                ..Default::default()
            }));
        }

        let &PipelineShaderStageCreateInfo {
            flags: _,
            ref entry_point,
            required_subgroup_size: _vk,
            _ne: _,
        } = &stage;

        let entry_point_info = entry_point.info();

        if !matches!(entry_point_info.execution_model, ExecutionModel::GLCompute) {
            return Err(Box::new(ValidationError {
                context: "stage.entry_point".into(),
                problem: "is not a `ShaderStage::Compute` entry point".into(),
                vuids: &["VUID-VkComputePipelineCreateInfo-stage-00701"],
                ..Default::default()
            }));
        }

        // TODO: Make sure that all VUIDs are indeed checked.
        layout
            .ensure_compatible_with_shader(
                entry_point_info
                    .descriptor_binding_requirements
                    .iter()
                    .map(|(k, v)| (*k, v)),
                entry_point_info.push_constant_requirements.as_ref(),
            )
            .map_err(|err| {
                Box::new(ValidationError {
                    context: "stage.entry_point".into(),
                    vuids: &[
                        "VUID-VkComputePipelineCreateInfo-layout-07987",
                        "VUID-VkComputePipelineCreateInfo-layout-07988",
                        "VUID-VkComputePipelineCreateInfo-layout-07990",
                        "VUID-VkComputePipelineCreateInfo-layout-07991",
                    ],
                    ..ValidationError::from_error(err)
                })
            })?;

        // TODO:
        // VUID-VkComputePipelineCreateInfo-stage-00702
        // VUID-VkComputePipelineCreateInfo-layout-01687

        Ok(())
    }
}

#[cfg(test)]
mod tests {
    use crate::{
        buffer::{Buffer, BufferCreateInfo, BufferUsage},
        command_buffer::{
            allocator::StandardCommandBufferAllocator, CommandBufferBeginInfo, CommandBufferLevel,
            CommandBufferUsage, RecordingCommandBuffer,
        },
        descriptor_set::{
            allocator::StandardDescriptorSetAllocator, DescriptorSet, WriteDescriptorSet,
        },
        memory::allocator::{AllocationCreateInfo, MemoryTypeFilter, StandardMemoryAllocator},
        pipeline::{
            compute::ComputePipelineCreateInfo, layout::PipelineDescriptorSetLayoutCreateInfo,
            ComputePipeline, Pipeline, PipelineBindPoint, PipelineLayout,
            PipelineShaderStageCreateInfo,
        },
        shader::{ShaderModule, ShaderModuleCreateInfo, ShaderStages},
        sync::{now, GpuFuture},
    };
    use std::sync::Arc;

    // TODO: test for basic creation
    // TODO: test for pipeline layout error

    #[test]
    fn specialization_constants() {
        // This test checks whether specialization constants work.
        // It executes a single compute shader (one invocation) that writes the value of a spec.
        // constant to a buffer. The buffer content is then checked for the right value.

        let (device, queue) = gfx_dev_and_queue!();

        let cs = unsafe {
            /*
            #version 450

            layout(local_size_x = 1, local_size_y = 1, local_size_z = 1) in;

            layout(constant_id = 83) const int VALUE = 0xdeadbeef;

            layout(set = 0, binding = 0) buffer Output {
                int write;
            } write;

            void main() {
                write.write = VALUE;
            }
            */
            const MODULE: [u32; 120] = [
                119734787, 65536, 524289, 14, 0, 131089, 1, 393227, 1, 1280527431, 1685353262,
                808793134, 0, 196622, 0, 1, 327695, 5, 4, 1852399981, 0, 393232, 4, 17, 1, 1, 1,
                196611, 2, 450, 262149, 4, 1852399981, 0, 262149, 7, 1886680399, 29813, 327686, 7,
                0, 1953067639, 101, 262149, 9, 1953067639, 101, 262149, 11, 1431060822, 69, 327752,
                7, 0, 35, 0, 196679, 7, 3, 262215, 9, 34, 0, 262215, 9, 33, 0, 262215, 11, 1, 83,
                131091, 2, 196641, 3, 2, 262165, 6, 32, 1, 196638, 7, 6, 262176, 8, 2, 7, 262203,
                8, 9, 2, 262187, 6, 10, 0, 262194, 6, 11, 3735928559, 262176, 12, 2, 6, 327734, 2,
                4, 0, 3, 131320, 5, 327745, 12, 13, 9, 10, 196670, 13, 11, 65789, 65592,
            ];
            let module =
                ShaderModule::new(device.clone(), ShaderModuleCreateInfo::new(&MODULE)).unwrap();
            module
                .specialize([(83, 0x12345678i32.into())].into_iter().collect())
                .unwrap()
                .entry_point("main")
                .unwrap()
        };

        let pipeline = {
            let stage = PipelineShaderStageCreateInfo::new(cs);
            let layout = PipelineLayout::new(
                device.clone(),
                PipelineDescriptorSetLayoutCreateInfo::from_stages([&stage])
                    .into_pipeline_layout_create_info(device.clone())
                    .unwrap(),
            )
            .unwrap();
            ComputePipeline::new(
                device.clone(),
                None,
                ComputePipelineCreateInfo::stage_layout(stage, layout),
            )
            .unwrap()
        };

        let memory_allocator = Arc::new(StandardMemoryAllocator::new_default(device.clone()));
        let data_buffer = Buffer::from_data(
            memory_allocator,
            BufferCreateInfo {
                usage: BufferUsage::STORAGE_BUFFER,
                ..Default::default()
            },
            AllocationCreateInfo {
                memory_type_filter: MemoryTypeFilter::PREFER_DEVICE
                    | MemoryTypeFilter::HOST_RANDOM_ACCESS,
                ..Default::default()
            },
            0,
        )
        .unwrap();

        let ds_allocator = Arc::new(StandardDescriptorSetAllocator::new(
            device.clone(),
            Default::default(),
        ));
        let set = DescriptorSet::new(
            ds_allocator,
            pipeline.layout().set_layouts()[0].clone(),
            [WriteDescriptorSet::buffer(0, data_buffer.clone())],
            [],
        )
        .unwrap();

        let cb_allocator = Arc::new(StandardCommandBufferAllocator::new(
            device.clone(),
            Default::default(),
        ));
        let mut cbb = RecordingCommandBuffer::new(
            cb_allocator,
            queue.queue_family_index(),
            CommandBufferLevel::Primary,
            CommandBufferBeginInfo {
                usage: CommandBufferUsage::OneTimeSubmit,
                ..Default::default()
            },
        )
        .unwrap();

        cbb.bind_pipeline_compute(pipeline.clone())
            .unwrap()
            .bind_descriptor_sets(
                PipelineBindPoint::Compute,
                pipeline.layout().clone(),
                0,
                set,
            )
            .unwrap();

        unsafe {
            cbb.dispatch([1, 1, 1]).unwrap();
        }

        let cb = cbb.end().unwrap();

        let future = now(device)
            .then_execute(queue, cb)
            .unwrap()
            .then_signal_fence_and_flush()
            .unwrap();
        future.wait(None).unwrap();

        let data_buffer_content = data_buffer.read().unwrap();
        assert_eq!(*data_buffer_content, 0x12345678);
    }

    #[test]
    fn required_subgroup_size() {
        // This test checks whether required_subgroup_size works.
        // It executes a single compute shader (one invocation) that writes the subgroup size
        // to a buffer. The buffer content is then checked for the right value.

        let (device, queue) = gfx_dev_and_queue!(subgroup_size_control);

        if !device
            .physical_device()
            .properties()
            .required_subgroup_size_stages
            .unwrap_or_default()
            .intersects(ShaderStages::COMPUTE)
        {
            return;
        }

        let cs = unsafe {
            /*
            #version 450

            #extension GL_KHR_shader_subgroup_basic: enable

            layout(local_size_x = 128, local_size_y = 1, local_size_z = 1) in;

            layout(set = 0, binding = 0) buffer Output {
                uint write;
            } write;

            void main() {
                if (gl_GlobalInvocationID.x == 0) {
                    write.write = gl_SubgroupSize;
                }
            }
            */
            const MODULE: [u32; 246] = [
                119734787, 65536, 851978, 30, 0, 131089, 1, 131089, 61, 393227, 1, 1280527431,
                1685353262, 808793134, 0, 196622, 0, 1, 458767, 5, 4, 1852399981, 0, 9, 23, 393232,
                4, 17, 128, 1, 1, 196611, 2, 450, 655364, 1197427783, 1279741775, 1885560645,
                1953718128, 1600482425, 1701734764, 1919509599, 1769235301, 25974, 524292,
                1197427783, 1279741775, 1852399429, 1685417059, 1768185701, 1952671090, 6649449,
                589828, 1264536647, 1935626824, 1701077352, 1970495346, 1869768546, 1650421877,
                1667855201, 0, 262149, 4, 1852399981, 0, 524293, 9, 1197436007, 1633841004,
                1986939244, 1952539503, 1231974249, 68, 262149, 18, 1886680399, 29813, 327686, 18,
                0, 1953067639, 101, 262149, 20, 1953067639, 101, 393221, 23, 1398762599,
                1919378037, 1399879023, 6650473, 262215, 9, 11, 28, 327752, 18, 0, 35, 0, 196679,
                18, 3, 262215, 20, 34, 0, 262215, 20, 33, 0, 196679, 23, 0, 262215, 23, 11, 36,
                196679, 24, 0, 262215, 29, 11, 25, 131091, 2, 196641, 3, 2, 262165, 6, 32, 0,
                262167, 7, 6, 3, 262176, 8, 1, 7, 262203, 8, 9, 1, 262187, 6, 10, 0, 262176, 11, 1,
                6, 131092, 14, 196638, 18, 6, 262176, 19, 2, 18, 262203, 19, 20, 2, 262165, 21, 32,
                1, 262187, 21, 22, 0, 262203, 11, 23, 1, 262176, 25, 2, 6, 262187, 6, 27, 128,
                262187, 6, 28, 1, 393260, 7, 29, 27, 28, 28, 327734, 2, 4, 0, 3, 131320, 5, 327745,
                11, 12, 9, 10, 262205, 6, 13, 12, 327850, 14, 15, 13, 10, 196855, 17, 0, 262394,
                15, 16, 17, 131320, 16, 262205, 6, 24, 23, 327745, 25, 26, 20, 22, 196670, 26, 24,
                131321, 17, 131320, 17, 65789, 65592,
            ];
            let module =
                ShaderModule::new(device.clone(), ShaderModuleCreateInfo::new(&MODULE)).unwrap();
            module.entry_point("main").unwrap()
        };

        let properties = device.physical_device().properties();
        let subgroup_size = properties.min_subgroup_size.unwrap_or(1);

        let pipeline = {
            let stage = PipelineShaderStageCreateInfo {
                required_subgroup_size: Some(subgroup_size),
                ..PipelineShaderStageCreateInfo::new(cs)
            };
            let layout = PipelineLayout::new(
                device.clone(),
                PipelineDescriptorSetLayoutCreateInfo::from_stages([&stage])
                    .into_pipeline_layout_create_info(device.clone())
                    .unwrap(),
            )
            .unwrap();
            ComputePipeline::new(
                device.clone(),
                None,
                ComputePipelineCreateInfo::stage_layout(stage, layout),
            )
            .unwrap()
        };

        let memory_allocator = Arc::new(StandardMemoryAllocator::new_default(device.clone()));
        let data_buffer = Buffer::from_data(
            memory_allocator,
            BufferCreateInfo {
                usage: BufferUsage::STORAGE_BUFFER,
                ..Default::default()
            },
            AllocationCreateInfo {
                memory_type_filter: MemoryTypeFilter::PREFER_DEVICE
                    | MemoryTypeFilter::HOST_RANDOM_ACCESS,
                ..Default::default()
            },
            0,
        )
        .unwrap();

        let ds_allocator = Arc::new(StandardDescriptorSetAllocator::new(
            device.clone(),
            Default::default(),
        ));
        let set = DescriptorSet::new(
            ds_allocator,
            pipeline.layout().set_layouts()[0].clone(),
            [WriteDescriptorSet::buffer(0, data_buffer.clone())],
            [],
        )
        .unwrap();

        let cb_allocator = Arc::new(StandardCommandBufferAllocator::new(
            device.clone(),
            Default::default(),
        ));
        let mut cbb = RecordingCommandBuffer::new(
            cb_allocator,
            queue.queue_family_index(),
            CommandBufferLevel::Primary,
            CommandBufferBeginInfo {
                usage: CommandBufferUsage::OneTimeSubmit,
                ..Default::default()
            },
        )
        .unwrap();

        cbb.bind_pipeline_compute(pipeline.clone())
            .unwrap()
            .bind_descriptor_sets(
                PipelineBindPoint::Compute,
                pipeline.layout().clone(),
                0,
                set,
            )
            .unwrap();

        unsafe {
            cbb.dispatch([128, 1, 1]).unwrap();
        }

        let cb = cbb.end().unwrap();

        let future = now(device)
            .then_execute(queue, cb)
            .unwrap()
            .then_signal_fence_and_flush()
            .unwrap();
        future.wait(None).unwrap();

        let data_buffer_content = data_buffer.read().unwrap();
        assert_eq!(*data_buffer_content, subgroup_size);
    }
}<|MERGE_RESOLUTION|>--- conflicted
+++ resolved
@@ -129,12 +129,8 @@
                 map_entry_count: specialization_map_entries_vk.len() as u32,
                 p_map_entries: specialization_map_entries_vk.as_ptr(),
                 data_size: specialization_data_vk.len(),
-<<<<<<< HEAD
                 p_data: specialization_data_vk.as_ptr().cast(),
-=======
-                p_data: specialization_data_vk.as_ptr() as *const _,
-                ..Default::default()
->>>>>>> b42fc43f
+                ..Default::default()
             };
             required_subgroup_size_create_info =
                 required_subgroup_size.map(|required_subgroup_size| {

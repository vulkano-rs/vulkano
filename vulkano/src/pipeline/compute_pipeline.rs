// Copyright (c) 2016 The vulkano developers
// Licensed under the Apache License, Version 2.0
// <LICENSE-APACHE or
// https://www.apache.org/licenses/LICENSE-2.0> or the MIT
// license <LICENSE-MIT or https://opensource.org/licenses/MIT>,
// at your option. All files in the project carrying such
// notice may not be copied, modified, or distributed except
// according to those terms.

use crate::check_errors;
use crate::descriptor_set::layout::{DescriptorSetDesc, DescriptorSetLayout};
use crate::device::{Device, DeviceOwned};
use crate::pipeline::cache::PipelineCache;
use crate::pipeline::layout::{
    PipelineLayout, PipelineLayoutCreationError, PipelineLayoutSupersetError,
};
<<<<<<< HEAD
use crate::shader::{DescriptorRequirements, EntryPoint, SpecializationConstants};
use crate::DeviceSize;
=======
use crate::pipeline::shader::{ComputeEntryPoint, DescriptorRequirements, SpecializationConstants};
use crate::pipeline::{Pipeline, PipelineBindPoint};
>>>>>>> eb7e0c9c
use crate::Error;
use crate::OomError;
use crate::VulkanObject;
use fnv::FnvHashMap;
use std::error;
use std::fmt;
use std::mem;
use std::mem::MaybeUninit;
use std::ptr;
use std::sync::Arc;

/// A pipeline object that describes to the Vulkan implementation how it should perform compute
/// operations.
///
/// The template parameter contains the descriptor set to use with this pipeline.
///
/// Pass an optional `Arc` to a `PipelineCache` to enable pipeline caching. The vulkan
/// implementation will handle the `PipelineCache` and check if it is available.
/// Check the documentation of the `PipelineCache` for more information.
pub struct ComputePipeline {
    handle: ash::vk::Pipeline,
    device: Arc<Device>,
    layout: Arc<PipelineLayout>,
    descriptor_requirements: FnvHashMap<(u32, u32), DescriptorRequirements>,
    num_used_descriptor_sets: u32,
}

impl ComputePipeline {
    /// Builds a new `ComputePipeline`.
    ///
    /// `func` is a closure that is given a mutable reference to the inferred descriptor set
    /// definitions. This can be used to make changes to the layout before it's created, for example
    /// to add dynamic buffers or immutable samplers.
    pub fn new<Css, F>(
        device: Arc<Device>,
        shader: EntryPoint,
        specialization_constants: &Css,
        cache: Option<Arc<PipelineCache>>,
        func: F,
    ) -> Result<Arc<ComputePipeline>, ComputePipelineCreationError>
    where
        Css: SpecializationConstants,
        F: FnOnce(&mut [DescriptorSetDesc]),
    {
        let mut descriptor_set_layout_descs =
            DescriptorSetDesc::from_requirements(shader.descriptor_requirements());
        func(&mut descriptor_set_layout_descs);
        let descriptor_set_layouts = descriptor_set_layout_descs
            .iter()
            .map(|desc| Ok(DescriptorSetLayout::new(device.clone(), desc.clone())?))
            .collect::<Result<Vec<_>, PipelineLayoutCreationError>>()?;
<<<<<<< HEAD

        let pipeline_layout = PipelineLayout::new(
=======
        let layout = PipelineLayout::new(
>>>>>>> eb7e0c9c
            device.clone(),
            descriptor_set_layouts,
            shader.push_constant_requirements().cloned(),
        )?;

        unsafe {
            ComputePipeline::with_unchecked_pipeline_layout(
                device,
                shader,
<<<<<<< HEAD
                specialization_constants,
                pipeline_layout,
=======
                spec_constants,
                layout,
>>>>>>> eb7e0c9c
                cache,
            )
        }
    }

    /// Builds a new `ComputePipeline` with a specific pipeline layout.
    ///
    /// An error will be returned if the pipeline layout isn't a superset of what the shader
    /// uses.
    pub fn with_pipeline_layout<Css>(
        device: Arc<Device>,
<<<<<<< HEAD
        shader: EntryPoint,
        specialization_constants: &Css,
        pipeline_layout: Arc<PipelineLayout>,
=======
        shader: &ComputeEntryPoint,
        spec_constants: &Css,
        layout: Arc<PipelineLayout>,
>>>>>>> eb7e0c9c
        cache: Option<Arc<PipelineCache>>,
    ) -> Result<Arc<ComputePipeline>, ComputePipelineCreationError>
    where
        Css: SpecializationConstants,
    {
        let spec_descriptors = Css::descriptors();

        for (constant_id, reqs) in shader.specialization_constant_requirements() {
            let map_entry = spec_descriptors
                .iter()
                .find(|desc| desc.constant_id == constant_id)
                .ok_or(ComputePipelineCreationError::IncompatibleSpecializationConstants)?;

            if map_entry.size as DeviceSize != reqs.size {
                return Err(ComputePipelineCreationError::IncompatibleSpecializationConstants);
            }
        }

        pipeline_layout.ensure_compatible_with_shader(
            shader.descriptor_requirements(),
            shader.push_constant_requirements(),
        )?;

        unsafe {
<<<<<<< HEAD
            ComputePipeline::with_unchecked_pipeline_layout(
                device,
                shader,
                specialization_constants,
                pipeline_layout,
=======
            layout.ensure_compatible_with_shader(
                shader.descriptor_requirements(),
                shader.push_constant_range(),
            )?;
            ComputePipeline::with_unchecked_pipeline_layout(
                device,
                shader,
                spec_constants,
                layout,
>>>>>>> eb7e0c9c
                cache,
            )
        }
    }

    /// Same as `with_pipeline_layout`, but doesn't check whether the pipeline layout is a
    /// superset of what the shader expects.
    pub unsafe fn with_unchecked_pipeline_layout<Css>(
        device: Arc<Device>,
<<<<<<< HEAD
        shader: EntryPoint,
        specialization_constants: &Css,
        pipeline_layout: Arc<PipelineLayout>,
=======
        shader: &ComputeEntryPoint,
        spec_constants: &Css,
        layout: Arc<PipelineLayout>,
>>>>>>> eb7e0c9c
        cache: Option<Arc<PipelineCache>>,
    ) -> Result<Arc<ComputePipeline>, ComputePipelineCreationError>
    where
        Css: SpecializationConstants,
    {
        let fns = device.fns();

        let handle = {
            let spec_descriptors = Css::descriptors();
            let specialization = ash::vk::SpecializationInfo {
                map_entry_count: spec_descriptors.len() as u32,
                p_map_entries: spec_descriptors.as_ptr() as *const _,
                data_size: mem::size_of_val(specialization_constants),
                p_data: specialization_constants as *const Css as *const _,
            };

            let stage = ash::vk::PipelineShaderStageCreateInfo {
                flags: ash::vk::PipelineShaderStageCreateFlags::empty(),
                stage: ash::vk::ShaderStageFlags::COMPUTE,
                module: shader.module().internal_object(),
                p_name: shader.name().as_ptr(),
                p_specialization_info: if specialization.data_size == 0 {
                    ptr::null()
                } else {
                    &specialization
                },
                ..Default::default()
            };

            let infos = ash::vk::ComputePipelineCreateInfo {
                flags: ash::vk::PipelineCreateFlags::empty(),
                stage,
                layout: layout.internal_object(),
                base_pipeline_handle: ash::vk::Pipeline::null(),
                base_pipeline_index: 0,
                ..Default::default()
            };

            let cache_handle = match cache {
                Some(ref cache) => cache.internal_object(),
                None => ash::vk::PipelineCache::null(),
            };

            let mut output = MaybeUninit::uninit();
            check_errors(fns.v1_0.create_compute_pipelines(
                device.internal_object(),
                cache_handle,
                1,
                &infos,
                ptr::null(),
                output.as_mut_ptr(),
            ))?;
            output.assume_init()
        };

        let descriptor_requirements: FnvHashMap<_, _> = shader
            .descriptor_requirements()
            .map(|(loc, reqs)| (loc, reqs.clone()))
            .collect();
        let num_used_descriptor_sets = descriptor_requirements
            .keys()
            .map(|loc| loc.0)
            .max()
            .map(|x| x + 1)
            .unwrap_or(0);

        Ok(Arc::new(ComputePipeline {
            handle,
            device: device.clone(),
            layout,
            descriptor_requirements,
            num_used_descriptor_sets,
        }))
    }

    /// Returns the `Device` this compute pipeline was created with.
    #[inline]
    pub fn device(&self) -> &Arc<Device> {
        &self.device
    }

    /// Returns an iterator over the descriptor requirements for this pipeline.
    #[inline]
    pub fn descriptor_requirements(
        &self,
    ) -> impl ExactSizeIterator<Item = ((u32, u32), &DescriptorRequirements)> {
        self.descriptor_requirements
            .iter()
            .map(|(loc, reqs)| (*loc, reqs))
    }
}

impl Pipeline for ComputePipeline {
    #[inline]
    fn bind_point(&self) -> PipelineBindPoint {
        PipelineBindPoint::Compute
    }

    #[inline]
    fn layout(&self) -> &Arc<PipelineLayout> {
        &self.layout
    }

    #[inline]
    fn num_used_descriptor_sets(&self) -> u32 {
        self.num_used_descriptor_sets
    }
}

impl fmt::Debug for ComputePipeline {
    #[inline]
    fn fmt(&self, fmt: &mut fmt::Formatter) -> Result<(), fmt::Error> {
        write!(fmt, "<Vulkan compute pipeline {:?}>", self.handle)
    }
}

impl PartialEq for ComputePipeline {
    #[inline]
    fn eq(&self, other: &Self) -> bool {
        self.internal_object() == other.internal_object()
    }
}

impl Eq for ComputePipeline {}

unsafe impl VulkanObject for ComputePipeline {
    type Object = ash::vk::Pipeline;

    #[inline]
    fn internal_object(&self) -> ash::vk::Pipeline {
        self.handle
    }
}

unsafe impl DeviceOwned for ComputePipeline {
    #[inline]
    fn device(&self) -> &Arc<Device> {
        self.device()
    }
}

impl Drop for ComputePipeline {
    #[inline]
    fn drop(&mut self) {
        unsafe {
            let fns = self.device.fns();
            fns.v1_0
                .destroy_pipeline(self.device.internal_object(), self.handle, ptr::null());
        }
    }
}

/// Error that can happen when creating a compute pipeline.
#[derive(Clone, Debug, PartialEq, Eq)]
pub enum ComputePipelineCreationError {
    /// Not enough memory.
    OomError(OomError),
    /// Error while creating the pipeline layout object.
    PipelineLayoutCreationError(PipelineLayoutCreationError),
    /// The pipeline layout is not compatible with what the shader expects.
    IncompatiblePipelineLayout(PipelineLayoutSupersetError),
    /// The provided specialization constants are not compatible with what the shader expects.
    IncompatibleSpecializationConstants,
}

impl error::Error for ComputePipelineCreationError {
    #[inline]
    fn source(&self) -> Option<&(dyn error::Error + 'static)> {
        match *self {
            ComputePipelineCreationError::OomError(ref err) => Some(err),
            ComputePipelineCreationError::PipelineLayoutCreationError(ref err) => Some(err),
            ComputePipelineCreationError::IncompatiblePipelineLayout(ref err) => Some(err),
            ComputePipelineCreationError::IncompatibleSpecializationConstants => None,
        }
    }
}

impl fmt::Display for ComputePipelineCreationError {
    #[inline]
    fn fmt(&self, fmt: &mut fmt::Formatter) -> Result<(), fmt::Error> {
        write!(
            fmt,
            "{}",
            match *self {
                ComputePipelineCreationError::OomError(_) => "not enough memory available",
                ComputePipelineCreationError::PipelineLayoutCreationError(_) => {
                    "error while creating the pipeline layout object"
                }
                ComputePipelineCreationError::IncompatiblePipelineLayout(_) => {
                    "the pipeline layout is not compatible with what the shader expects"
                }
                ComputePipelineCreationError::IncompatibleSpecializationConstants => {
                    "the provided specialization constants are not compatible with what the shader expects"
                }
            }
        )
    }
}

impl From<OomError> for ComputePipelineCreationError {
    #[inline]
    fn from(err: OomError) -> ComputePipelineCreationError {
        ComputePipelineCreationError::OomError(err)
    }
}

impl From<PipelineLayoutCreationError> for ComputePipelineCreationError {
    #[inline]
    fn from(err: PipelineLayoutCreationError) -> ComputePipelineCreationError {
        ComputePipelineCreationError::PipelineLayoutCreationError(err)
    }
}

impl From<PipelineLayoutSupersetError> for ComputePipelineCreationError {
    #[inline]
    fn from(err: PipelineLayoutSupersetError) -> ComputePipelineCreationError {
        ComputePipelineCreationError::IncompatiblePipelineLayout(err)
    }
}

impl From<Error> for ComputePipelineCreationError {
    #[inline]
    fn from(err: Error) -> ComputePipelineCreationError {
        match err {
            err @ Error::OutOfHostMemory => {
                ComputePipelineCreationError::OomError(OomError::from(err))
            }
            err @ Error::OutOfDeviceMemory => {
                ComputePipelineCreationError::OomError(OomError::from(err))
            }
            _ => panic!("unexpected error: {:?}", err),
        }
    }
}

#[cfg(test)]
mod tests {
    use crate::buffer::BufferUsage;
    use crate::buffer::CpuAccessibleBuffer;
    use crate::command_buffer::AutoCommandBufferBuilder;
    use crate::command_buffer::CommandBufferUsage;
    use crate::descriptor_set::PersistentDescriptorSet;
    use crate::pipeline::ComputePipeline;
    use crate::pipeline::Pipeline;
    use crate::pipeline::PipelineBindPoint;
    use crate::shader::ShaderModule;
    use crate::shader::SpecializationConstants;
    use crate::shader::SpecializationMapEntry;
    use crate::sync::now;
    use crate::sync::GpuFuture;

    // TODO: test for basic creation
    // TODO: test for pipeline layout error

    #[test]
    fn specialization_constants() {
        // This test checks whether specialization constants work.
        // It executes a single compute shader (one invocation) that writes the value of a spec.
        // constant to a buffer. The buffer content is then checked for the right value.

        let (device, queue) = gfx_dev_and_queue!();

        let module = unsafe {
            /*
            #version 450

            layout(local_size_x = 1, local_size_y = 1, local_size_z = 1) in;

            layout(constant_id = 83) const int VALUE = 0xdeadbeef;

            layout(set = 0, binding = 0) buffer Output {
                int write;
            } write;

            void main() {
                write.write = VALUE;
            }
            */
            const MODULE: [u8; 480] = [
                3, 2, 35, 7, 0, 0, 1, 0, 1, 0, 8, 0, 14, 0, 0, 0, 0, 0, 0, 0, 17, 0, 2, 0, 1, 0, 0,
                0, 11, 0, 6, 0, 1, 0, 0, 0, 71, 76, 83, 76, 46, 115, 116, 100, 46, 52, 53, 48, 0,
                0, 0, 0, 14, 0, 3, 0, 0, 0, 0, 0, 1, 0, 0, 0, 15, 0, 5, 0, 5, 0, 0, 0, 4, 0, 0, 0,
                109, 97, 105, 110, 0, 0, 0, 0, 16, 0, 6, 0, 4, 0, 0, 0, 17, 0, 0, 0, 1, 0, 0, 0, 1,
                0, 0, 0, 1, 0, 0, 0, 3, 0, 3, 0, 2, 0, 0, 0, 194, 1, 0, 0, 5, 0, 4, 0, 4, 0, 0, 0,
                109, 97, 105, 110, 0, 0, 0, 0, 5, 0, 4, 0, 7, 0, 0, 0, 79, 117, 116, 112, 117, 116,
                0, 0, 6, 0, 5, 0, 7, 0, 0, 0, 0, 0, 0, 0, 119, 114, 105, 116, 101, 0, 0, 0, 5, 0,
                4, 0, 9, 0, 0, 0, 119, 114, 105, 116, 101, 0, 0, 0, 5, 0, 4, 0, 11, 0, 0, 0, 86,
                65, 76, 85, 69, 0, 0, 0, 72, 0, 5, 0, 7, 0, 0, 0, 0, 0, 0, 0, 35, 0, 0, 0, 0, 0, 0,
                0, 71, 0, 3, 0, 7, 0, 0, 0, 3, 0, 0, 0, 71, 0, 4, 0, 9, 0, 0, 0, 34, 0, 0, 0, 0, 0,
                0, 0, 71, 0, 4, 0, 9, 0, 0, 0, 33, 0, 0, 0, 0, 0, 0, 0, 71, 0, 4, 0, 11, 0, 0, 0,
                1, 0, 0, 0, 83, 0, 0, 0, 19, 0, 2, 0, 2, 0, 0, 0, 33, 0, 3, 0, 3, 0, 0, 0, 2, 0, 0,
                0, 21, 0, 4, 0, 6, 0, 0, 0, 32, 0, 0, 0, 1, 0, 0, 0, 30, 0, 3, 0, 7, 0, 0, 0, 6, 0,
                0, 0, 32, 0, 4, 0, 8, 0, 0, 0, 2, 0, 0, 0, 7, 0, 0, 0, 59, 0, 4, 0, 8, 0, 0, 0, 9,
                0, 0, 0, 2, 0, 0, 0, 43, 0, 4, 0, 6, 0, 0, 0, 10, 0, 0, 0, 0, 0, 0, 0, 50, 0, 4, 0,
                6, 0, 0, 0, 11, 0, 0, 0, 239, 190, 173, 222, 32, 0, 4, 0, 12, 0, 0, 0, 2, 0, 0, 0,
                6, 0, 0, 0, 54, 0, 5, 0, 2, 0, 0, 0, 4, 0, 0, 0, 0, 0, 0, 0, 3, 0, 0, 0, 248, 0, 2,
                0, 5, 0, 0, 0, 65, 0, 5, 0, 12, 0, 0, 0, 13, 0, 0, 0, 9, 0, 0, 0, 10, 0, 0, 0, 62,
                0, 3, 0, 13, 0, 0, 0, 11, 0, 0, 0, 253, 0, 1, 0, 56, 0, 1, 0,
            ];
            ShaderModule::from_bytes(device.clone(), &MODULE).unwrap()
        };

        #[derive(Debug, Copy, Clone)]
        #[allow(non_snake_case)]
        #[repr(C)]
        struct SpecConsts {
            VALUE: i32,
        }
        unsafe impl SpecializationConstants for SpecConsts {
            fn descriptors() -> &'static [SpecializationMapEntry] {
                static DESCRIPTORS: [SpecializationMapEntry; 1] = [SpecializationMapEntry {
                    constant_id: 83,
                    offset: 0,
                    size: 4,
                }];
                &DESCRIPTORS
            }
        }

        let pipeline = ComputePipeline::new(
            device.clone(),
            module.entry_point("main").unwrap(),
            &SpecConsts { VALUE: 0x12345678 },
            None,
            |_| {},
        )
        .unwrap();

        let data_buffer =
            CpuAccessibleBuffer::from_data(device.clone(), BufferUsage::all(), false, 0).unwrap();
        let layout = pipeline.layout().descriptor_set_layouts().get(0).unwrap();
        let mut builder = PersistentDescriptorSet::start(layout.clone());

        builder.add_buffer(data_buffer.clone()).unwrap();

        let set = builder.build().unwrap();

        let mut cbb = AutoCommandBufferBuilder::primary(
            device.clone(),
            queue.family(),
            CommandBufferUsage::OneTimeSubmit,
        )
        .unwrap();
        cbb.bind_pipeline_compute(pipeline.clone())
            .bind_descriptor_sets(
                PipelineBindPoint::Compute,
                pipeline.layout().clone(),
                0,
                set,
            )
            .dispatch([1, 1, 1])
            .unwrap();
        let cb = cbb.build().unwrap();

        let future = now(device.clone())
            .then_execute(queue.clone(), cb)
            .unwrap()
            .then_signal_fence_and_flush()
            .unwrap();
        future.wait(None).unwrap();

        let data_buffer_content = data_buffer.read().unwrap();
        assert_eq!(*data_buffer_content, 0x12345678);
    }
}<|MERGE_RESOLUTION|>--- conflicted
+++ resolved
@@ -14,13 +14,9 @@
 use crate::pipeline::layout::{
     PipelineLayout, PipelineLayoutCreationError, PipelineLayoutSupersetError,
 };
-<<<<<<< HEAD
+use crate::pipeline::{Pipeline, PipelineBindPoint};
 use crate::shader::{DescriptorRequirements, EntryPoint, SpecializationConstants};
 use crate::DeviceSize;
-=======
-use crate::pipeline::shader::{ComputeEntryPoint, DescriptorRequirements, SpecializationConstants};
-use crate::pipeline::{Pipeline, PipelineBindPoint};
->>>>>>> eb7e0c9c
 use crate::Error;
 use crate::OomError;
 use crate::VulkanObject;
@@ -72,12 +68,8 @@
             .iter()
             .map(|desc| Ok(DescriptorSetLayout::new(device.clone(), desc.clone())?))
             .collect::<Result<Vec<_>, PipelineLayoutCreationError>>()?;
-<<<<<<< HEAD
-
-        let pipeline_layout = PipelineLayout::new(
-=======
+
         let layout = PipelineLayout::new(
->>>>>>> eb7e0c9c
             device.clone(),
             descriptor_set_layouts,
             shader.push_constant_requirements().cloned(),
@@ -87,13 +79,8 @@
             ComputePipeline::with_unchecked_pipeline_layout(
                 device,
                 shader,
-<<<<<<< HEAD
                 specialization_constants,
-                pipeline_layout,
-=======
-                spec_constants,
                 layout,
->>>>>>> eb7e0c9c
                 cache,
             )
         }
@@ -105,15 +92,9 @@
     /// uses.
     pub fn with_pipeline_layout<Css>(
         device: Arc<Device>,
-<<<<<<< HEAD
         shader: EntryPoint,
         specialization_constants: &Css,
-        pipeline_layout: Arc<PipelineLayout>,
-=======
-        shader: &ComputeEntryPoint,
-        spec_constants: &Css,
         layout: Arc<PipelineLayout>,
->>>>>>> eb7e0c9c
         cache: Option<Arc<PipelineCache>>,
     ) -> Result<Arc<ComputePipeline>, ComputePipelineCreationError>
     where
@@ -132,29 +113,17 @@
             }
         }
 
-        pipeline_layout.ensure_compatible_with_shader(
+        layout.ensure_compatible_with_shader(
             shader.descriptor_requirements(),
             shader.push_constant_requirements(),
         )?;
 
         unsafe {
-<<<<<<< HEAD
             ComputePipeline::with_unchecked_pipeline_layout(
                 device,
                 shader,
                 specialization_constants,
-                pipeline_layout,
-=======
-            layout.ensure_compatible_with_shader(
-                shader.descriptor_requirements(),
-                shader.push_constant_range(),
-            )?;
-            ComputePipeline::with_unchecked_pipeline_layout(
-                device,
-                shader,
-                spec_constants,
                 layout,
->>>>>>> eb7e0c9c
                 cache,
             )
         }
@@ -164,15 +133,9 @@
     /// superset of what the shader expects.
     pub unsafe fn with_unchecked_pipeline_layout<Css>(
         device: Arc<Device>,
-<<<<<<< HEAD
         shader: EntryPoint,
         specialization_constants: &Css,
-        pipeline_layout: Arc<PipelineLayout>,
-=======
-        shader: &ComputeEntryPoint,
-        spec_constants: &Css,
         layout: Arc<PipelineLayout>,
->>>>>>> eb7e0c9c
         cache: Option<Arc<PipelineCache>>,
     ) -> Result<Arc<ComputePipeline>, ComputePipelineCreationError>
     where

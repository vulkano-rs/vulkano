use super::{DedicatedAllocation, DedicatedTo, DeviceAlignment};
use crate::{
    device::{Device, DeviceOwned},
    instance::InstanceOwnedDebugWrapper,
    macros::{impl_id_counter, vulkan_bitflags, vulkan_bitflags_enum},
    memory::{is_aligned, MemoryPropertyFlags},
    DeviceSize, Requires, RequiresAllOf, RequiresOneOf, Validated, ValidationError, Version,
    VulkanError, VulkanObject,
};
use ash::vk::MemoryAllocateFlagsInfo;
use std::{
    ffi::c_void,
    fs::File,
    mem::MaybeUninit,
    num::NonZeroU64,
    ops::Range,
    ptr::{self, NonNull},
    slice,
    sync::{atomic::Ordering, Arc},
};

/// Represents memory that has been allocated from the device.
///
/// The destructor of `DeviceMemory` automatically frees the memory.
///
/// # Examples
///
/// ```
/// use vulkano::memory::{DeviceMemory, MemoryAllocateInfo};
///
/// # let device: std::sync::Arc<vulkano::device::Device> = return;
/// let memory_type_index = 0;
///
/// // Allocates 1KB of memory.
/// let memory = DeviceMemory::allocate(
///     device.clone(),
///     MemoryAllocateInfo {
///         allocation_size: 1024,
///         memory_type_index,
///         ..Default::default()
///     },
/// )
/// .unwrap();
/// ```
#[derive(Debug)]
pub struct DeviceMemory {
    handle: ash::vk::DeviceMemory,
    device: InstanceOwnedDebugWrapper<Arc<Device>>,
    id: NonZeroU64,

    allocation_size: DeviceSize,
    memory_type_index: u32,
    dedicated_to: Option<DedicatedTo>,
    export_handle_types: ExternalMemoryHandleTypes,
    imported_handle_type: Option<ExternalMemoryHandleType>,
    flags: MemoryAllocateFlags,

    mapping_state: Option<MappingState>,
    atom_size: DeviceAlignment,
    is_coherent: bool,
}

impl DeviceMemory {
    /// Allocates a block of memory from the device.
    ///
    /// Some platforms may have a limit on the maximum size of a single allocation. For example,
    /// certain systems may fail to create allocations with a size greater than or equal to 4GB.
    ///
    /// # Panics
    ///
    /// - Panics if `allocate_info.dedicated_allocation` is `Some` and the contained buffer or
    ///   image does not belong to `device`.
    #[inline]
    pub fn allocate(
        device: Arc<Device>,
        mut allocate_info: MemoryAllocateInfo<'_>,
    ) -> Result<Self, Validated<VulkanError>> {
        if !(device.api_version() >= Version::V1_1
            || device.enabled_extensions().khr_dedicated_allocation)
        {
            // Fall back instead of erroring out.
            allocate_info.dedicated_allocation = None;
        }

        Self::validate_allocate(&device, &allocate_info, None)?;

        unsafe { Ok(Self::allocate_unchecked(device, allocate_info, None)?) }
    }

    /// Imports a block of memory from an external source.
    ///
    /// # Safety
    ///
    /// - See the documentation of the variants of [`MemoryImportInfo`].
    ///
    /// # Panics
    ///
    /// - Panics if `allocate_info.dedicated_allocation` is `Some` and the contained buffer or
    ///   image does not belong to `device`.
    #[inline]
    pub unsafe fn import(
        device: Arc<Device>,
        mut allocate_info: MemoryAllocateInfo<'_>,
        import_info: MemoryImportInfo,
    ) -> Result<Self, Validated<VulkanError>> {
        if !(device.api_version() >= Version::V1_1
            || device.enabled_extensions().khr_dedicated_allocation)
        {
            // Fall back instead of erroring out.
            allocate_info.dedicated_allocation = None;
        }

        Self::validate_allocate(&device, &allocate_info, Some(&import_info))?;

        Ok(Self::allocate_unchecked(
            device,
            allocate_info,
            Some(import_info),
        )?)
    }

    #[inline(never)]
    fn validate_allocate(
        device: &Device,
        allocate_info: &MemoryAllocateInfo<'_>,
        import_info: Option<&MemoryImportInfo>,
    ) -> Result<(), Box<ValidationError>> {
        allocate_info
            .validate(device)
            .map_err(|err| err.add_context("allocate_info"))?;

        if let Some(import_info) = import_info {
            import_info
                .validate(device)
                .map_err(|err| err.add_context("import_info"))?;
        }

        Ok(())
    }

    #[cfg_attr(not(feature = "document_unchecked"), doc(hidden))]
    #[inline(never)]
    pub unsafe fn allocate_unchecked(
        device: Arc<Device>,
        mut allocate_info: MemoryAllocateInfo<'_>,
        import_info: Option<MemoryImportInfo>,
    ) -> Result<Self, VulkanError> {
        if !(device.api_version() >= Version::V1_1
            || device.enabled_extensions().khr_dedicated_allocation)
        {
            // Fall back instead of erroring out
            allocate_info.dedicated_allocation = None;
        }

        let imported_handle_type = import_info.as_ref().map(MemoryImportInfo::handle_type);

        let handle = {
            let import_vk = import_info.map(MemoryImportInfo::into_vk);
            let mut allocate_info_extensions_vk = allocate_info.to_vk_extensions(import_vk);
            let allocate_info_vk = allocate_info.to_vk(&mut allocate_info_extensions_vk);

            // VUID-vkAllocateMemory-maxMemoryAllocationCount-04101
            let max_allocations = device
                .physical_device()
                .properties()
                .max_memory_allocation_count;
            device
                .allocation_count
                .fetch_update(Ordering::Acquire, Ordering::Relaxed, move |count| {
                    (count < max_allocations).then_some(count + 1)
                })
                .map_err(|_| VulkanError::TooManyObjects)?;

            let fns = device.fns();
            let mut output = MaybeUninit::uninit();
            (fns.v1_0.allocate_memory)(
                device.handle(),
                &allocate_info_vk,
                ptr::null(),
                output.as_mut_ptr(),
            )
            .result()
            .map_err(|e| {
                device.allocation_count.fetch_sub(1, Ordering::Release);
                VulkanError::from(e)
            })?;

            output.assume_init()
        };

        let MemoryAllocateInfo {
            allocation_size,
            memory_type_index,
            dedicated_allocation,
            export_handle_types,
            flags,
            _ne: _,
        } = allocate_info;

        let atom_size = device.physical_device().properties().non_coherent_atom_size;

        let is_coherent = device.physical_device().memory_properties().memory_types
            [memory_type_index as usize]
            .property_flags
            .intersects(MemoryPropertyFlags::HOST_COHERENT);

        Ok(DeviceMemory {
            handle,
            device: InstanceOwnedDebugWrapper(device),
            id: Self::next_id(),

            allocation_size,
            memory_type_index,
            dedicated_to: dedicated_allocation.map(Into::into),
            export_handle_types,
            imported_handle_type,
            flags,

            mapping_state: None,
            atom_size,
            is_coherent,
        })
    }

    /// Creates a new `DeviceMemory` from a raw object handle.
    ///
    /// # Safety
    ///
    /// - `handle` must be a valid Vulkan object handle created from `device`.
    /// - `allocate_info` must match the info used to create the object.
    #[inline]
    pub unsafe fn from_handle(
        device: Arc<Device>,
        handle: ash::vk::DeviceMemory,
        allocate_info: MemoryAllocateInfo<'_>,
    ) -> Self {
        let MemoryAllocateInfo {
            allocation_size,
            memory_type_index,
            dedicated_allocation,
            export_handle_types,
            flags,
            _ne: _,
        } = allocate_info;

        let atom_size = device.physical_device().properties().non_coherent_atom_size;

        let is_coherent = device.physical_device().memory_properties().memory_types
            [memory_type_index as usize]
            .property_flags
            .intersects(MemoryPropertyFlags::HOST_COHERENT);

        DeviceMemory {
            handle,
            device: InstanceOwnedDebugWrapper(device),
            id: Self::next_id(),

            allocation_size,
            memory_type_index,
            dedicated_to: dedicated_allocation.map(Into::into),
            export_handle_types,
            imported_handle_type: None,
            flags,

            mapping_state: None,
            atom_size,
            is_coherent,
        }
    }

    /// Returns the index of the memory type that this memory was allocated from.
    #[inline]
    pub fn memory_type_index(&self) -> u32 {
        self.memory_type_index
    }

    /// Returns the size in bytes of the memory allocation.
    #[inline]
    pub fn allocation_size(&self) -> DeviceSize {
        self.allocation_size
    }

    /// Returns `true` if the memory is a [dedicated] to a resource.
    ///
    /// [dedicated]: MemoryAllocateInfo#structfield.dedicated_allocation
    #[inline]
    pub fn is_dedicated(&self) -> bool {
        self.dedicated_to.is_some()
    }

    pub(crate) fn dedicated_to(&self) -> Option<DedicatedTo> {
        self.dedicated_to
    }

    /// Returns the handle types that can be exported from the memory allocation.
    #[inline]
    pub fn export_handle_types(&self) -> ExternalMemoryHandleTypes {
        self.export_handle_types
    }

    /// Returns the handle type that the memory allocation was imported from, if any.
    #[inline]
    pub fn imported_handle_type(&self) -> Option<ExternalMemoryHandleType> {
        self.imported_handle_type
    }

    /// Returns the flags the memory was allocated with.
    #[inline]
    pub fn flags(&self) -> MemoryAllocateFlags {
        self.flags
    }

    /// Returns the current mapping state, or [`None`] if the memory is not currently host-mapped.
    #[inline]
    pub fn mapping_state(&self) -> Option<&MappingState> {
        self.mapping_state.as_ref()
    }

    pub(crate) fn atom_size(&self) -> DeviceAlignment {
        self.atom_size
    }

    pub(crate) fn is_coherent(&self) -> bool {
        self.is_coherent
    }

    /// Maps a range of memory to be accessed by the host.
    ///
    /// `self` must not be host-mapped already and must be allocated from host-visible memory.
    #[inline]
    pub fn map(&mut self, map_info: MemoryMapInfo) -> Result<(), Validated<VulkanError>> {
        self.validate_map(&map_info, None)?;

        unsafe { Ok(self.map_unchecked(map_info)?) }
    }

    #[cfg_attr(not(feature = "document_unchecked"), doc(hidden))]
    #[inline]
    pub unsafe fn map_unchecked(&mut self, map_info: MemoryMapInfo) -> Result<(), VulkanError> {
        unsafe { self.map_unchecked_inner(map_info, None) }
    }

    /// Maps a range of memory to be accessed by the host at the specified `placed_address`.
    ///
    /// Requires the [`memory_map_placed`] feature to be enabled on the device.
    ///
    /// `placed_address` must be aligned to the [`min_placed_memory_map_alignment`] device
    /// property.
    ///
    /// `self` must not be host-mapped already and must be allocated from host-visible memory.
    ///
    /// # Safety
    ///
    /// - The memory mapping specified by `placed_address` and `map_info.size` will be replaced,
    ///   including mappings made by the Rust allocator, a library, or your application itself.
    /// - The memory mapping specified by `placed_address` and `map_info.size` must not overlap any
    ///   existing Vulkan memory mapping.
    ///
    /// [`memory_map_placed`]: crate::device::DeviceFeatures::memory_map_placed
    /// [`min_placed_memory_map_alignment`]: crate::device::DeviceProperties::min_placed_memory_map_alignment
    #[inline]
    pub unsafe fn map_placed(
        &mut self,
        map_info: MemoryMapInfo,
        placed_address: NonNull<c_void>,
    ) -> Result<(), Validated<VulkanError>> {
        self.validate_map(&map_info, Some(placed_address))?;

        unsafe { Ok(self.map_placed_unchecked(map_info, placed_address)?) }
    }

    #[cfg_attr(not(feature = "document_unchecked"), doc(hidden))]
    #[inline]
    pub unsafe fn map_placed_unchecked(
        &mut self,
        map_info: MemoryMapInfo,
        placed_address: NonNull<c_void>,
    ) -> Result<(), VulkanError> {
        unsafe { self.map_unchecked_inner(map_info, Some(placed_address)) }
    }

    fn validate_map(
        &self,
        map_info: &MemoryMapInfo,
        placed_address: Option<NonNull<c_void>>,
    ) -> Result<(), Box<ValidationError>> {
        if self.mapping_state.is_some() {
            return Err(Box::new(ValidationError {
                problem: "this device memory is already host-mapped".into(),
                vuids: &["VUID-vkMapMemory-memory-00678"],
                ..Default::default()
            }));
        }

        map_info
            .validate(self, placed_address)
            .map_err(|err| err.add_context("map_info"))?;

        let memory_type = &self
            .device()
            .physical_device()
            .memory_properties()
            .memory_types[self.memory_type_index() as usize];

        if !memory_type
            .property_flags
            .intersects(MemoryPropertyFlags::HOST_VISIBLE)
        {
            return Err(Box::new(ValidationError {
                problem: "`self.memory_type_index()` refers to a memory type whose \
                    `property_flags` does not contain `MemoryPropertyFlags::HOST_VISIBLE`"
                    .into(),
                vuids: &["VUID-vkMapMemory-memory-00682"],
                ..Default::default()
            }));
        }

        Ok(())
    }

<<<<<<< HEAD
    #[cfg_attr(not(feature = "document_unchecked"), doc(hidden))]
    pub unsafe fn map_unchecked(&mut self, map_info: MemoryMapInfo) -> Result<(), VulkanError> {
        let map_info_vk = map_info.to_vk(self.handle());
=======
    unsafe fn map_unchecked_inner(
        &mut self,
        map_info: MemoryMapInfo,
        placed_address: Option<NonNull<c_void>>,
    ) -> Result<(), VulkanError> {
        let MemoryMapInfo {
            flags,
            offset,
            size,
            _ne: _,
        } = map_info;

        // Sanity check: this would lead to UB when calculating pointer offsets.
        assert!(size <= isize::MAX.try_into().unwrap());
>>>>>>> 5b466bf1

        let device = self.device();

        let ptr = {
            let fns = device.fns();
            let mut output = MaybeUninit::uninit();

            if device.enabled_extensions().khr_map_memory2 {
<<<<<<< HEAD
=======
                let map_info_vk = ash::vk::MemoryMapInfoKHR {
                    flags: flags.into(),
                    memory: self.handle(),
                    offset,
                    size,
                    ..Default::default()
                };

                let mut map_placed_info_vk = ash::vk::MemoryMapPlacedInfoEXT::default();

                let map_info_vk = if let Some(it) = placed_address {
                    map_placed_info_vk.p_placed_address = it.as_ptr();
                    map_info_vk.push_next(&mut map_placed_info_vk)
                } else {
                    map_info_vk
                };

>>>>>>> 5b466bf1
                (fns.khr_map_memory2.map_memory2_khr)(
                    device.handle(),
                    &map_info_vk,
                    output.as_mut_ptr(),
                )
                .result()
                .map_err(VulkanError::from)?;
            } else {
                (fns.v1_0.map_memory)(
                    device.handle(),
                    map_info_vk.memory,
                    map_info_vk.offset,
                    map_info_vk.size,
                    map_info_vk.flags,
                    output.as_mut_ptr(),
                )
                .result()
                .map_err(VulkanError::from)?;
            }

            output.assume_init()
        };

        let MemoryMapInfo {
            offset,
            size,
            _ne: _,
        } = map_info;

        let ptr = NonNull::new(ptr).unwrap();
        let range = offset..offset + size;
        self.mapping_state = Some(MappingState { ptr, range });

        Ok(())
    }

    /// Unmaps the memory. It will no longer be accessible from the host.
    ///
    /// `self` must be currently host-mapped.
    //
    // NOTE(Marc): The `&mut` here is more than just because we need to mutate the struct.
    // `vkMapMemory` and `vkUnmapMemory` must be externally synchronized, but more importantly, if
    // we allowed unmapping through a shared reference, it would be possible to unmap a resource
    // that's currently being read or written by the host elsewhere, requiring even more locking on
    // each host access.
    #[inline]
    pub fn unmap(&mut self, unmap_info: MemoryUnmapInfo) -> Result<(), Validated<VulkanError>> {
        self.validate_unmap(&unmap_info)?;

        unsafe { self.unmap_unchecked(unmap_info) }?;

        Ok(())
    }

    fn validate_unmap(&self, unmap_info: &MemoryUnmapInfo) -> Result<(), Box<ValidationError>> {
        if self.mapping_state.is_none() {
            return Err(Box::new(ValidationError {
                problem: "this device memory is not currently host-mapped".into(),
                vuids: &["VUID-vkUnmapMemory-memory-00689"],
                ..Default::default()
            }));
        }

        unmap_info
            .validate(self)
            .map_err(|err| err.add_context("unmap_info"))?;

        Ok(())
    }

    #[cfg_attr(not(feature = "document_unchecked"), doc(hidden))]
    pub unsafe fn unmap_unchecked(
        &mut self,
        unmap_info: MemoryUnmapInfo,
    ) -> Result<(), VulkanError> {
        let unmap_info_vk = unmap_info.to_vk(self.handle());

        let device = self.device();
        let fns = device.fns();

        if device.enabled_extensions().khr_map_memory2 {
            (fns.khr_map_memory2.unmap_memory2_khr)(device.handle(), &unmap_info_vk)
                .result()
                .map_err(VulkanError::from)?;
        } else {
            (fns.v1_0.unmap_memory)(device.handle(), unmap_info_vk.memory);
        }

        self.mapping_state = None;

        Ok(())
    }

    /// Invalidates the host cache for a range of mapped memory.
    ///
    /// If the device memory is not [host-coherent], you must call this function before the memory
    /// is read by the host, if the device previously wrote to the memory. It has no effect if the
    /// memory is host-coherent.
    ///
    /// # Safety
    ///
    /// - If there are memory writes by the device that have not been propagated into the host
    ///   cache, then there must not be any references in Rust code to any portion of the specified
    ///   `memory_range`.
    ///
    /// [host-coherent]: MemoryPropertyFlags::HOST_COHERENT
    /// [`map`]: Self::map
    /// [`non_coherent_atom_size`]: crate::device::DeviceProperties::non_coherent_atom_size
    #[inline]
    pub unsafe fn invalidate_range(
        &self,
        memory_range: MappedMemoryRange,
    ) -> Result<(), Validated<VulkanError>> {
        self.validate_memory_range(&memory_range)?;

        Ok(self.invalidate_range_unchecked(memory_range)?)
    }

    #[cfg_attr(not(feature = "document_unchecked"), doc(hidden))]
    #[inline]
    pub unsafe fn invalidate_range_unchecked(
        &self,
        memory_range: MappedMemoryRange,
    ) -> Result<(), VulkanError> {
        if self.is_coherent {
            return Ok(());
        }

        let memory_range_vk = memory_range.to_vk(self.handle());

        let fns = self.device().fns();
        (fns.v1_0.invalidate_mapped_memory_ranges)(self.device().handle(), 1, &memory_range_vk)
            .result()
            .map_err(VulkanError::from)?;

        Ok(())
    }

    /// Flushes the host cache for a range of mapped memory.
    ///
    /// If the device memory is not [host-coherent], you must call this function after writing to
    /// the memory, if the device is going to read the memory. It has no effect if the memory is
    /// host-coherent.
    ///
    /// # Safety
    ///
    /// - There must be no operations pending or executing in a device queue, that access the
    ///   specified `memory_range`.
    ///
    /// [host-coherent]: MemoryPropertyFlags::HOST_COHERENT
    /// [`map`]: Self::map
    /// [`non_coherent_atom_size`]: crate::device::DeviceProperties::non_coherent_atom_size
    #[inline]
    pub unsafe fn flush_range(
        &self,
        memory_range: MappedMemoryRange,
    ) -> Result<(), Validated<VulkanError>> {
        self.validate_memory_range(&memory_range)?;

        Ok(self.flush_range_unchecked(memory_range)?)
    }

    #[cfg_attr(not(feature = "document_unchecked"), doc(hidden))]
    #[inline]
    pub unsafe fn flush_range_unchecked(
        &self,
        memory_range: MappedMemoryRange,
    ) -> Result<(), VulkanError> {
        if self.is_coherent {
            return Ok(());
        }

        let memory_range_vk = memory_range.to_vk(self.handle());

        let fns = self.device().fns();
        (fns.v1_0.flush_mapped_memory_ranges)(self.device().handle(), 1, &memory_range_vk)
            .result()
            .map_err(VulkanError::from)?;

        Ok(())
    }

    // NOTE(Marc): We are validating the parameters regardless of whether the memory is
    // non-coherent on purpose, to catch potential bugs arising because the code isn't tested on
    // such hardware.
    fn validate_memory_range(
        &self,
        memory_range: &MappedMemoryRange,
    ) -> Result<(), Box<ValidationError>> {
        memory_range
            .validate(self)
            .map_err(|err| err.add_context("memory_range"))?;

        Ok(())
    }

    /// Retrieves the amount of lazily-allocated memory that is currently committed to this
    /// memory object.
    ///
    /// The device may change this value at any time, and the returned value may be
    /// already out-of-date.
    ///
    /// `self` must have been allocated from a memory type that has the [`LAZILY_ALLOCATED`] flag
    /// set.
    ///
    /// [`LAZILY_ALLOCATED`]: MemoryPropertyFlags::LAZILY_ALLOCATED
    #[inline]
    pub fn commitment(&self) -> Result<DeviceSize, Box<ValidationError>> {
        self.validate_commitment()?;

        unsafe { Ok(self.commitment_unchecked()) }
    }

    fn validate_commitment(&self) -> Result<(), Box<ValidationError>> {
        let memory_type = &self
            .device
            .physical_device()
            .memory_properties()
            .memory_types[self.memory_type_index as usize];

        if !memory_type
            .property_flags
            .intersects(MemoryPropertyFlags::LAZILY_ALLOCATED)
        {
            return Err(Box::new(ValidationError {
                problem: "the `property_flags` of the memory type does not contain the \
                    `MemoryPropertyFlags::LAZILY_ALLOCATED` flag"
                    .into(),
                vuids: &["VUID-vkGetDeviceMemoryCommitment-memory-00690"],
                ..Default::default()
            }));
        }

        Ok(())
    }

    #[cfg_attr(not(feature = "document_unchecked"), doc(hidden))]
    #[inline]
    pub unsafe fn commitment_unchecked(&self) -> DeviceSize {
        let mut output: DeviceSize = 0;

        let fns = self.device.fns();
        (fns.v1_0.get_device_memory_commitment)(self.device.handle(), self.handle, &mut output);

        output
    }

    /// Exports the device memory into a Unix file descriptor. The caller owns the returned `File`.
    ///
    /// # Panics
    ///
    /// - Panics if the user requests an invalid handle type for this device memory object.
    #[inline]
    pub fn export_fd(
        &self,
        handle_type: ExternalMemoryHandleType,
    ) -> Result<File, Validated<VulkanError>> {
        self.validate_export_fd(handle_type)?;

        unsafe { Ok(self.export_fd_unchecked(handle_type)?) }
    }

    fn validate_export_fd(
        &self,
        handle_type: ExternalMemoryHandleType,
    ) -> Result<(), Box<ValidationError>> {
        handle_type.validate_device(&self.device).map_err(|err| {
            err.add_context("handle_type")
                .set_vuids(&["VUID-VkMemoryGetFdInfoKHR-handleType-parameter"])
        })?;

        if !matches!(
            handle_type,
            ExternalMemoryHandleType::OpaqueFd | ExternalMemoryHandleType::DmaBuf
        ) {
            return Err(Box::new(ValidationError {
                context: "handle_type".into(),
                problem: "is not `ExternalMemoryHandleType::OpaqueFd` or \
                    `ExternalMemoryHandleType::DmaBuf`"
                    .into(),
                vuids: &["VUID-VkMemoryGetFdInfoKHR-handleType-00672"],
                ..Default::default()
            }));
        }

        if !self.export_handle_types.contains_enum(handle_type) {
            return Err(Box::new(ValidationError {
                context: "handle_type".into(),
                problem: "is not contained in this memory's `export_handle_types`".into(),
                vuids: &["VUID-VkMemoryGetFdInfoKHR-handleType-00671"],
                ..Default::default()
            }));
        }

        Ok(())
    }

    #[cfg_attr(not(feature = "document_unchecked"), doc(hidden))]
    pub unsafe fn export_fd_unchecked(
        &self,
        handle_type: ExternalMemoryHandleType,
    ) -> Result<File, VulkanError> {
        let info_vk = ash::vk::MemoryGetFdInfoKHR::default()
            .memory(self.handle)
            .handle_type(handle_type.into());

        let fns = self.device.fns();
        let mut output = MaybeUninit::uninit();
        (fns.khr_external_memory_fd.get_memory_fd_khr)(
            self.device.handle(),
            &info_vk,
            output.as_mut_ptr(),
        )
        .result()
        .map_err(VulkanError::from)?;

        #[cfg(unix)]
        {
            use std::os::unix::io::FromRawFd;
            Ok(File::from_raw_fd(output.assume_init()))
        }

        #[cfg(not(unix))]
        {
            let _ = output;
            unreachable!("`khr_external_memory_fd` was somehow enabled on a non-Unix system");
        }
    }
}

impl Drop for DeviceMemory {
    #[inline]
    fn drop(&mut self) {
        unsafe {
            let fns = self.device.fns();
            (fns.v1_0.free_memory)(self.device.handle(), self.handle, ptr::null());
            self.device.allocation_count.fetch_sub(1, Ordering::Release);
        }
    }
}

unsafe impl VulkanObject for DeviceMemory {
    type Handle = ash::vk::DeviceMemory;

    #[inline]
    fn handle(&self) -> Self::Handle {
        self.handle
    }
}

unsafe impl DeviceOwned for DeviceMemory {
    #[inline]
    fn device(&self) -> &Arc<Device> {
        &self.device
    }
}

impl_id_counter!(DeviceMemory);

/// Parameters to allocate a new `DeviceMemory`.
#[derive(Clone, Debug)]
pub struct MemoryAllocateInfo<'d> {
    /// The number of bytes to allocate.
    ///
    /// The default value is `0`, which must be overridden.
    pub allocation_size: DeviceSize,

    /// The index of the memory type that should be allocated.
    ///
    /// The default value is [`u32::MAX`], which must be overridden.
    pub memory_type_index: u32,

    /// Allocates memory for a specific buffer or image.
    ///
    /// This value is silently ignored (treated as `None`) if the device API version is less than
    /// 1.1 and the
    /// [`khr_dedicated_allocation`](crate::device::DeviceExtensions::khr_dedicated_allocation)
    /// extension is not enabled on the device.
    pub dedicated_allocation: Option<DedicatedAllocation<'d>>,

    /// The handle types that can be exported from the allocated memory.
    pub export_handle_types: ExternalMemoryHandleTypes,

    /// Additional flags for the memory allocation.
    ///
    /// If not empty, the device API version must be at least 1.1, or the
    /// [`khr_device_group`](crate::device::DeviceExtensions::khr_device_group) extension must be
    /// enabled on the device.
    ///
    /// The default value is [`MemoryAllocateFlags::empty()`].
    pub flags: MemoryAllocateFlags,

    pub _ne: crate::NonExhaustive,
}

impl Default for MemoryAllocateInfo<'static> {
    #[inline]
    fn default() -> Self {
        Self {
            allocation_size: 0,
            memory_type_index: u32::MAX,
            dedicated_allocation: None,
            export_handle_types: ExternalMemoryHandleTypes::empty(),
            flags: MemoryAllocateFlags::empty(),
            _ne: crate::NonExhaustive(()),
        }
    }
}

impl<'d> MemoryAllocateInfo<'d> {
    /// Returns a `MemoryAllocateInfo` with the specified `dedicated_allocation`.
    #[inline]
    pub fn dedicated_allocation(dedicated_allocation: DedicatedAllocation<'d>) -> Self {
        Self {
            allocation_size: 0,
            memory_type_index: u32::MAX,
            dedicated_allocation: Some(dedicated_allocation),
            export_handle_types: ExternalMemoryHandleTypes::empty(),
            flags: MemoryAllocateFlags::empty(),
            _ne: crate::NonExhaustive(()),
        }
    }

    pub(crate) fn validate(&self, device: &Device) -> Result<(), Box<ValidationError>> {
        let &Self {
            allocation_size,
            memory_type_index,
            ref dedicated_allocation,
            export_handle_types,
            flags,
            _ne: _,
        } = self;

        let memory_properties = device.physical_device().memory_properties();
        let memory_type = memory_properties
            .memory_types
            .get(memory_type_index as usize)
            .ok_or_else(|| {
                Box::new(ValidationError {
                    context: "memory_type_index".into(),
                    problem: "is not less than the number of memory types in the device".into(),
                    vuids: &["VUID-vkAllocateMemory-pAllocateInfo-01714"],
                    ..Default::default()
                })
            })?;
        let memory_heap = &memory_properties.memory_heaps[memory_type.heap_index as usize];

        if memory_type
            .property_flags
            .intersects(MemoryPropertyFlags::PROTECTED)
            && !device.enabled_features().protected_memory
        {
            return Err(Box::new(ValidationError {
                context: "memory_type_index".into(),
                problem: "refers to a memory type where `property_flags` contains \
                    `MemoryPropertyFlags::PROTECTED`"
                    .into(),
                requires_one_of: RequiresOneOf(&[RequiresAllOf(&[Requires::DeviceFeature(
                    "protected_memory",
                )])]),
                vuids: &["VUID-VkMemoryAllocateInfo-memoryTypeIndex-01872"],
            }));
        }

        if memory_type
            .property_flags
            .intersects(MemoryPropertyFlags::DEVICE_COHERENT)
            && !device.enabled_features().device_coherent_memory
        {
            return Err(Box::new(ValidationError {
                context: "memory_type_index".into(),
                problem: "refers to a memory type where `property_flags` contains \
                    `MemoryPropertyFlags::DEVICE_COHERENT`"
                    .into(),
                requires_one_of: RequiresOneOf(&[RequiresAllOf(&[Requires::DeviceFeature(
                    "device_coherent_memory",
                )])]),
                vuids: &["VUID-vkAllocateMemory-deviceCoherentMemory-02790"],
            }));
        }

        if allocation_size == 0 {
            return Err(Box::new(ValidationError {
                context: "allocation_size".into(),
                problem: "is zero".into(),
                vuids: &["VUID-VkMemoryAllocateInfo-pNext-01874"],
                ..Default::default()
            }));
        }

        if memory_heap.size != 0 && allocation_size > memory_heap.size {
            return Err(Box::new(ValidationError {
                context: "allocation_size".into(),
                problem: "is greater than the size of the memory heap".into(),
                vuids: &["VUID-vkAllocateMemory-pAllocateInfo-01713"],
                ..Default::default()
            }));
        }

        if let Some(dedicated_allocation) = dedicated_allocation {
            match dedicated_allocation {
                DedicatedAllocation::Buffer(buffer) => {
                    // VUID-VkMemoryDedicatedAllocateInfo-commonparent
                    assert_eq!(device, buffer.device().as_ref());

                    let required_size = buffer.memory_requirements().layout.size();

                    if allocation_size != required_size {
                        return Err(Box::new(ValidationError {
                            problem: "`allocation_size` does not equal the size required for the \
                                buffer specified in `dedicated_allocation`"
                                .into(),
                            vuids: &["VUID-VkMemoryDedicatedAllocateInfo-buffer-02965"],
                            ..Default::default()
                        }));
                    }
                }
                DedicatedAllocation::Image(image) => {
                    // VUID-VkMemoryDedicatedAllocateInfo-commonparent
                    assert_eq!(device, image.device().as_ref());

                    let required_size = image.memory_requirements()[0].layout.size();

                    if allocation_size != required_size {
                        return Err(Box::new(ValidationError {
                            problem: "`allocation_size` does not equal the size required for the \
                                image specified in `dedicated_allocation`"
                                .into(),
                            vuids: &["VUID-VkMemoryDedicatedAllocateInfo-image-02964"],
                            ..Default::default()
                        }));
                    }
                }
            }
        }

        if !export_handle_types.is_empty() {
            if !(device.api_version() >= Version::V1_1
                || device.enabled_extensions().khr_external_memory)
            {
                return Err(Box::new(ValidationError {
                    context: "export_handle_types".into(),
                    problem: "is not empty".into(),
                    requires_one_of: RequiresOneOf(&[
                        RequiresAllOf(&[Requires::APIVersion(Version::V1_1)]),
                        RequiresAllOf(&[Requires::DeviceExtension("khr_external_memory")]),
                    ]),
                    ..Default::default()
                }));
            }

            export_handle_types.validate_device(device).map_err(|err| {
                err.add_context("export_handle_types")
                    .set_vuids(&["VUID-VkExportMemoryAllocateInfo-handleTypes-parameter"])
            })?;

            // VUID-VkMemoryAllocateInfo-pNext-00639
            // VUID-VkExportMemoryAllocateInfo-handleTypes-00656
            // Impossible to validate here, instead this is validated in `RawBuffer::bind_memory`
            // and `RawImage::bind_memory`.
        }

        if !flags.is_empty() {
            if !(device.physical_device().api_version() >= Version::V1_1
                || device.enabled_extensions().khr_device_group)
            {
                return Err(Box::new(ValidationError {
                    context: "flags".into(),
                    problem: "is not empty".into(),
                    requires_one_of: RequiresOneOf(&[
                        RequiresAllOf(&[Requires::APIVersion(Version::V1_1)]),
                        RequiresAllOf(&[Requires::DeviceExtension("khr_device_group")]),
                    ]),
                    ..Default::default()
                }));
            }

            if flags.intersects(MemoryAllocateFlags::DEVICE_ADDRESS) {
                if !((device.api_version() >= Version::V1_2
                    || device.enabled_extensions().khr_buffer_device_address)
                    && device.enabled_features().buffer_device_address)
                {
                    return Err(Box::new(ValidationError {
                        context: "flags".into(),
                        problem: "contains `MemoryAllocateFlags::DEVICE_ADDRESS`".into(),
                        requires_one_of: RequiresOneOf(&[
                            RequiresAllOf(&[
                                Requires::APIVersion(Version::V1_2),
                                Requires::DeviceFeature("buffer_device_address"),
                            ]),
                            RequiresAllOf(&[
                                Requires::DeviceExtension("khr_buffer_device_address"),
                                Requires::DeviceFeature("buffer_device_address"),
                            ]),
                        ]),
                        vuids: &["VUID-VkMemoryAllocateInfo-flags-03331"],
                    }));
                }
            }
        }

        Ok(())
    }

    pub(crate) fn to_vk<'a>(
        &self,
        extensions_vk: &'a mut MemoryAllocateInfoExtensionsVk,
    ) -> ash::vk::MemoryAllocateInfo<'a> {
        let &Self {
            allocation_size,
            memory_type_index,
            dedicated_allocation: _,
            export_handle_types: _,
            flags: _,
            _ne: _,
        } = self;

        let mut val_vk = ash::vk::MemoryAllocateInfo::default()
            .allocation_size(allocation_size)
            .memory_type_index(memory_type_index);

        let MemoryAllocateInfoExtensionsVk {
            dedicated_vk,
            export_vk,
            flags_vk,
            import_vk,
        } = extensions_vk;

        if let Some(next) = dedicated_vk {
            val_vk = val_vk.push_next(next);
        }

        if let Some(next) = export_vk {
            val_vk = val_vk.push_next(next);
        }

        if let Some(next) = flags_vk {
            val_vk = val_vk.push_next(next);
        }

        if let Some(next) = import_vk {
            match next {
                MemoryImportInfoVk::Fd(next) => val_vk = val_vk.push_next(next),
                MemoryImportInfoVk::Win32Handle(next) => val_vk = val_vk.push_next(next),
            }
        }

        val_vk
    }

    pub(crate) fn to_vk_extensions(
        &self,
        import_vk: Option<MemoryImportInfoVk>,
    ) -> MemoryAllocateInfoExtensionsVk {
        let &Self {
            allocation_size: _,
            memory_type_index: _,
            dedicated_allocation,
            export_handle_types,
            flags,
            _ne: _,
        } = self;

        let dedicated_vk =
            dedicated_allocation
                .as_ref()
                .map(|dedicated_allocation| match dedicated_allocation {
                    DedicatedAllocation::Buffer(buffer) => {
                        ash::vk::MemoryDedicatedAllocateInfo::default().buffer(buffer.handle())
                    }
                    DedicatedAllocation::Image(image) => {
                        ash::vk::MemoryDedicatedAllocateInfo::default().image(image.handle())
                    }
                });

        let export_vk = (!export_handle_types.is_empty()).then(|| {
            ash::vk::ExportMemoryAllocateInfo::default().handle_types(export_handle_types.into())
        });

        let flags_vk = (!flags.is_empty())
            .then(|| ash::vk::MemoryAllocateFlagsInfo::default().flags(flags.into()));

        MemoryAllocateInfoExtensionsVk {
            dedicated_vk,
            export_vk,
            flags_vk,
            import_vk,
        }
    }
}

pub(crate) struct MemoryAllocateInfoExtensionsVk {
    pub(crate) dedicated_vk: Option<ash::vk::MemoryDedicatedAllocateInfo<'static>>,
    pub(crate) export_vk: Option<ash::vk::ExportMemoryAllocateInfo<'static>>,
    pub(crate) flags_vk: Option<MemoryAllocateFlagsInfo<'static>>,
    pub(crate) import_vk: Option<MemoryImportInfoVk>,
}

/// Parameters to import memory from an external source.
#[derive(Debug)]
#[non_exhaustive]
pub enum MemoryImportInfo {
    /// Import memory from a Unix file descriptor.
    ///
    /// `handle_type` must be either [`ExternalMemoryHandleType::OpaqueFd`] or
    /// [`ExternalMemoryHandleType::DmaBuf`].
    ///
    /// # Safety
    ///
    /// - `file` must be a valid Unix file descriptor.
    /// - Vulkan will take ownership of `file`, and once the memory is imported, you must not
    ///   perform any operations on `file` nor on any of its clones/duplicates.
    /// - If `file` was created by the Vulkan API, and `handle_type` is
    ///   [`ExternalMemoryHandleType::OpaqueFd`]:
    ///   - [`MemoryAllocateInfo::allocation_size`] and [`MemoryAllocateInfo::memory_type_index`]
    ///     must match those of the original memory allocation.
    ///   - If the original memory allocation used [`MemoryAllocateInfo::dedicated_allocation`],
    ///     the imported one must also use it, and the associated buffer or image must be defined
    ///     identically to the original.
    /// - If `file` was not created by the Vulkan API, then
    ///   [`MemoryAllocateInfo::memory_type_index`] must be one of the memory types returned by
    ///   [`Device::memory_fd_properties`].
    Fd {
        handle_type: ExternalMemoryHandleType,
        file: File,
    },

    /// Import memory from a Windows handle.
    ///
    /// `handle_type` must be either [`ExternalMemoryHandleType::OpaqueWin32`] or
    /// [`ExternalMemoryHandleType::OpaqueWin32Kmt`].
    ///
    /// # Safety
    ///
    /// - `handle` must be a valid Windows handle.
    /// - Vulkan will not take ownership of `handle`.
    /// - If `handle_type` is [`ExternalMemoryHandleType::OpaqueWin32`], it owns a reference to the
    ///   underlying resource and must eventually be closed by the caller.
    /// - If `handle_type` is [`ExternalMemoryHandleType::OpaqueWin32Kmt`], it does not own a
    ///   reference to the underlying resource.
    /// - `handle` must be created by the Vulkan API.
    /// - [`MemoryAllocateInfo::allocation_size`] and [`MemoryAllocateInfo::memory_type_index`]
    ///   must match those of the original memory allocation.
    /// - If the original memory allocation used [`MemoryAllocateInfo::dedicated_allocation`], the
    ///   imported one must also use it, and the associated buffer or image must be defined
    ///   identically to the original.
    Win32 {
        handle_type: ExternalMemoryHandleType,
        handle: ash::vk::HANDLE,
    },
}

impl MemoryImportInfo {
    pub(crate) fn validate(&self, device: &Device) -> Result<(), Box<ValidationError>> {
        match self {
            MemoryImportInfo::Fd {
                handle_type,
                file: _,
            } => {
                if !device.enabled_extensions().khr_external_memory_fd {
                    return Err(Box::new(ValidationError {
                        problem: "is `MemoryImportInfo::Fd`".into(),
                        requires_one_of: RequiresOneOf(&[RequiresAllOf(&[
                            Requires::DeviceExtension("khr_external_memory_fd"),
                        ])]),
                        ..Default::default()
                    }));
                }

                handle_type.validate_device(device).map_err(|err| {
                    err.add_context("handle_type")
                        .set_vuids(&["VUID-VkImportMemoryFdInfoKHR-handleType-parameter"])
                })?;

                match handle_type {
                    ExternalMemoryHandleType::OpaqueFd => {
                        // VUID-VkMemoryAllocateInfo-allocationSize-01742
                        // Can't validate, must be ensured by user

                        // VUID-VkMemoryDedicatedAllocateInfo-buffer-01879
                        // Can't validate, must be ensured by user

                        // VUID-VkMemoryDedicatedAllocateInfo-image-01878
                        // Can't validate, must be ensured by user
                    }
                    ExternalMemoryHandleType::DmaBuf => {}
                    _ => {
                        return Err(Box::new(ValidationError {
                            context: "handle_type".into(),
                            problem: "is not `ExternalMemoryHandleType::OpaqueFd` or \
                                `ExternalMemoryHandleType::DmaBuf`"
                                .into(),
                            vuids: &["VUID-VkImportMemoryFdInfoKHR-handleType-00669"],
                            ..Default::default()
                        }));
                    }
                }

                // VUID-VkMemoryAllocateInfo-memoryTypeIndex-00648
                // Can't validate, must be ensured by user
            }
            MemoryImportInfo::Win32 {
                handle_type,
                handle: _,
            } => {
                if !device.enabled_extensions().khr_external_memory_win32 {
                    return Err(Box::new(ValidationError {
                        problem: "is `MemoryImportInfo::Win32`".into(),
                        requires_one_of: RequiresOneOf(&[RequiresAllOf(&[
                            Requires::DeviceExtension("khr_external_memory_win32"),
                        ])]),
                        ..Default::default()
                    }));
                }

                handle_type.validate_device(device).map_err(|err| {
                    err.add_context("handle_type")
                        .set_vuids(&["VUID-VkImportMemoryWin32HandleInfoKHR-handleType-parameter"])
                })?;

                match handle_type {
                    ExternalMemoryHandleType::OpaqueWin32
                    | ExternalMemoryHandleType::OpaqueWin32Kmt => {
                        // VUID-VkMemoryAllocateInfo-allocationSize-01742
                        // Can't validate, must be ensured by user

                        // VUID-VkMemoryDedicatedAllocateInfo-buffer-01879
                        // Can't validate, must be ensured by user

                        // VUID-VkMemoryDedicatedAllocateInfo-image-01878
                        // Can't validate, must be ensured by user
                    }
                    _ => {
                        return Err(Box::new(ValidationError {
                            context: "handle_type".into(),
                            problem: "is not `ExternalMemoryHandleType::OpaqueWin32` or \
                                `ExternalMemoryHandleType::OpaqueWin32Kmt`"
                                .into(),
                            vuids: &["VUID-VkImportMemoryWin32HandleInfoKHR-handleType-00660"],
                            ..Default::default()
                        }));
                    }
                }

                // VUID-VkMemoryAllocateInfo-memoryTypeIndex-00645
                // Can't validate, must be ensured by user
            }
        }

        Ok(())
    }

    pub(crate) fn handle_type(&self) -> ExternalMemoryHandleType {
        match self {
            MemoryImportInfo::Fd { handle_type, .. } => *handle_type,
            MemoryImportInfo::Win32 { handle_type, .. } => *handle_type,
        }
    }

    pub(crate) fn into_vk(self) -> MemoryImportInfoVk {
        match self {
            MemoryImportInfo::Fd { handle_type, file } => {
                #[cfg(unix)]
                let fd = {
                    use std::os::fd::IntoRawFd;
                    file.into_raw_fd()
                };

                #[cfg(not(unix))]
                let fd = {
                    let _ = file;
                    -1
                };

                MemoryImportInfoVk::Fd(
                    ash::vk::ImportMemoryFdInfoKHR::default()
                        .handle_type(handle_type.into())
                        .fd(fd),
                )
            }
            MemoryImportInfo::Win32 {
                handle_type,
                handle,
            } => MemoryImportInfoVk::Win32Handle(
                ash::vk::ImportMemoryWin32HandleInfoKHR::default()
                    .handle_type(handle_type.into())
                    .handle(handle),
            ),
        }
    }
}

pub(crate) enum MemoryImportInfoVk {
    Fd(ash::vk::ImportMemoryFdInfoKHR<'static>),
    Win32Handle(ash::vk::ImportMemoryWin32HandleInfoKHR<'static>),
}

vulkan_bitflags_enum! {
    #[non_exhaustive]

    /// A set of [`ExternalMemoryHandleType`] values.
    ExternalMemoryHandleTypes,

    /// A handle type used to export or import memory to/from an external source.
    ExternalMemoryHandleType,

    = ExternalMemoryHandleTypeFlags(u32);

    /// A POSIX file descriptor handle that is only usable with Vulkan and compatible APIs.
    OPAQUE_FD, OpaqueFd = OPAQUE_FD,

    /// A Windows NT handle that is only usable with Vulkan and compatible APIs.
    OPAQUE_WIN32, OpaqueWin32 = OPAQUE_WIN32,

    /// A Windows global share handle that is only usable with Vulkan and compatible APIs.
    OPAQUE_WIN32_KMT, OpaqueWin32Kmt = OPAQUE_WIN32_KMT,

    /// A Windows NT handle that refers to a Direct3D 10 or 11 texture resource.
    D3D11_TEXTURE, D3D11Texture = D3D11_TEXTURE,

    /// A Windows global share handle that refers to a Direct3D 10 or 11 texture resource.
    D3D11_TEXTURE_KMT, D3D11TextureKmt = D3D11_TEXTURE_KMT,

    /// A Windows NT handle that refers to a Direct3D 12 heap resource.
    D3D12_HEAP, D3D12Heap = D3D12_HEAP,

    /// A Windows NT handle that refers to a Direct3D 12 committed resource.
    D3D12_RESOURCE, D3D12Resource = D3D12_RESOURCE,

    /// A POSIX file descriptor handle that refers to a Linux dma-buf.
    DMA_BUF, DmaBuf = DMA_BUF_EXT
    RequiresOneOf([
        RequiresAllOf([DeviceExtension(ext_external_memory_dma_buf)]),
    ]),

    /// A handle for an Android `AHardwareBuffer` object.
    ANDROID_HARDWARE_BUFFER, AndroidHardwareBuffer = ANDROID_HARDWARE_BUFFER_ANDROID
    RequiresOneOf([
        RequiresAllOf([DeviceExtension(android_external_memory_android_hardware_buffer)]),
    ]),

    /// A pointer to memory that was allocated by the host.
    HOST_ALLOCATION, HostAllocation = HOST_ALLOCATION_EXT
    RequiresOneOf([
        RequiresAllOf([DeviceExtension(ext_external_memory_host)]),
    ]),

    /// A pointer to a memory mapping on the host that maps non-host memory.
    HOST_MAPPED_FOREIGN_MEMORY, HostMappedForeignMemory = HOST_MAPPED_FOREIGN_MEMORY_EXT
    RequiresOneOf([
        RequiresAllOf([DeviceExtension(ext_external_memory_host)]),
    ]),

    /// A Zircon handle to a virtual memory object.
    ZIRCON_VMO, ZirconVmo = ZIRCON_VMO_FUCHSIA
    RequiresOneOf([
        RequiresAllOf([DeviceExtension(fuchsia_external_memory)]),
    ]),

    /// A Remote Direct Memory Address handle to an allocation that is accessible by remote devices.
    RDMA_ADDRESS, RdmaAddress = RDMA_ADDRESS_NV
    RequiresOneOf([
        RequiresAllOf([DeviceExtension(nv_external_memory_rdma)]),
    ]),
}

vulkan_bitflags! {
    #[non_exhaustive]

    /// Flags specifying additional properties of a device memory allocation.
    MemoryAllocateFlags = MemoryAllocateFlags(u32);

    /* TODO: enable
    DEVICE_MASK = DEVICE_MASK,*/

    /// Specifies that the allocated device memory can be bound to a buffer created with the
    /// [`SHADER_DEVICE_ADDRESS`] usage. This requires that the [`buffer_device_address`] feature
    /// is enabled on the device and the [`ext_buffer_device_address`] extension is not enabled on
    /// the device.
    ///
    /// [`SHADER_DEVICE_ADDRESS`]: crate::buffer::BufferUsage::SHADER_DEVICE_ADDRESS
    /// [`buffer_device_address`]: crate::device::DeviceFeatures::buffer_device_address
    /// [`ext_buffer_device_address`]: crate::device::DeviceExtensions::ext_buffer_device_address
    DEVICE_ADDRESS = DEVICE_ADDRESS,

    /* TODO: enable
    DEVICE_ADDRESS_CAPTURE_REPLAY = DEVICE_ADDRESS_CAPTURE_REPLAY,*/
}

/// Parameters of a memory map operation.
#[derive(Debug)]
pub struct MemoryMapInfo {
    pub flags: MemoryMapFlags,

    /// The offset (in bytes) from the beginning of the `DeviceMemory`, where the mapping starts.
    ///
    /// Must be less than the [`allocation_size`] of the device memory. If the the memory was not
    /// allocated from [host-coherent] memory, then this must be a multiple of the
    /// [`non_coherent_atom_size`] device property.
    ///
    /// The default value is `0`.
    ///
    /// [`allocation_size`]: DeviceMemory::allocation_size
    /// [`non_coherent_atom_size`]: crate::device::DeviceProperties::non_coherent_atom_size
    pub offset: DeviceSize,

    /// The size (in bytes) of the mapping.
    ///
    /// Must be less than or equal to the [`allocation_size`] of the device memory minus `offset`.
    /// If the the memory was not allocated from [host-coherent] memory, then this must be a
    /// multiple of the [`non_coherent_atom_size`] device property, or be equal to the allocation
    /// size minus `offset`.
    ///
    /// The default value is `0`, which must be overridden.
    ///
    /// [`allocation_size`]: DeviceMemory::allocation_size
    /// [`non_coherent_atom_size`]: crate::device::DeviceProperties::non_coherent_atom_size
    pub size: DeviceSize,

    pub _ne: crate::NonExhaustive,
}

impl Default for MemoryMapInfo {
    #[inline]
    fn default() -> Self {
        MemoryMapInfo {
            offset: 0,
            size: 0,
            _ne: crate::NonExhaustive(()),
        }
    }
}

impl MemoryMapInfo {
    pub(crate) fn validate(
        &self,
        memory: &DeviceMemory,
        placed_address: Option<NonNull<c_void>>,
    ) -> Result<(), Box<ValidationError>> {
        let &Self {
            flags,
            offset,
            size,
            _ne: _,
        } = self;

        let device = memory.device();

        flags.validate_device(device).map_err(|err| {
            err.add_context("flags")
                .set_vuids(&["VUID-VkMemoryMapInfoKHR-flags-parameter"])
        })?;

        if !(offset < memory.allocation_size()) {
            return Err(Box::new(ValidationError {
                context: "offset".into(),
                problem: "is not less than `self.allocation_size()`".into(),
                vuids: &["VUID-vkMapMemory-offset-00679"],
                ..Default::default()
            }));
        }

        if size == 0 {
            return Err(Box::new(ValidationError {
                context: "size".into(),
                problem: "is zero".into(),
                vuids: &["VUID-vkMapMemory-size-00680"],
                ..Default::default()
            }));
        }

        if !(size <= memory.allocation_size() - offset) {
            return Err(Box::new(ValidationError {
                context: "size".into(),
                problem: "is not less than or equal to `self.allocation_size()` minus `offset`"
                    .into(),
                vuids: &["VUID-vkMapMemory-size-00681"],
                ..Default::default()
            }));
        }

        if flags.contains(MemoryMapFlags::PLACED) {
            if !device.enabled_features().memory_map_placed {
                return Err(Box::new(ValidationError {
                    context: "flags".into(),
                    problem: "contains `MemoryMapFlags::PLACED`".into(),
                    requires_one_of: RequiresOneOf(&[RequiresAllOf(&[Requires::DeviceFeature(
                        "memory_map_placed",
                    )])]),
                    vuids: &["VUID-VkMemoryMapInfoKHR-flags-09569"],
                }));
            }

            let Some(placed_address) = placed_address else {
                return Err(Box::new(ValidationError {
                    context: "flags".into(),
                    problem:
                        "contains `MemoryMapFlags::PLACED`, but `DeviceMemory::map_placed` isn't \
                        used to specify the placed address"
                            .into(),
                    vuids: &["VUID-VkMemoryMapInfoKHR-flags-09570"],
                    ..Default::default()
                }));
            };

            // min_placed_memory_map_alignment is always provided when the device extension
            // ext_map_memory_placed is available.
            let min_placed_memory_map_alignment = device
                .physical_device()
                .properties()
                .min_placed_memory_map_alignment
                .unwrap();

            if !is_aligned(
                placed_address.as_ptr() as DeviceSize,
                min_placed_memory_map_alignment,
            ) {
                return Err(Box::new(ValidationError {
                    context: "placed_address".into(),
                    problem: "is not aligned to an integer multiple of the \
                        `min_placed_memory_map_alignment` device property"
                        .into(),
                    vuids: &["VUID-VkMemoryMapPlacedInfoEXT-pPlacedAddress-09577"],
                    ..Default::default()
                }));
            }

            if device.enabled_features().memory_map_range_placed {
                if !is_aligned(offset, min_placed_memory_map_alignment) {
                    return Err(Box::new(ValidationError {
                        context: "offset".into(),
                        problem: "is not aligned to an integer multiple of the \
                            `min_placed_memory_map_alignment` device property"
                            .into(),
                        vuids: &["VUID-VkMemoryMapInfoKHR-flags-09573"],
                        ..Default::default()
                    }));
                }

                if !is_aligned(size, min_placed_memory_map_alignment) {
                    return Err(Box::new(ValidationError {
                        context: "size".into(),
                        problem: "is not aligned to an integer multiple of the \
                            `min_placed_memory_map_alignment` device property"
                            .into(),
                        vuids: &["VUID-VkMemoryMapInfoKHR-flags-09574"],
                        ..Default::default()
                    }));
                }
            } else {
                if offset != 0 {
                    return Err(Box::new(ValidationError {
                        context: "offset".into(),
                        problem: "is not zero".into(),
                        vuids: &["VUID-VkMemoryMapInfoKHR-flags-09571"],
                        ..Default::default()
                    }));
                }

                if size != memory.allocation_size() {
                    return Err(Box::new(ValidationError {
                        context: "size".into(),
                        problem: "is not `self.allocation_size()`".into(),
                        vuids: &["VUID-VkMemoryMapInfoKHR-flags-09572"],
                        ..Default::default()
                    }));
                }

                if !is_aligned(memory.allocation_size(), min_placed_memory_map_alignment) {
                    return Err(Box::new(ValidationError {
                        context: "flags".into(),
                        problem: "contains `MemoryMapFlags::PLACED`, but `self.allocation_size()` \
                            is not aligned to an integer multiple of the \
                            `min_placed_memory_map_alignment` device property"
                            .into(),
                        vuids: &["VUID-VkMemoryMapInfoKHR-flags-09651"],
                        ..Default::default()
                    }));
                }
            }

            if let Some(handle_type) = memory.imported_handle_type() {
                if handle_type == ExternalMemoryHandleType::HostAllocation
                    || handle_type == ExternalMemoryHandleType::HostMappedForeignMemory
                {
                    return Err(Box::new(ValidationError {
                        context: "flags".into(),
                        problem: "contains `MemoryMapFlags::PLACED`, but \
                            `self.imported_handle_type()` is \
                            `ExternalMemoryHandleType::HostAllocation` or \
                            `ExternalMemoryHandleType::HostMappedForeignMemory`"
                            .into(),
                        vuids: &["VUID-VkMemoryMapInfoKHR-flags-09575"],
                        ..Default::default()
                    }));
                }
            }
        }

        let atom_size = memory.atom_size();

        // Not required for merely mapping, but without this check the user can end up with
        // parts of the mapped memory at the start and end that they're not able to
        // invalidate/flush, which is probably unintended.
        //
        // NOTE(Marc): We also rely on this for soundness, because it is easier and more optimal to
        // not have to worry about whether a range of mapped memory is still in bounds of the
        // mapped memory after being aligned to the non-coherent atom size.
        if !memory.is_coherent
            && (!is_aligned(offset, atom_size)
                || (!is_aligned(size, atom_size) && offset + size != memory.allocation_size()))
        {
            return Err(Box::new(ValidationError {
                problem: "`self.memory_type_index()` refers to a memory type whose \
                    `property_flags` does not contain `MemoryPropertyFlags::HOST_COHERENT`, and \
                    `offset` and/or `size` are not aligned to the `non_coherent_atom_size` device \
                    property"
                    .into(),
                ..Default::default()
            }));
        }

        Ok(())
    }

    pub(crate) fn to_vk(
        &self,
        memory_vk: ash::vk::DeviceMemory,
    ) -> ash::vk::MemoryMapInfoKHR<'static> {
        let &Self {
            offset,
            size,
            _ne: _,
        } = self;

        // Sanity check: this would lead to UB when calculating pointer offsets.
        assert!(size <= isize::MAX.try_into().unwrap());

        ash::vk::MemoryMapInfoKHR::default()
            .flags(ash::vk::MemoryMapFlags::empty())
            .memory(memory_vk)
            .offset(offset)
            .size(size)
    }
}

impl Default for MemoryUnmapInfo {
    #[inline]
    fn default() -> Self {
<<<<<<< HEAD
        MemoryUnmapInfo {
=======
        MemoryMapInfo {
            flags: MemoryMapFlags::empty(),
            offset: 0,
            size: 0,
>>>>>>> 5b466bf1
            _ne: crate::NonExhaustive(()),
        }
    }
}

vulkan_bitflags! {
    #[non_exhaustive]
    MemoryMapFlags = MemoryMapFlags(u32);

    PLACED = PLACED_EXT,
}

/// Parameters of a memory unmap operation.
#[derive(Debug)]
pub struct MemoryUnmapInfo {
    pub _ne: crate::NonExhaustive,
}

impl MemoryUnmapInfo {
    pub(crate) fn validate(&self, _memory: &DeviceMemory) -> Result<(), Box<ValidationError>> {
        let &Self { _ne: _ } = self;

        Ok(())
    }

    pub(crate) fn to_vk(
        &self,
        memory_vk: ash::vk::DeviceMemory,
    ) -> ash::vk::MemoryUnmapInfoKHR<'static> {
        let &Self { _ne: _ } = self;

        ash::vk::MemoryUnmapInfoKHR::default()
            .flags(ash::vk::MemoryUnmapFlagsKHR::empty())
            .memory(memory_vk)
    }
}

/// Represents the currently host-mapped region of a [`DeviceMemory`] block.
#[derive(Debug)]
pub struct MappingState {
    ptr: NonNull<c_void>,
    range: Range<DeviceSize>,
}

// It is safe to share `ptr` between threads because the user would have to use unsafe code
// themself to get UB in the first place.
unsafe impl Send for MappingState {}
unsafe impl Sync for MappingState {}

impl MappingState {
    /// Returns the pointer to the start of the mapped memory. Meaning that the pointer is already
    /// offset by the [`offset`].
    ///
    /// [`offset`]: Self::offset
    #[inline]
    pub fn ptr(&self) -> NonNull<c_void> {
        self.ptr
    }

    /// Returns the offset given to [`DeviceMemory::map`].
    #[inline]
    pub fn offset(&self) -> DeviceSize {
        self.range.start
    }

    /// Returns the size given to [`DeviceMemory::map`].
    #[inline]
    pub fn size(&self) -> DeviceSize {
        self.range.end - self.range.start
    }

    /// Returns a pointer to a slice of the mapped memory. Returns `None` if out of bounds.
    ///
    /// `range` is specified in bytes relative to the start of the memory allocation, and must fall
    /// within the range of the memory mapping given to [`DeviceMemory::map`].
    ///
    /// This function is safe in the sense that the returned pointer is guaranteed to be within
    /// bounds of the mapped memory, however dereferencing the pointer isn't:
    ///
    /// - Normal Rust aliasing rules apply: if you create a mutable reference out of the pointer,
    ///   you must ensure that no other references exist in Rust to any portion of the same memory.
    /// - While a reference created from the pointer exists, there must be no operations pending or
    ///   executing in any queue on the device, that write to any portion of the same memory.
    /// - While a mutable reference created from the pointer exists, there must be no operations
    ///   pending or executing in any queue on the device, that read from any portion of the same
    ///   memory.
    #[inline]
    pub fn slice(&self, range: Range<DeviceSize>) -> Option<NonNull<[u8]>> {
        if self.range.start <= range.start
            && range.start <= range.end
            && range.end <= self.range.end
        {
            // SAFETY: We checked that the range is within the currently mapped range.
            Some(unsafe { self.slice_unchecked(range) })
        } else {
            None
        }
    }

    /// # Safety
    ///
    /// - `range` must be within the currently mapped range.
    #[cfg_attr(not(feature = "document_unchecked"), doc(hidden))]
    #[inline]
    pub unsafe fn slice_unchecked(&self, range: Range<DeviceSize>) -> NonNull<[u8]> {
        let ptr = self.ptr.as_ptr();

        // SAFETY: The caller must guarantee that `range` is within the currently mapped range,
        // which means that the offset pointer and length must denote a slice that's contained
        // within the allocated (mapped) object.
        let ptr = ptr.add((range.start - self.range.start) as usize);
        let len = (range.end - range.start) as usize;

        let ptr = ptr::slice_from_raw_parts_mut(<*mut c_void>::cast::<u8>(ptr), len);

        // SAFETY: The original pointer was non-null, and the caller must guarantee that `range`
        // is within the currently mapped range, which means that the offset couldn't have wrapped
        // around the address space.
        NonNull::new_unchecked(ptr)
    }
}

/// Represents a range of host-mapped [`DeviceMemory`] to be invalidated or flushed.
///
/// Must be contained within the currently mapped range of the device memory.
#[derive(Debug)]
pub struct MappedMemoryRange {
    /// The offset (in bytes) from the beginning of the allocation, where the range starts.
    ///
    /// Must be a multiple of the [`non_coherent_atom_size`] device property.
    ///
    /// The default value is `0`.
    ///
    /// [`non_coherent_atom_size`]: crate::device::DeviceProperties::non_coherent_atom_size
    pub offset: DeviceSize,

    /// The size (in bytes) of the range.
    ///
    /// Must be a multiple of the [`non_coherent_atom_size`] device property, or be equal to the
    /// allocation size minus `offset`.
    ///
    /// The default value is `0`.
    ///
    /// [`non_coherent_atom_size`]: crate::device::DeviceProperties::non_coherent_atom_size
    pub size: DeviceSize,

    pub _ne: crate::NonExhaustive,
}

impl MappedMemoryRange {
    pub(crate) fn validate(&self, memory: &DeviceMemory) -> Result<(), Box<ValidationError>> {
        let &Self {
            offset,
            size,
            _ne: _,
        } = self;

        if let Some(state) = &memory.mapping_state {
            if !(state.range.start <= offset && size <= state.range.end - offset) {
                return Err(Box::new(ValidationError {
                    problem: "is not contained within the mapped range of this device memory"
                        .into(),
                    vuids: &["VUID-VkMappedMemoryRange-size-00685"],
                    ..Default::default()
                }));
            }
        } else {
            return Err(Box::new(ValidationError {
                problem: "this device memory is not currently host-mapped".into(),
                vuids: &["VUID-VkMappedMemoryRange-memory-00684"],
                ..Default::default()
            }));
        }

        if !is_aligned(offset, memory.atom_size()) {
            return Err(Box::new(ValidationError {
                context: "offset".into(),
                problem: "is not aligned to the `non_coherent_atom_size` device property".into(),
                vuids: &["VUID-VkMappedMemoryRange-offset-00687"],
                ..Default::default()
            }));
        }

        if !(is_aligned(size, memory.atom_size()) || size == memory.allocation_size() - offset) {
            return Err(Box::new(ValidationError {
                context: "size".into(),
                problem: "is not aligned to the `non_coherent_atom_size` device property nor \
                    equal to `self.allocation_size()` minus `offset`"
                    .into(),
                vuids: &["VUID-VkMappedMemoryRange-size-01390"],
                ..Default::default()
            }));
        }

        Ok(())
    }

    pub(crate) fn to_vk(
        &self,
        memory_vk: ash::vk::DeviceMemory,
    ) -> ash::vk::MappedMemoryRange<'static> {
        let &Self {
            offset,
            size,
            _ne: _,
        } = self;

        ash::vk::MappedMemoryRange::default()
            .memory(memory_vk)
            .offset(offset)
            .size(size)
    }
}

impl Default for MappedMemoryRange {
    #[inline]
    fn default() -> Self {
        MappedMemoryRange {
            offset: 0,
            size: 0,
            _ne: crate::NonExhaustive(()),
        }
    }
}

/// Represents device memory that has been mapped in a CPU-accessible space.
///
/// In order to access the contents of the allocated memory, you can use the `read` and `write`
/// methods.
///
/// # Examples
///
/// ```
/// use vulkano::memory::{
///     DeviceMemory, MappedDeviceMemory, MemoryAllocateInfo, MemoryPropertyFlags,
/// };
///
/// # let device: std::sync::Arc<vulkano::device::Device> = return;
/// // The memory type must be mappable.
/// let memory_type_index = device
///     .physical_device()
///     .memory_properties()
///     .memory_types
///     .iter()
///     .position(|t| {
///         t.property_flags
///             .intersects(MemoryPropertyFlags::HOST_VISIBLE)
///     })
///     .map(|i| i as u32)
///     .unwrap(); // Vk specs guarantee that this can't fail
///
/// // Allocates 1KB of memory.
/// let memory = DeviceMemory::allocate(
///     device.clone(),
///     MemoryAllocateInfo {
///         allocation_size: 1024,
///         memory_type_index,
///         ..Default::default()
///     },
/// )
/// .unwrap();
/// let mapped_memory = MappedDeviceMemory::new(memory, 0..1024).unwrap();
///
/// // Get access to the content.
/// // Note that this is very unsafe because the access is unsynchronized.
/// unsafe {
///     let content = mapped_memory.write(0..1024).unwrap();
///     content[12] = 54;
/// }
/// ```
#[derive(Debug)]
#[deprecated(
    since = "0.34.0",
    note = "use the methods provided directly on `DeviceMemory` instead"
)]
pub struct MappedDeviceMemory {
    memory: DeviceMemory,
    pointer: *mut c_void, // points to `range.start`
    range: Range<DeviceSize>,

    atom_size: DeviceAlignment,
    is_coherent: bool,
}

// Note that `MappedDeviceMemory` doesn't implement `Drop`, as we don't need to unmap memory before
// freeing it.
//
// Vulkan specs, documentation of `vkFreeMemory`:
// > If a memory object is mapped at the time it is freed, it is implicitly unmapped.

#[allow(deprecated)]
impl MappedDeviceMemory {
    /// Maps a range of memory to be accessed by the CPU.
    ///
    /// `memory` must be allocated from host-visible memory.
    ///
    /// `range` is specified in bytes relative to the start of the memory allocation, and must fall
    /// within the range of the allocation (`0..allocation_size`). If `memory` was not allocated
    /// from host-coherent memory, then the start and end of `range` must be a multiple of the
    /// [`non_coherent_atom_size`](crate::device::DeviceProperties::non_coherent_atom_size) device
    /// property, but `range.end` can also the memory's `allocation_size`.
    ///
    /// # Panics
    ///
    /// - Panics if `range` is empty.
    #[inline]
    pub fn new(
        memory: DeviceMemory,
        range: Range<DeviceSize>,
    ) -> Result<Self, Validated<VulkanError>> {
        Self::validate_new(&memory, range.clone())?;

        unsafe { Ok(Self::new_unchecked(memory, range)?) }
    }

    fn validate_new(
        memory: &DeviceMemory,
        range: Range<DeviceSize>,
    ) -> Result<(), Box<ValidationError>> {
        if range.is_empty() {
            return Err(Box::new(ValidationError {
                context: "range".into(),
                problem: "is empty".into(),
                vuids: &["VUID-vkMapMemory-size-00680"],
                ..Default::default()
            }));
        }

        let device = memory.device();
        let memory_type = &device.physical_device().memory_properties().memory_types
            [memory.memory_type_index() as usize];

        if !memory_type
            .property_flags
            .intersects(MemoryPropertyFlags::HOST_VISIBLE)
        {
            return Err(Box::new(ValidationError {
                context: "memory".into(),
                problem: "has a memory type whose `property_flags` does not contain \
                    `MemoryPropertyFlags::HOST_VISIBLE`"
                    .into(),
                vuids: &["VUID-vkMapMemory-memory-00682"],
                ..Default::default()
            }));
        }

        if memory.mapping_state().is_some() {
            return Err(Box::new(ValidationError {
                context: "memory".into(),
                problem: "is already host-mapped".into(),
                vuids: &["VUID-vkMapMemory-memory-00678"],
                ..Default::default()
            }));
        }

        if range.end > memory.allocation_size {
            return Err(Box::new(ValidationError {
                problem: "`range.end` is greater than `memory.allocation_size()`".into(),
                vuids: &[
                    "VUID-vkMapMemory-offset-00679",
                    "VUID-vkMapMemory-size-00681",
                ],
                ..Default::default()
            }));
        }

        let is_coherent = memory_type
            .property_flags
            .intersects(MemoryPropertyFlags::HOST_COHERENT);
        let atom_size = device.physical_device().properties().non_coherent_atom_size;

        // Not required for merely mapping, but without this check the user can end up with
        // parts of the mapped memory at the start and end that they're not able to
        // invalidate/flush, which is probably unintended.
        if !is_coherent
            && (!is_aligned(range.start, atom_size)
                || (!is_aligned(range.end, atom_size) && range.end != memory.allocation_size))
        {
            return Err(Box::new(ValidationError {
                problem: "`memory` has a memory type whose `property_flags` does not contain \
                    `MemoryPropertyFlags::HOST_COHERENT`, and `range.start` and/or `range.end` \
                    are not aligned to the `non_coherent_atom_size` device property"
                    .into(),
                ..Default::default()
            }));
        }

        Ok(())
    }

    #[cfg_attr(not(feature = "document_unchecked"), doc(hidden))]
    pub unsafe fn new_unchecked(
        memory: DeviceMemory,
        range: Range<DeviceSize>,
    ) -> Result<Self, VulkanError> {
        // Sanity check: this would lead to UB when calculating pointer offsets.
        assert!(range.end - range.start <= isize::MAX.try_into().unwrap());

        let device = memory.device();

        let pointer = unsafe {
            let fns = device.fns();
            let mut output = MaybeUninit::uninit();
            (fns.v1_0.map_memory)(
                device.handle(),
                memory.handle,
                range.start,
                range.end - range.start,
                ash::vk::MemoryMapFlags::empty(),
                output.as_mut_ptr(),
            )
            .result()
            .map_err(VulkanError::from)?;
            output.assume_init()
        };

        let atom_size = device.physical_device().properties().non_coherent_atom_size;
        let memory_type = &device.physical_device().memory_properties().memory_types
            [memory.memory_type_index() as usize];
        let is_coherent = memory_type
            .property_flags
            .intersects(MemoryPropertyFlags::HOST_COHERENT);

        Ok(MappedDeviceMemory {
            memory,
            pointer,
            range,
            atom_size,
            is_coherent,
        })
    }

    /// Unmaps the memory. It will no longer be accessible from the CPU.
    #[inline]
    pub fn unmap(self) -> DeviceMemory {
        unsafe {
            let device = self.memory.device();
            let fns = device.fns();
            (fns.v1_0.unmap_memory)(device.handle(), self.memory.handle);
        }

        self.memory
    }

    /// Invalidates the host (CPU) cache for a range of mapped memory.
    ///
    /// If the mapped memory is not host-coherent, you must call this function before the memory is
    /// read by the host, if the device previously wrote to the memory. It has no effect if the
    /// mapped memory is host-coherent.
    ///
    /// `range` is specified in bytes relative to the start of the memory allocation, and must fall
    /// within the range of the memory mapping given to `new`. If the memory was not allocated
    /// from host-coherent memory, then the start and end of `range` must be a multiple of the
    /// [`non_coherent_atom_size`](crate::device::DeviceProperties::non_coherent_atom_size) device
    /// property, but `range.end` can also equal the memory's `allocation_size`.
    ///
    /// # Safety
    ///
    /// - If there are memory writes by the GPU that have not been propagated into the CPU cache,
    ///   then there must not be any references in Rust code to the specified `range` of the
    ///   memory.
    ///
    /// # Panics
    ///
    /// - Panics if `range` is empty.
    #[inline]
    pub unsafe fn invalidate_range(
        &self,
        range: Range<DeviceSize>,
    ) -> Result<(), Validated<VulkanError>> {
        self.validate_range(range.clone())?;

        Ok(self.invalidate_range_unchecked(range)?)
    }

    #[cfg_attr(not(feature = "document_unchecked"), doc(hidden))]
    pub unsafe fn invalidate_range_unchecked(
        &self,
        range: Range<DeviceSize>,
    ) -> Result<(), VulkanError> {
        if self.is_coherent {
            return Ok(());
        }

        let range_vk = MappedMemoryRange {
            offset: range.start,
            size: range.end - range.start,
            ..Default::default()
        }
        .to_vk(self.memory.handle());

        let fns = self.memory.device().fns();
        (fns.v1_0.invalidate_mapped_memory_ranges)(self.memory.device().handle(), 1, &range_vk)
            .result()
            .map_err(VulkanError::from)?;

        Ok(())
    }

    /// Flushes the host (CPU) cache for a range of mapped memory.
    ///
    /// If the mapped memory is not host-coherent, you must call this function after writing to the
    /// memory, if the device is going to read the memory. It has no effect if the
    /// mapped memory is host-coherent.
    ///
    /// `range` is specified in bytes relative to the start of the memory allocation, and must fall
    /// within the range of the memory mapping given to `map`. If the memory was not allocated
    /// from host-coherent memory, then the start and end of `range` must be a multiple of the
    /// [`non_coherent_atom_size`](crate::device::DeviceProperties::non_coherent_atom_size) device
    /// property, but `range.end` can also equal the memory's `allocation_size`.
    ///
    /// # Safety
    ///
    /// - There must be no operations pending or executing in a GPU queue, that access the
    ///   specified `range` of the memory.
    ///
    /// # Panics
    ///
    /// - Panics if `range` is empty.
    #[inline]
    pub unsafe fn flush_range(
        &self,
        range: Range<DeviceSize>,
    ) -> Result<(), Validated<VulkanError>> {
        self.validate_range(range.clone())?;

        Ok(self.flush_range_unchecked(range)?)
    }

    #[cfg_attr(not(feature = "document_unchecked"), doc(hidden))]
    pub unsafe fn flush_range_unchecked(
        &self,
        range: Range<DeviceSize>,
    ) -> Result<(), VulkanError> {
        if self.is_coherent {
            return Ok(());
        }

        let range_vk = MappedMemoryRange {
            offset: range.start,
            size: range.end - range.start,
            ..Default::default()
        }
        .to_vk(self.memory.handle());

        let fns = self.device().fns();
        (fns.v1_0.flush_mapped_memory_ranges)(self.memory.device().handle(), 1, &range_vk)
            .result()
            .map_err(VulkanError::from)?;

        Ok(())
    }

    /// Returns a reference to bytes in the mapped memory.
    ///
    /// `range` is specified in bytes relative to the start of the memory allocation, and must fall
    /// within the range of the memory mapping given to `map`. If the memory was not allocated
    /// from host-coherent memory, then the start and end of `range` must be a multiple of the
    /// [`non_coherent_atom_size`](crate::device::DeviceProperties::non_coherent_atom_size) device
    /// property, but `range.end` can also equal the memory's `allocation_size`.
    ///
    /// # Safety
    ///
    /// - While the returned reference exists, there must not be any mutable references in Rust
    ///   code to the same memory.
    /// - While the returned reference exists, there must be no operations pending or executing in
    ///   a GPU queue, that write to the same memory.
    ///
    /// # Panics
    ///
    /// - Panics if `range` is empty.
    #[inline]
    pub unsafe fn read(&self, range: Range<DeviceSize>) -> Result<&[u8], Box<ValidationError>> {
        self.validate_range(range.clone())?;

        Ok(self.read_unchecked(range))
    }

    #[cfg_attr(not(feature = "document_unchecked"), doc(hidden))]
    #[inline]
    pub unsafe fn read_unchecked(&self, range: Range<DeviceSize>) -> &[u8] {
        slice::from_raw_parts(
            self.pointer
                .add((range.start - self.range.start).try_into().unwrap())
                .cast(),
            (range.end - range.start) as usize,
        )
    }

    /// Returns a mutable reference to bytes in the mapped memory.
    ///
    /// `range` is specified in bytes relative to the start of the memory allocation, and must fall
    /// within the range of the memory mapping given to `map`. If the memory was not allocated
    /// from host-coherent memory, then the start and end of `range` must be a multiple of the
    /// [`non_coherent_atom_size`](crate::device::DeviceProperties::non_coherent_atom_size) device
    /// property, but `range.end` can also equal the memory's `allocation_size`.
    ///
    /// # Safety
    ///
    /// - While the returned reference exists, there must not be any other references in Rust code
    ///   to the same memory.
    /// - While the returned reference exists, there must be no operations pending or executing in
    ///   a GPU queue, that access the same memory.
    ///
    /// # Panics
    ///
    /// - Panics if `range` is empty.
    #[inline]
    pub unsafe fn write(
        &self,
        range: Range<DeviceSize>,
    ) -> Result<&mut [u8], Box<ValidationError>> {
        self.validate_range(range.clone())?;

        Ok(self.write_unchecked(range))
    }

    #[cfg_attr(not(feature = "document_unchecked"), doc(hidden))]
    #[inline]
    #[allow(clippy::mut_from_ref)]
    pub unsafe fn write_unchecked(&self, range: Range<DeviceSize>) -> &mut [u8] {
        slice::from_raw_parts_mut(
            self.pointer
                .add((range.start - self.range.start).try_into().unwrap())
                .cast::<u8>(),
            (range.end - range.start).try_into().unwrap(),
        )
    }

    #[inline]
    fn validate_range(&self, range: Range<DeviceSize>) -> Result<(), Box<ValidationError>> {
        // VUID-VkMappedMemoryRange-memory-00684
        // Guaranteed because `self` owns the memory and it's mapped during our lifetime.

        if range.is_empty() {
            return Err(Box::new(ValidationError {
                context: "range".into(),
                problem: "is empty".into(),
                ..Default::default()
            }));
        }

        if range.start < self.range.start || range.end > self.range.end {
            return Err(Box::new(ValidationError {
                context: "range".into(),
                problem: "is not within the mapped range of this mapped device memory".into(),
                vuids: &["VUID-VkMappedMemoryRange-size-00685"],
                ..Default::default()
            }));
        }

        if !self.is_coherent {
            if !is_aligned(range.start, self.atom_size)
                || (!is_aligned(range.end, self.atom_size)
                    && range.end != self.memory.allocation_size)
            {
                return Err(Box::new(ValidationError {
                    problem: "this mapped device memory has a memory type whose `property_flags` \
                        does not contain `MemoryPropertyFlags::HOST_COHERENT`, and \
                        `range.start` and/or `range.end` are not aligned to the \
                        `non_coherent_atom_size` device property"
                        .into(),
                    vuids: &[
                        "VUID-VkMappedMemoryRange-offset-00687",
                        "VUID-VkMappedMemoryRange-size-01390",
                    ],
                    ..Default::default()
                }));
            }
        }

        Ok(())
    }
}

#[allow(deprecated)]
impl AsRef<DeviceMemory> for MappedDeviceMemory {
    #[inline]
    fn as_ref(&self) -> &DeviceMemory {
        &self.memory
    }
}

#[allow(deprecated)]
impl AsMut<DeviceMemory> for MappedDeviceMemory {
    #[inline]
    fn as_mut(&mut self) -> &mut DeviceMemory {
        &mut self.memory
    }
}

#[allow(deprecated)]
unsafe impl DeviceOwned for MappedDeviceMemory {
    #[inline]
    fn device(&self) -> &Arc<Device> {
        self.memory.device()
    }
}

#[allow(deprecated)]
unsafe impl Send for MappedDeviceMemory {}
#[allow(deprecated)]
unsafe impl Sync for MappedDeviceMemory {}

#[cfg(test)]
mod tests {
    use super::MemoryAllocateInfo;
    use crate::memory::{DeviceMemory, MemoryMapFlags, MemoryMapInfo, MemoryPropertyFlags};
    use std::{ptr, ptr::NonNull};

    #[test]
    fn create() {
        let (device, _) = gfx_dev_and_queue!();
        let _ = DeviceMemory::allocate(
            device,
            MemoryAllocateInfo {
                allocation_size: 256,
                memory_type_index: 0,
                ..Default::default()
            },
        )
        .unwrap();
    }

    #[test]
    fn zero_size() {
        let (device, _) = gfx_dev_and_queue!();
        assert_should_panic!({
            let _ = DeviceMemory::allocate(
                device.clone(),
                MemoryAllocateInfo {
                    allocation_size: 0,
                    memory_type_index: 0,
                    ..Default::default()
                },
            )
            .unwrap();
        });
    }

    #[test]
    #[cfg(target_pointer_width = "64")]
    fn oom_single() {
        let (device, _) = gfx_dev_and_queue!();
        let memory_type_index = device
            .physical_device()
            .memory_properties()
            .memory_types
            .iter()
            .enumerate()
            .find_map(|(i, m)| {
                (!m.property_flags
                    .intersects(MemoryPropertyFlags::LAZILY_ALLOCATED))
                .then_some(i as u32)
            })
            .unwrap();

        match DeviceMemory::allocate(
            device,
            MemoryAllocateInfo {
                allocation_size: 0xffffffffffffffff,
                memory_type_index,
                ..Default::default()
            },
        ) {
            Err(_) => (),
            Ok(_) => panic!(),
        }
    }

    #[test]
    #[ignore] // TODO: test fails for now on Mesa+Intel
    fn oom_multi() {
        let (device, _) = gfx_dev_and_queue!();
        let (memory_type_index, memory_type) = device
            .physical_device()
            .memory_properties()
            .memory_types
            .iter()
            .enumerate()
            .find_map(|(i, m)| {
                (!m.property_flags
                    .intersects(MemoryPropertyFlags::LAZILY_ALLOCATED))
                .then_some((i as u32, m))
            })
            .unwrap();
        let heap_size = device.physical_device().memory_properties().memory_heaps
            [memory_type.heap_index as usize]
            .size;

        let mut allocs = Vec::new();

        for _ in 0..4 {
            match DeviceMemory::allocate(
                device.clone(),
                MemoryAllocateInfo {
                    allocation_size: heap_size / 3,
                    memory_type_index,
                    ..Default::default()
                },
            ) {
                Err(_) => return, // test succeeded
                Ok(a) => allocs.push(a),
            }
        }

        panic!()
    }

    #[test]
    fn allocation_count() {
        let (device, _) = gfx_dev_and_queue!();
        assert_eq!(device.allocation_count(), 0);
        let _mem1 = DeviceMemory::allocate(
            device.clone(),
            MemoryAllocateInfo {
                allocation_size: 256,
                memory_type_index: 0,
                ..Default::default()
            },
        )
        .unwrap();
        assert_eq!(device.allocation_count(), 1);
        {
            let _mem2 = DeviceMemory::allocate(
                device.clone(),
                MemoryAllocateInfo {
                    allocation_size: 256,
                    memory_type_index: 0,
                    ..Default::default()
                },
            )
            .unwrap();
            assert_eq!(device.allocation_count(), 2);
        }
        assert_eq!(device.allocation_count(), 1);
    }

    #[test]
    #[cfg(unix)]
    fn map_placed() {
        let (device, _) = gfx_dev_and_queue!(memory_map_placed; ext_map_memory_placed);

        let memory_type_index = {
            let physical_device = device.physical_device();
            let memory_properties = physical_device.memory_properties();
            let (idx, _) = memory_properties
                .memory_types
                .iter()
                .enumerate()
                .find(|(_idx, it)| {
                    it.property_flags.contains(
                        MemoryPropertyFlags::HOST_COHERENT
                            | MemoryPropertyFlags::HOST_VISIBLE
                            | MemoryPropertyFlags::DEVICE_LOCAL,
                    )
                })
                .unwrap();

            idx as u32
        };

        let mut memory = DeviceMemory::allocate(
            device.clone(),
            MemoryAllocateInfo {
                allocation_size: 16 * 1024,
                memory_type_index,
                ..Default::default()
            },
        )
        .unwrap();

        let address = unsafe {
            let address = libc::mmap(
                ptr::null_mut(),
                16 * 1024,
                libc::PROT_READ | libc::PROT_WRITE,
                libc::MAP_PRIVATE | libc::MAP_ANONYMOUS,
                -1,
                0,
            );

            if address as i64 == -1 {
                panic!("failed to map memory")
            }

            address
        };

        unsafe {
            memory
                .map_placed(
                    MemoryMapInfo {
                        flags: MemoryMapFlags::PLACED,
                        size: memory.allocation_size,
                        ..Default::default()
                    },
                    NonNull::new(address).unwrap(),
                )
                .unwrap();
        }
    }
}<|MERGE_RESOLUTION|>--- conflicted
+++ resolved
@@ -418,54 +418,21 @@
         Ok(())
     }
 
-<<<<<<< HEAD
-    #[cfg_attr(not(feature = "document_unchecked"), doc(hidden))]
-    pub unsafe fn map_unchecked(&mut self, map_info: MemoryMapInfo) -> Result<(), VulkanError> {
-        let map_info_vk = map_info.to_vk(self.handle());
-=======
     unsafe fn map_unchecked_inner(
         &mut self,
         map_info: MemoryMapInfo,
         placed_address: Option<NonNull<c_void>>,
     ) -> Result<(), VulkanError> {
-        let MemoryMapInfo {
-            flags,
-            offset,
-            size,
-            _ne: _,
-        } = map_info;
-
-        // Sanity check: this would lead to UB when calculating pointer offsets.
-        assert!(size <= isize::MAX.try_into().unwrap());
->>>>>>> 5b466bf1
-
         let device = self.device();
 
         let ptr = {
+            let mut extensions_vk = map_info.to_vk_extensions(placed_address);
+            let map_info_vk = map_info.to_vk(self.handle(), &mut extensions_vk);
+
             let fns = device.fns();
             let mut output = MaybeUninit::uninit();
 
             if device.enabled_extensions().khr_map_memory2 {
-<<<<<<< HEAD
-=======
-                let map_info_vk = ash::vk::MemoryMapInfoKHR {
-                    flags: flags.into(),
-                    memory: self.handle(),
-                    offset,
-                    size,
-                    ..Default::default()
-                };
-
-                let mut map_placed_info_vk = ash::vk::MemoryMapPlacedInfoEXT::default();
-
-                let map_info_vk = if let Some(it) = placed_address {
-                    map_placed_info_vk.p_placed_address = it.as_ptr();
-                    map_info_vk.push_next(&mut map_placed_info_vk)
-                } else {
-                    map_info_vk
-                };
-
->>>>>>> 5b466bf1
                 (fns.khr_map_memory2.map_memory2_khr)(
                     device.handle(),
                     &map_info_vk,
@@ -490,6 +457,7 @@
         };
 
         let MemoryMapInfo {
+            flags: _,
             offset,
             size,
             _ne: _,
@@ -1492,6 +1460,7 @@
     #[inline]
     fn default() -> Self {
         MemoryMapInfo {
+            flags: MemoryMapFlags::empty(),
             offset: 0,
             size: 0,
             _ne: crate::NonExhaustive(()),
@@ -1691,11 +1660,13 @@
         Ok(())
     }
 
-    pub(crate) fn to_vk(
+    pub(crate) fn to_vk<'a>(
         &self,
         memory_vk: ash::vk::DeviceMemory,
-    ) -> ash::vk::MemoryMapInfoKHR<'static> {
+        extensions_vk: &'a mut MemoryMapInfoExtensionsVk,
+    ) -> ash::vk::MemoryMapInfoKHR<'a> {
         let &Self {
+            flags,
             offset,
             size,
             _ne: _,
@@ -1704,28 +1675,35 @@
         // Sanity check: this would lead to UB when calculating pointer offsets.
         assert!(size <= isize::MAX.try_into().unwrap());
 
-        ash::vk::MemoryMapInfoKHR::default()
-            .flags(ash::vk::MemoryMapFlags::empty())
+        let mut val_vk = ash::vk::MemoryMapInfoKHR::default()
+            .flags(flags.into())
             .memory(memory_vk)
             .offset(offset)
-            .size(size)
-    }
-}
-
-impl Default for MemoryUnmapInfo {
-    #[inline]
-    fn default() -> Self {
-<<<<<<< HEAD
-        MemoryUnmapInfo {
-=======
-        MemoryMapInfo {
-            flags: MemoryMapFlags::empty(),
-            offset: 0,
-            size: 0,
->>>>>>> 5b466bf1
-            _ne: crate::NonExhaustive(()),
-        }
-    }
+            .size(size);
+
+        let MemoryMapInfoExtensionsVk { placed_vk } = extensions_vk;
+
+        if let Some(next) = placed_vk {
+            val_vk = val_vk.push_next(next);
+        }
+
+        val_vk
+    }
+
+    pub(crate) fn to_vk_extensions(
+        &self,
+        placed_address: Option<NonNull<c_void>>,
+    ) -> MemoryMapInfoExtensionsVk {
+        let placed_vk = placed_address.map(|placed_address| {
+            ash::vk::MemoryMapPlacedInfoEXT::default().placed_address(placed_address.as_ptr())
+        });
+
+        MemoryMapInfoExtensionsVk { placed_vk }
+    }
+}
+
+pub(crate) struct MemoryMapInfoExtensionsVk {
+    pub(crate) placed_vk: Option<ash::vk::MemoryMapPlacedInfoEXT<'static>>,
 }
 
 vulkan_bitflags! {
@@ -1739,6 +1717,15 @@
 #[derive(Debug)]
 pub struct MemoryUnmapInfo {
     pub _ne: crate::NonExhaustive,
+}
+
+impl Default for MemoryUnmapInfo {
+    #[inline]
+    fn default() -> Self {
+        MemoryUnmapInfo {
+            _ne: crate::NonExhaustive(()),
+        }
+    }
 }
 
 impl MemoryUnmapInfo {

--- conflicted
+++ resolved
@@ -511,9 +511,6 @@
             allocate_info = allocate_info.push_next(info);
         }
 
-<<<<<<< HEAD
-        let mut allocation_count = device.allocation_count_mutex.lock();
-=======
         let mut flags_info = ash::vk::MemoryAllocateFlagsInfo {
             flags: flags.into(),
             ..Default::default()
@@ -523,8 +520,7 @@
             allocate_info = allocate_info.push_next(&mut flags_info);
         }
 
-        let mut allocation_count = device.allocation_count().lock();
->>>>>>> 2ccf985a
+        let mut allocation_count = device.allocation_count_mutex.lock();
 
         // VUID-vkAllocateMemory-maxMemoryAllocationCount-04101
         // This is technically validation, but it must be atomic with the `allocate_memory` call.

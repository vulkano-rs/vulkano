--- conflicted
+++ resolved
@@ -902,13 +902,8 @@
 /// layout.
 ///
 /// This type of sparse bind should be used for mip tail regions, the metadata aspect, and for the
-<<<<<<< HEAD
-/// normal regions of images that do not have the `sparse_residency` flag set.
+/// normal regions of images that do not have the `SPARSE_RESIDENCY` flag set.
 #[derive(Clone, Debug)]
-=======
-/// normal regions of images that do not have the `SPARSE_RESIDENCY` flag set.
-#[derive(Clone, Debug, Default)]
->>>>>>> 316c0ca9
 pub struct SparseImageOpaqueMemoryBind {
     /// The offset in bytes from the start of the image's memory, where memory is to be (un)bound.
     ///

--- conflicted
+++ resolved
@@ -1548,12 +1548,7 @@
         Ok(MemoryAlloc {
             device_memory: self.device_memory.clone(),
             suballocation: Some(suballocation),
-<<<<<<< HEAD
-            allocation_type,
             allocation_handle: AllocationHandle(self as *mut Block<S> as _),
-=======
-            allocation_handle: AllocationHandle(self as *const Block<S> as _),
->>>>>>> 7d63f8e6
         })
     }
 

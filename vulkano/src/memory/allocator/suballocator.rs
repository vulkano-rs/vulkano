--- conflicted
+++ resolved
@@ -148,7 +148,6 @@
     fn cleanup(&mut self);
 }
 
-<<<<<<< HEAD
 mod region {
     use super::{DeviceLayout, DeviceSize};
 
@@ -219,11 +218,12 @@
         pub const fn size(&self) -> DeviceSize {
             self.size
         }
-=======
+    }
+}
+
 impl Debug for dyn Suballocator {
     fn fmt(&self, f: &mut fmt::Formatter<'_>) -> fmt::Result {
         f.debug_struct("Suballocator").finish_non_exhaustive()
->>>>>>> 95711165
     }
 }
 

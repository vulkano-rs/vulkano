--- conflicted
+++ resolved
@@ -449,23 +449,15 @@
         };
 
         let render_pass = unsafe {
-<<<<<<< HEAD
-            let infos = vk::RenderPassCreateInfo {
-                sType: vk::STRUCTURE_TYPE_RENDER_PASS_CREATE_INFO,
-                pNext: if description.multiview().is_none() {
+            let infos = ash::vk::RenderPassCreateInfo {
+                p_next: if description.multiview().is_none() {
                     ptr::null()
                 } else {
                     &multiview_create_info as *const vk::RenderPassMultiviewCreateInfo as _
                 },
-                flags: 0, // reserved
-                attachmentCount: attachments.len() as u32,
-                pAttachments: if attachments.is_empty() {
-=======
-            let infos = ash::vk::RenderPassCreateInfo {
                 flags: ash::vk::RenderPassCreateFlags::empty(),
                 attachment_count: attachments.len() as u32,
                 p_attachments: if attachments.is_empty() {
->>>>>>> f2e277f9
                     ptr::null()
                 } else {
                     attachments.as_ptr()

--- conflicted
+++ resolved
@@ -9,16 +9,11 @@
 
 use super::RenderPass;
 use crate::{
-<<<<<<< HEAD
     device::{Device, DeviceOwned, DeviceOwnedDebugWrapper},
-    image::{view::ImageViewType, ImageAspects, ImageType, ImageUsage, ImageViewAbstract},
-=======
-    device::{Device, DeviceOwned},
     image::{
         view::{ImageView, ImageViewType},
         ImageAspects, ImageType, ImageUsage,
     },
->>>>>>> a7370c9c
     macros::{impl_id_counter, vulkan_bitflags},
     RuntimeError, ValidationError, VulkanError, VulkanObject,
 };

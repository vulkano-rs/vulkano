--- conflicted
+++ resolved
@@ -268,7 +268,7 @@
         }
 
         // Compute the dimensions.
-        let dimensions = match self.dimensions {
+        let mut dimensions = match self.dimensions {
             FramebufferBuilderDimensions::Specific(dims)
             | FramebufferBuilderDimensions::AutoIdentical(Some(dims))
             | FramebufferBuilderDimensions::AutoSmaller(Some(dims)) => dims,
@@ -291,8 +291,6 @@
             }
         }
 
-        let mut layers = dimensions[2];
-
         if let Some(multiview) = self.render_pass.desc().multiview() {
             // There needs to be at least as many layers in the framebuffer
             // as the highest layer that gets referenced by the multiview masking.
@@ -308,7 +306,7 @@
             // the underlying images generally have more layers
             // but these layers get used by the multiview functionality.
             if multiview.view_masks.iter().any(|&mask| mask != 0) {
-                layers = 1;
+                dimensions[2] = 1;
             }
         }
 
@@ -322,12 +320,8 @@
                 p_attachments: self.raw_ids.as_ptr(),
                 width: dimensions[0],
                 height: dimensions[1],
-<<<<<<< HEAD
-                layers,
-=======
                 layers: dimensions[2],
                 ..Default::default()
->>>>>>> f2e277f9
             };
 
             let mut output = MaybeUninit::uninit();

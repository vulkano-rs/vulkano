// Copyright (c) 2016 The vulkano developers
// Licensed under the Apache License, Version 2.0
// <LICENSE-APACHE or
// https://www.apache.org/licenses/LICENSE-2.0> or the MIT
// license <LICENSE-MIT or https://opensource.org/licenses/MIT>,
// at your option. All files in the project carrying such
// notice may not be copied, modified, or distributed except
// according to those terms.

use crate::format::ClearValue;
use crate::format::Format;
use crate::image::ImageLayout;
use crate::image::SampleCount;
use crate::pipeline::shader::ShaderInterface;
use crate::sync::AccessFlags;
use crate::sync::PipelineStages;

/// The description of a render pass.
#[derive(Clone, Debug)]
pub struct RenderPassDesc {
    attachments: Vec<AttachmentDesc>,
    subpasses: Vec<SubpassDesc>,
    dependencies: Vec<SubpassDependencyDesc>,
    multiview: Option<MultiviewDesc>,
}

impl RenderPassDesc {
    /// Creates a description of a render pass.
    pub fn new(
        attachments: Vec<AttachmentDesc>,
        subpasses: Vec<SubpassDesc>,
        dependencies: Vec<SubpassDependencyDesc>,
    ) -> RenderPassDesc {
        RenderPassDesc {
            attachments,
            subpasses,
            dependencies,
            multiview: None,
        }
    }

    /// Creates a description of a render pass that uses the multiview feature.
    /// TODO multiview explanation
    pub fn with_multiview(
        attachments: Vec<AttachmentDesc>,
        subpasses: Vec<SubpassDesc>,
        dependencies: Vec<SubpassDependencyDesc>,
        multiview: MultiviewDesc,
    ) -> RenderPassDesc {
        RenderPassDesc {
            attachments,
            subpasses,
            dependencies,
            multiview: Some(multiview),
        }
    }

    /// Creates a description of an empty render pass, with one subpass and no attachments.
    pub fn empty() -> RenderPassDesc {
        RenderPassDesc {
            attachments: vec![],
            subpasses: vec![SubpassDesc {
                color_attachments: vec![],
                depth_stencil: None,
                input_attachments: vec![],
                resolve_attachments: vec![],
                preserve_attachments: vec![],
            }],
            dependencies: vec![],
            multiview: None,
        }
    }

    // Returns the attachments of the description.
    #[inline]
    pub fn attachments(&self) -> &[AttachmentDesc] {
        &self.attachments
    }

    // Returns the subpasses of the description.
    #[inline]
    pub fn subpasses(&self) -> &[SubpassDesc] {
        &self.subpasses
    }

    // Returns the dependencies of the description.
    #[inline]
    pub fn dependencies(&self) -> &[SubpassDependencyDesc] {
        &self.dependencies
    }

    // Returns the multiview configuration of the description.
    #[inline]
    pub fn multiview(&self) -> &Option<MultiviewDesc> {
        &self.multiview
    }

    /// Decodes `I` into a list of clear values where each element corresponds
    /// to an attachment. The size of the returned iterator must be the same as the number of
    /// attachments.
    ///
    /// When the user enters a render pass, they need to pass a list of clear values to apply to
    /// the attachments of the framebuffer. This method is then responsible for checking the
    /// correctness of these values and turning them into a list that can be processed by vulkano.
    ///
    /// The format of the clear value **must** match the format of the attachment. Attachments
    /// that are not loaded with `LoadOp::Clear` must have an entry equal to `ClearValue::None`.
    pub fn convert_clear_values<I>(&self, values: I) -> impl Iterator<Item = ClearValue>
    where
        I: IntoIterator<Item = ClearValue>,
    {
        // FIXME: safety checks
        values.into_iter()
    }

    /// Returns `true` if the subpass of this description is compatible with the shader's fragment
    /// output definition.
    pub fn is_compatible_with_shader(
        &self,
        subpass: u32,
        shader_interface: &ShaderInterface,
    ) -> bool {
        let pass_descr = match self.subpasses.get(subpass as usize) {
            Some(s) => s,
            None => return false,
        };

        for element in shader_interface.elements() {
            for location in element.location.clone() {
                let attachment_id = match pass_descr.color_attachments.get(location as usize) {
                    Some(a) => a.0,
                    None => return false,
                };

                let attachment_desc = &self.attachments[attachment_id];

                // FIXME: compare formats depending on the number of components and data type
                /*if attachment_desc.format != element.format {
                    return false;
                }*/
            }
        }

        true
    }

    /// Returns `true` if this description is compatible with the other description,
    /// as defined in the `Render Pass Compatibility` section of the Vulkan specs.
    // TODO: return proper error
    pub fn is_compatible_with_desc(&self, other: &RenderPassDesc) -> bool {
        if self.attachments().len() != other.attachments().len() {
            return false;
        }

        for (my_atch, other_atch) in self.attachments.iter().zip(other.attachments.iter()) {
            if !my_atch.is_compatible_with(&other_atch) {
                return false;
            }
        }

        return true;

        // FIXME: finish
    }
}

impl Default for RenderPassDesc {
    fn default() -> Self {
        Self::empty()
    }
}

/// Describes an attachment that will be used in a render pass.
#[derive(Debug, Clone, Copy)]
pub struct AttachmentDesc {
    /// Format of the image that is going to be bound.
    pub format: Format,
    /// Number of samples of the image that is going to be bound.
    pub samples: SampleCount,

    /// What the implementation should do with that attachment at the start of the render pass.
    pub load: LoadOp,
    /// What the implementation should do with that attachment at the end of the render pass.
    pub store: StoreOp,

    /// Equivalent of `load` for the stencil component of the attachment, if any. Irrelevant if
    /// there is no stencil component.
    pub stencil_load: LoadOp,
    /// Equivalent of `store` for the stencil component of the attachment, if any. Irrelevant if
    /// there is no stencil component.
    pub stencil_store: StoreOp,

    /// Layout that the image is going to be in at the start of the renderpass.
    ///
    /// The vulkano library will automatically switch to the correct layout if necessary, but it
    /// is more efficient to set this to the correct value.
    pub initial_layout: ImageLayout,

    /// Layout that the image will be transitioned to at the end of the renderpass.
    pub final_layout: ImageLayout,
}

impl AttachmentDesc {
    /// Returns true if this attachment is compatible with another attachment, as defined in the
    /// `Render Pass Compatibility` section of the Vulkan specs.
    #[inline]
    pub fn is_compatible_with(&self, other: &AttachmentDesc) -> bool {
        self.format == other.format && self.samples == other.samples
    }
}

/// Describes one of the subpasses of a render pass.
///
/// # Restrictions
///
/// All these restrictions are checked when the `RenderPass` object is created.
/// TODO: that's not the case ^
///
/// - The number of color attachments must be less than the limit of the physical device.
/// - All the attachments in `color_attachments` and `depth_stencil` must have the same
///   samples count.
/// - If any attachment is used as both an input attachment and a color or
///   depth/stencil attachment, then each use must use the same layout.
/// - Elements of `preserve_attachments` must not be used in any of the other members.
/// - If `resolve_attachments` is not empty, then all the resolve attachments must be attachments
///   with 1 sample and all the color attachments must have more than 1 sample.
/// - If `resolve_attachments` is not empty, all the resolve attachments must have the same format
///   as the color attachments.
/// - If the first use of an attachment in this renderpass is as an input attachment and the
///   attachment is not also used as a color or depth/stencil attachment in the same subpass,
///   then the loading operation must not be `Clear`.
///
// TODO: add tests for all these restrictions
// TODO: allow unused attachments (for example attachment 0 and 2 are used, 1 is unused)
#[derive(Debug, Clone)]
pub struct SubpassDesc {
    /// Indices and layouts of attachments to use as color attachments.
    pub color_attachments: Vec<(usize, ImageLayout)>, // TODO: Vec is slow

    /// Index and layout of the attachment to use as depth-stencil attachment.
    pub depth_stencil: Option<(usize, ImageLayout)>,

    /// Indices and layouts of attachments to use as input attachments.
    pub input_attachments: Vec<(usize, ImageLayout)>, // TODO: Vec is slow

    /// If not empty, each color attachment will be resolved into each corresponding entry of
    /// this list.
    ///
    /// If this value is not empty, it **must** be the same length as `color_attachments`.
    pub resolve_attachments: Vec<(usize, ImageLayout)>, // TODO: Vec is slow

    /// Indices of attachments that will be preserved during this pass.
    pub preserve_attachments: Vec<usize>, // TODO: Vec is slow
}

/// Describes a dependency between two subpasses of a render pass.
///
/// The implementation is allowed to change the order of the subpasses within a render pass, unless
/// you specify that there exists a dependency between two subpasses (ie. the result of one will be
/// used as the input of another one).
#[derive(Debug, Clone, Copy)]
pub struct SubpassDependencyDesc {
    /// Index of the subpass that writes the data that `destination_subpass` is going to use.
    pub source_subpass: usize,

    /// Index of the subpass that reads the data that `source_subpass` wrote.
    pub destination_subpass: usize,

    /// The pipeline stages that must be finished on the previous subpass before the destination
    /// subpass can start.
    pub source_stages: PipelineStages,

    /// The pipeline stages of the destination subpass that must wait for the source to be finished.
    /// Stages that are earlier of the stages specified here can start before the source is
    /// finished.
    pub destination_stages: PipelineStages,

    /// The way the source subpass accesses the attachments on which we depend.
    pub source_access: AccessFlags,

    /// The way the destination subpass accesses the attachments on which we depend.
    pub destination_access: AccessFlags,

    /// If false, then the whole subpass must be finished for the next one to start. If true, then
    /// the implementation can start the new subpass for some given pixels as long as the previous
    /// subpass is finished for these given pixels.
    ///
    /// In other words, if the previous subpass has some side effects on other parts of an
    /// attachment, then you should set it to false.
    ///
    /// Passing `false` is always safer than passing `true`, but in practice you rarely need to
    /// pass `false`.
    pub by_region: bool,
}

/// Describes what the implementation should do with an attachment after all the subpasses have
/// completed.
#[derive(Debug, Copy, Clone, PartialEq, Eq, Hash)]
#[repr(i32)]
pub enum StoreOp {
    /// The attachment will be stored. This is what you usually want.
    ///
    /// While this is the most intuitive option, it is also slower than `DontCare` because it can
    /// take time to write the data back to memory.
    Store = ash::vk::AttachmentStoreOp::STORE.as_raw(),

    /// What happens is implementation-specific.
    ///
    /// This is purely an optimization compared to `Store`. The implementation doesn't need to copy
    /// from the internal cache to the memory, which saves memory bandwidth.
    ///
    /// This doesn't mean that the data won't be copied, as an implementation is also free to not
    /// use a cache and write the output directly in memory. In other words, the content of the
    /// image will be undefined.
    DontCare = ash::vk::AttachmentStoreOp::DONT_CARE.as_raw(),
}

impl From<StoreOp> for ash::vk::AttachmentStoreOp {
    #[inline]
    fn from(val: StoreOp) -> Self {
        Self::from_raw(val as i32)
    }
}

/// Describes what the implementation should do with an attachment at the start of the subpass.
#[derive(Debug, Copy, Clone, PartialEq, Eq, Hash)]
#[repr(i32)]
pub enum LoadOp {
    /// The content of the attachment will be loaded from memory. This is what you want if you want
    /// to draw over something existing.
    ///
    /// While this is the most intuitive option, it is also the slowest because it uses a lot of
    /// memory bandwidth.
    Load = ash::vk::AttachmentLoadOp::LOAD.as_raw(),

    /// The content of the attachment will be filled by the implementation with a uniform value
    /// that you must provide when you start drawing.
    ///
    /// This is what you usually use at the start of a frame, in order to reset the content of
    /// the color, depth and/or stencil buffers.
    ///
    /// See the `draw_inline` and `draw_secondary` methods of `PrimaryComputeBufferBuilder`.
    Clear = ash::vk::AttachmentLoadOp::CLEAR.as_raw(),

    /// The attachment will have undefined content.
    ///
    /// This is what you should use for attachments that you intend to entirely cover with draw
    /// commands.
    /// If you are going to fill the attachment with a uniform value, it is better to use `Clear`
    /// instead.
<<<<<<< HEAD
    DontCare = vk::ATTACHMENT_LOAD_OP_DONT_CARE,
}

/// TODO comments
#[derive(Debug, Clone)]
pub struct MultiviewDesc {
    pub view_masks: Vec<u32>,
    pub correlation_masks: Vec<u32>,
    pub view_offsets: Vec<i32>,
}

impl MultiviewDesc {
    /// Returns the index of the layer with the biggest index that is
    /// referred to by a mask in the multiview description.
    pub fn highest_used_layer(&self) -> u32 {
        self.view_masks
            .iter()
            .chain(self.correlation_masks.iter())
            .map(|&mask| 32 - mask.leading_zeros()) // the highest set bit corresponds to the highest used layer
            .max()
            .unwrap_or(0)
    }

    /// Returns the amount of layers that are used in the multiview description.
    pub fn used_layer_count(&self) -> u32 {
        self.view_masks
            .iter()
            .chain(self.correlation_masks.iter())
            .fold(0, |acc, &mask| acc | mask)
            .count_ones()
=======
    DontCare = ash::vk::AttachmentLoadOp::DONT_CARE.as_raw(),
}

impl From<LoadOp> for ash::vk::AttachmentLoadOp {
    #[inline]
    fn from(val: LoadOp) -> Self {
        Self::from_raw(val as i32)
>>>>>>> f2e277f9
    }
}<|MERGE_RESOLUTION|>--- conflicted
+++ resolved
@@ -348,8 +348,14 @@
     /// commands.
     /// If you are going to fill the attachment with a uniform value, it is better to use `Clear`
     /// instead.
-<<<<<<< HEAD
-    DontCare = vk::ATTACHMENT_LOAD_OP_DONT_CARE,
+    DontCare = ash::vk::AttachmentLoadOp::DONT_CARE.as_raw(),
+}
+
+impl From<LoadOp> for ash::vk::AttachmentLoadOp {
+    #[inline]
+    fn from(val: LoadOp) -> Self {
+        Self::from_raw(val as i32)
+    }
 }
 
 /// TODO comments
@@ -379,14 +385,5 @@
             .chain(self.correlation_masks.iter())
             .fold(0, |acc, &mask| acc | mask)
             .count_ones()
-=======
-    DontCare = ash::vk::AttachmentLoadOp::DONT_CARE.as_raw(),
-}
-
-impl From<LoadOp> for ash::vk::AttachmentLoadOp {
-    #[inline]
-    fn from(val: LoadOp) -> Self {
-        Self::from_raw(val as i32)
->>>>>>> f2e277f9
     }
 }
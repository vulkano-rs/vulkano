--- conflicted
+++ resolved
@@ -332,12 +332,8 @@
 use crate::{
     device::{Device, DeviceOwned},
     format::Format,
-<<<<<<< HEAD
-    image::{sys::Image, ImageFormatInfo, ImageTiling, ImageType, ImageUsage, SwapchainImage},
+    image::{Image, ImageFormatInfo, ImageTiling, ImageType, ImageUsage},
     instance::InstanceOwnedDebugWrapper,
-=======
-    image::{Image, ImageFormatInfo, ImageTiling, ImageType, ImageUsage},
->>>>>>> a7370c9c
     macros::{impl_id_counter, vulkan_bitflags, vulkan_bitflags_enum, vulkan_enum},
     sync::Sharing,
     OomError, Requires, RequiresAllOf, RequiresOneOf, RuntimeError, ValidationError, VulkanError,

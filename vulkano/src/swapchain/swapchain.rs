--- conflicted
+++ resolved
@@ -2168,7 +2168,6 @@
                         }
                     }
 
-<<<<<<< HEAD
                     match self.previous.check_swapchain_image_acquired(
                         self.swapchain_info
                             .swapchain
@@ -2184,14 +2183,9 @@
                         Err(AccessCheckError::Denied(e)) => return Err(e.into()),
                     }
 
-                    let mut queue_guard = self.queue.lock();
-                    Ok(queue_guard
-                        .present_unchecked(present_info)
-=======
                     Ok(self
                         .queue
                         .with(|mut q| q.present_unchecked(present_info))
->>>>>>> 9c64e2ff
                         .map(|r| r.map(|_| ()))
                         .fold(Ok(()), Result::and)?)
                 }

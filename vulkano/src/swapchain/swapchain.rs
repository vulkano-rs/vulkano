// Copyright (c) 2016 The vulkano developers
// Licensed under the Apache License, Version 2.0
// <LICENSE-APACHE or
// https://www.apache.org/licenses/LICENSE-2.0> or the MIT
// license <LICENSE-MIT or https://opensource.org/licenses/MIT>,
// at your option. All files in the project carrying such
// notice may not be copied, modified, or distributed except
// according to those terms.

use super::{
    ColorSpace, CompositeAlpha, PresentMode, SupportedCompositeAlpha, SupportedSurfaceTransforms,
    Surface, SurfaceTransform, SwapchainPresentInfo,
};
use crate::{
    buffer::sys::UnsafeBuffer,
    device::{Device, DeviceOwned, Queue},
    format::Format,
    image::{
        sys::UnsafeImage, ImageCreateFlags, ImageDimensions, ImageFormatInfo, ImageInner,
        ImageLayout, ImageTiling, ImageType, ImageUsage, SampleCount, SwapchainImage,
    },
    macros::vulkan_enum,
    swapchain::{PresentInfo, SurfaceApi, SurfaceInfo, SurfaceSwapchainLock},
    sync::{
        AccessCheckError, AccessError, AccessFlags, Fence, FenceError, FlushError, GpuFuture,
        PipelineStages, Semaphore, SemaphoreError, Sharing, SubmitAnyBuilder,
    },
    DeviceSize, OomError, RequirementNotMet, RequiresOneOf, VulkanError, VulkanObject,
};
use parking_lot::Mutex;
use smallvec::{smallvec, SmallVec};
use std::{
    error::Error,
    fmt::{Debug, Display, Error as FmtError, Formatter},
    hash::{Hash, Hasher},
    mem::MaybeUninit,
    num::NonZeroU64,
    ops::Range,
    ptr,
    sync::{
        atomic::{AtomicBool, AtomicU64, Ordering},
        Arc,
    },
    time::Duration,
};

/// Contains the swapping system and the images that can be shown on a surface.
pub struct Swapchain {
    handle: ash::vk::SwapchainKHR,
    device: Arc<Device>,
    surface: Arc<Surface>,

    min_image_count: u32,
    image_format: Format,
    image_color_space: ColorSpace,
    image_extent: [u32; 2],
    image_array_layers: u32,
    image_usage: ImageUsage,
    image_sharing: Sharing<SmallVec<[u32; 4]>>,
    pre_transform: SurfaceTransform,
    composite_alpha: CompositeAlpha,
    present_mode: PresentMode,
    clipped: bool,
    full_screen_exclusive: FullScreenExclusive,
    win32_monitor: Option<Win32Monitor>,
    prev_present_id: AtomicU64,

    // Whether full-screen exclusive is currently held.
    full_screen_exclusive_held: AtomicBool,

    // The images of this swapchain.
    images: Vec<ImageEntry>,

    // If true, that means we have tried to use this swapchain to recreate a new swapchain. The
    // current swapchain can no longer be used for anything except presenting already-acquired
    // images.
    //
    // We use a `Mutex` instead of an `AtomicBool` because we want to keep that locked while
    // we acquire the image.
    retired: Mutex<bool>,
}

#[derive(Debug)]
struct ImageEntry {
    // The actual image.
    image: Arc<UnsafeImage>,
    // If true, then the image is still in the undefined layout and must be transitioned.
    undefined_layout: AtomicBool,
}

impl Swapchain {
    /// Creates a new `Swapchain`.
    ///
    /// This function returns the swapchain plus a list of the images that belong to the
    /// swapchain. The order in which the images are returned is important for the
    /// `acquire_next_image` and `present` functions.
    ///
    /// # Panics
    ///
    /// - Panics if the device and the surface don't belong to the same instance.
    /// - Panics if `create_info.usage` is empty.
    ///
    // TODO: isn't it unsafe to take the surface through an Arc when it comes to vulkano-win?
    pub fn new(
        device: Arc<Device>,
        surface: Arc<Surface>,
        mut create_info: SwapchainCreateInfo,
    ) -> Result<(Arc<Swapchain>, Vec<Arc<SwapchainImage>>), SwapchainCreationError> {
        Self::validate(&device, &surface, &mut create_info)?;

        // Checking that the surface doesn't already have a swapchain.
        if surface.flag().swap(true, Ordering::AcqRel) {
            return Err(SwapchainCreationError::SurfaceInUse);
        }

        let (handle, images) = unsafe {
            let (handle, image_handles) = Self::create(&device, &surface, &create_info, None)?;
            let images = Self::wrap_images(&device, image_handles, &create_info);
            (handle, images)
        };

        let SwapchainCreateInfo {
            min_image_count,
            image_format,
            image_color_space,
            image_extent,
            image_array_layers,
            image_usage,
            image_sharing,
            pre_transform,
            composite_alpha,
            present_mode,
            clipped,
            full_screen_exclusive,
            win32_monitor,
            _ne: _,
        } = create_info;

        let swapchain = Arc::new(Swapchain {
            handle,
            device,
            surface,

            min_image_count,
            image_format: image_format.unwrap(),
            image_color_space,
            image_extent,
            image_array_layers,
            image_usage,
            image_sharing,
            pre_transform,
            composite_alpha,
            present_mode,
            clipped,
            full_screen_exclusive,
            win32_monitor,
            prev_present_id: Default::default(),

            full_screen_exclusive_held: AtomicBool::new(false),
            images,
            retired: Mutex::new(false),
        });

        let swapchain_images = (0..swapchain.images.len())
            .map(|n| unsafe { SwapchainImage::from_raw(swapchain.clone(), n as u32) })
            .collect::<Result<_, _>>()?;

        Ok((swapchain, swapchain_images))
    }

    /// Creates a new swapchain from this one.
    ///
    /// Use this when a swapchain has become invalidated, such as due to window resizes.
    ///
    /// # Panics
    ///
    /// - Panics if `create_info.usage` is empty.
    pub fn recreate(
        self: &Arc<Self>,
        mut create_info: SwapchainCreateInfo,
    ) -> Result<(Arc<Swapchain>, Vec<Arc<SwapchainImage>>), SwapchainCreationError> {
        Self::validate(&self.device, &self.surface, &mut create_info)?;

        {
            let mut retired = self.retired.lock();

            // The swapchain has already been used to create a new one.
            if *retired {
                return Err(SwapchainCreationError::SwapchainAlreadyRetired);
            } else {
                // According to the documentation of VkSwapchainCreateInfoKHR:
                //
                // > Upon calling vkCreateSwapchainKHR with a oldSwapchain that is not VK_NULL_HANDLE,
                // > any images not acquired by the application may be freed by the implementation,
                // > which may occur even if creation of the new swapchain fails.
                //
                // Therefore, we set retired to true and keep it to true even if the call to `vkCreateSwapchainKHR` below fails.
                *retired = true;
            }
        }

        let (handle, images) = unsafe {
            let (handle, image_handles) =
                Self::create(&self.device, &self.surface, &create_info, Some(self))?;
            let images = Self::wrap_images(&self.device, image_handles, &create_info);
            (handle, images)
        };

        let full_screen_exclusive_held =
            if self.full_screen_exclusive != FullScreenExclusive::ApplicationControlled {
                false
            } else {
                self.full_screen_exclusive_held.load(Ordering::SeqCst)
            };

        let SwapchainCreateInfo {
            min_image_count,
            image_format,
            image_color_space,
            image_extent,
            image_array_layers,
            image_usage,
            image_sharing,
            pre_transform,
            composite_alpha,
            present_mode,
            clipped,
            full_screen_exclusive,
            win32_monitor,
            _ne: _,
        } = create_info;

        let swapchain = Arc::new(Swapchain {
            handle,
            device: self.device.clone(),
            surface: self.surface.clone(),

            min_image_count,
            image_format: image_format.unwrap(),
            image_color_space,
            image_extent,
            image_array_layers,
            image_usage,
            image_sharing,
            pre_transform,
            composite_alpha,
            present_mode,
            clipped,
            full_screen_exclusive,
            win32_monitor,
            prev_present_id: Default::default(),

            full_screen_exclusive_held: AtomicBool::new(full_screen_exclusive_held),
            images,
            retired: Mutex::new(false),
        });

        let swapchain_images = (0..swapchain.images.len())
            .map(|n| unsafe { SwapchainImage::from_raw(swapchain.clone(), n as u32) })
            .collect::<Result<_, _>>()?;

        Ok((swapchain, swapchain_images))
    }

    fn validate(
        device: &Device,
        surface: &Surface,
        create_info: &mut SwapchainCreateInfo,
    ) -> Result<(), SwapchainCreationError> {
        let &mut SwapchainCreateInfo {
            min_image_count,
            ref mut image_format,
            image_color_space,
            ref mut image_extent,
            image_array_layers,
            image_usage,
            ref mut image_sharing,
            pre_transform,
            composite_alpha,
            present_mode,
            clipped: _,
            full_screen_exclusive,
            win32_monitor,
            _ne: _,
        } = create_info;

        if !device.enabled_extensions().khr_swapchain {
            return Err(SwapchainCreationError::RequirementNotMet {
                required_for: "`Swapchain`",
                requires_one_of: RequiresOneOf {
                    device_extensions: &["khr_swapchain"],
                    ..Default::default()
                },
            });
        }

        assert_eq!(device.instance(), surface.instance());

        // VUID-VkSwapchainCreateInfoKHR-imageColorSpace-parameter
        image_color_space.validate_device(device)?;

        // VUID-VkSwapchainCreateInfoKHR-imageUsage-parameter
        image_usage.validate_device(device)?;

        // VUID-VkSwapchainCreateInfoKHR-imageUsage-requiredbitmask
        assert!(!image_usage.is_empty());

        // VUID-VkSwapchainCreateInfoKHR-preTransform-parameter
        pre_transform.validate_device(device)?;

        // VUID-VkSwapchainCreateInfoKHR-compositeAlpha-parameter
        composite_alpha.validate_device(device)?;

        // VUID-VkSwapchainCreateInfoKHR-presentMode-parameter
        present_mode.validate_device(device)?;

        if full_screen_exclusive != FullScreenExclusive::Default {
            if !device.enabled_extensions().ext_full_screen_exclusive {
                return Err(SwapchainCreationError::RequirementNotMet {
                    required_for:
                        "`create_info.full_screen_exclusive` is not `FullScreenExclusive::Default`",
                    requires_one_of: RequiresOneOf {
                        device_extensions: &["ext_full_screen_exclusive"],
                        ..Default::default()
                    },
                });
            }

            // VUID-VkSurfaceFullScreenExclusiveInfoEXT-fullScreenExclusive-parameter
            full_screen_exclusive.validate_device(device)?;
        }

        if surface.api() == SurfaceApi::Win32
            && full_screen_exclusive == FullScreenExclusive::ApplicationControlled
        {
            if win32_monitor.is_none() {
                return Err(SwapchainCreationError::Win32MonitorInvalid);
            }
        } else {
            if win32_monitor.is_some() {
                return Err(SwapchainCreationError::Win32MonitorInvalid);
            }
        }

        // VUID-VkSwapchainCreateInfoKHR-surface-01270
        if !device
            .active_queue_family_indices()
            .iter()
            .copied()
            .any(|index| unsafe {
                // Use unchecked, because all validation has been done above.
                device
                    .physical_device()
                    .surface_support_unchecked(index, surface)
                    .unwrap_or_default()
            })
        {
            return Err(SwapchainCreationError::SurfaceNotSupported);
        }

        *image_format = Some({
            // Use unchecked, because all validation has been done above.
            let surface_formats = unsafe {
                device.physical_device().surface_formats_unchecked(
                    surface,
                    SurfaceInfo {
                        full_screen_exclusive,
                        win32_monitor,
                        ..Default::default()
                    },
                )?
            };

            if let Some(format) = image_format {
                // VUID-VkSwapchainCreateInfoKHR-imageFormat-parameter
                format.validate_device(device)?;

                // VUID-VkSwapchainCreateInfoKHR-imageFormat-01273
                if !surface_formats
                    .into_iter()
                    .any(|(f, c)| f == *format && c == image_color_space)
                {
                    return Err(SwapchainCreationError::FormatColorSpaceNotSupported);
                }
                *format
            } else {
                surface_formats
                    .into_iter()
                    .find_map(|(f, c)| {
                        (c == image_color_space
                            && [Format::R8G8B8A8_UNORM, Format::B8G8R8A8_UNORM].contains(&f))
                        .then_some(f)
                    })
                    .ok_or(SwapchainCreationError::FormatColorSpaceNotSupported)?
            }
        });

        // Use unchecked, because all validation has been done above.
        let surface_capabilities = unsafe {
            device.physical_device().surface_capabilities_unchecked(
                surface,
                SurfaceInfo {
                    full_screen_exclusive,
                    win32_monitor,
                    ..Default::default()
                },
            )?
        };

        // VUID-VkSwapchainCreateInfoKHR-minImageCount-01272
        // VUID-VkSwapchainCreateInfoKHR-presentMode-02839
        if min_image_count < surface_capabilities.min_image_count
            || surface_capabilities
                .max_image_count
                .map_or(false, |c| min_image_count > c)
        {
            return Err(SwapchainCreationError::MinImageCountNotSupported {
                provided: min_image_count,
                min_supported: surface_capabilities.min_image_count,
                max_supported: surface_capabilities.max_image_count,
            });
        }

        if image_extent[0] == 0 || image_extent[1] == 0 {
            *image_extent = surface_capabilities.current_extent.unwrap();
        }

        // VUID-VkSwapchainCreateInfoKHR-imageExtent-01274
        if image_extent[0] < surface_capabilities.min_image_extent[0]
            || image_extent[1] < surface_capabilities.min_image_extent[1]
            || image_extent[0] > surface_capabilities.max_image_extent[0]
            || image_extent[1] > surface_capabilities.max_image_extent[1]
        {
            return Err(SwapchainCreationError::ImageExtentNotSupported {
                provided: *image_extent,
                min_supported: surface_capabilities.min_image_extent,
                max_supported: surface_capabilities.max_image_extent,
            });
        }

        // VUID-VkSwapchainCreateInfoKHR-imageExtent-01689
        // On some platforms, dimensions of zero-length can occur by minimizing the surface.
        if image_extent.contains(&0) {
            return Err(SwapchainCreationError::ImageExtentZeroLengthDimensions);
        }

        // VUID-VkSwapchainCreateInfoKHR-imageArrayLayers-01275
        if image_array_layers == 0
            || image_array_layers > surface_capabilities.max_image_array_layers
        {
            return Err(SwapchainCreationError::ImageArrayLayersNotSupported {
                provided: image_array_layers,
                max_supported: surface_capabilities.max_image_array_layers,
            });
        }

        // VUID-VkSwapchainCreateInfoKHR-presentMode-01427
        if (ash::vk::ImageUsageFlags::from(image_usage)
            & ash::vk::ImageUsageFlags::from(surface_capabilities.supported_usage_flags))
            != ash::vk::ImageUsageFlags::from(image_usage)
        {
            return Err(SwapchainCreationError::ImageUsageNotSupported {
                provided: image_usage,
                supported: surface_capabilities.supported_usage_flags,
            });
        }

        match image_sharing {
            Sharing::Exclusive => (),
            Sharing::Concurrent(queue_family_indices) => {
                // VUID-VkSwapchainCreateInfoKHR-imageSharingMode-01278
                // VUID-VkSwapchainCreateInfoKHR-imageSharingMode-01428
                queue_family_indices.sort_unstable();
                queue_family_indices.dedup();
                assert!(queue_family_indices.len() >= 2);

                for &queue_family_index in queue_family_indices.iter() {
                    // VUID-VkSwapchainCreateInfoKHR-imageSharingMode-01428
                    if queue_family_index
                        >= device.physical_device().queue_family_properties().len() as u32
                    {
                        return Err(
                            SwapchainCreationError::ImageSharingQueueFamilyIndexOutOfRange {
                                queue_family_index,
                                queue_family_count: device
                                    .physical_device()
                                    .queue_family_properties()
                                    .len()
                                    as u32,
                            },
                        );
                    }
                }
            }
        };

        // VUID-VkSwapchainCreateInfoKHR-preTransform-01279
        if !surface_capabilities
            .supported_transforms
            .supports(pre_transform)
        {
            return Err(SwapchainCreationError::PreTransformNotSupported {
                provided: pre_transform,
                supported: surface_capabilities.supported_transforms,
            });
        }

        // VUID-VkSwapchainCreateInfoKHR-compositeAlpha-01280
        if !surface_capabilities
            .supported_composite_alpha
            .supports(composite_alpha)
        {
            return Err(SwapchainCreationError::CompositeAlphaNotSupported {
                provided: composite_alpha,
                supported: surface_capabilities.supported_composite_alpha,
            });
        }

        // VUID-VkSwapchainCreateInfoKHR-presentMode-01281
        // Use unchecked, because all validation has been done above.
        if !unsafe {
            device
                .physical_device()
                .surface_present_modes_unchecked(surface)?
        }
        .any(|mode| mode == present_mode)
        {
            return Err(SwapchainCreationError::PresentModeNotSupported);
        }

        // VUID-VkSwapchainCreateInfoKHR-imageFormat-01778
        // Use unchecked, because all validation has been done above.
        if unsafe {
            device
                .physical_device()
                .image_format_properties_unchecked(ImageFormatInfo {
                    format: *image_format,
                    image_type: ImageType::Dim2d,
                    tiling: ImageTiling::Optimal,
                    usage: image_usage,
                    ..Default::default()
                })?
        }
        .is_none()
        {
            return Err(SwapchainCreationError::ImageFormatPropertiesNotSupported);
        }

        Ok(())
    }

    unsafe fn create(
        device: &Device,
        surface: &Surface,
        create_info: &SwapchainCreateInfo,
        old_swapchain: Option<&Swapchain>,
    ) -> Result<(ash::vk::SwapchainKHR, Vec<ash::vk::Image>), SwapchainCreationError> {
        let &SwapchainCreateInfo {
            min_image_count,
            image_format,
            image_color_space,
            image_extent,
            image_array_layers,
            image_usage,
            ref image_sharing,
            pre_transform,
            composite_alpha,
            present_mode,
            clipped,
            full_screen_exclusive,
            win32_monitor,
            _ne: _,
        } = create_info;

        let (image_sharing_mode, queue_family_index_count, p_queue_family_indices) =
            match image_sharing {
                Sharing::Exclusive => (ash::vk::SharingMode::EXCLUSIVE, 0, ptr::null()),
                Sharing::Concurrent(ref ids) => (
                    ash::vk::SharingMode::CONCURRENT,
                    ids.len() as u32,
                    ids.as_ptr(),
                ),
            };

        let mut info_vk = ash::vk::SwapchainCreateInfoKHR {
            flags: ash::vk::SwapchainCreateFlagsKHR::empty(),
            surface: surface.handle(),
            min_image_count,
            image_format: image_format.unwrap().into(),
            image_color_space: image_color_space.into(),
            image_extent: ash::vk::Extent2D {
                width: image_extent[0],
                height: image_extent[1],
            },
            image_array_layers,
            image_usage: image_usage.into(),
            image_sharing_mode,
            queue_family_index_count,
            p_queue_family_indices,
            pre_transform: pre_transform.into(),
            composite_alpha: composite_alpha.into(),
            present_mode: present_mode.into(),
            clipped: clipped as ash::vk::Bool32,
            old_swapchain: old_swapchain.map_or(ash::vk::SwapchainKHR::null(), |os| os.handle),
            ..Default::default()
        };
        let mut surface_full_screen_exclusive_info_vk = None;
        let mut surface_full_screen_exclusive_win32_info_vk = None;

        if full_screen_exclusive != FullScreenExclusive::Default {
            let next = surface_full_screen_exclusive_info_vk.insert(
                ash::vk::SurfaceFullScreenExclusiveInfoEXT {
                    full_screen_exclusive: full_screen_exclusive.into(),
                    ..Default::default()
                },
            );

            next.p_next = info_vk.p_next as *mut _;
            info_vk.p_next = next as *const _ as *const _;
        }

        if let Some(Win32Monitor(hmonitor)) = win32_monitor {
            let next = surface_full_screen_exclusive_win32_info_vk.insert(
                ash::vk::SurfaceFullScreenExclusiveWin32InfoEXT {
                    hmonitor,
                    ..Default::default()
                },
            );

            next.p_next = info_vk.p_next as *mut _;
            info_vk.p_next = next as *const _ as *const _;
        }

        let fns = device.fns();

        let handle = {
            let mut output = MaybeUninit::uninit();
            (fns.khr_swapchain.create_swapchain_khr)(
                device.handle(),
                &info_vk,
                ptr::null(),
                output.as_mut_ptr(),
            )
            .result()
            .map_err(VulkanError::from)?;
            output.assume_init()
        };

        let image_handles = loop {
            let mut count = 0;
            (fns.khr_swapchain.get_swapchain_images_khr)(
                device.handle(),
                handle,
                &mut count,
                ptr::null_mut(),
            )
            .result()
            .map_err(VulkanError::from)?;

            let mut images = Vec::with_capacity(count as usize);
            let result = (fns.khr_swapchain.get_swapchain_images_khr)(
                device.handle(),
                handle,
                &mut count,
                images.as_mut_ptr(),
            );

            match result {
                ash::vk::Result::SUCCESS => {
                    images.set_len(count as usize);
                    break images;
                }
                ash::vk::Result::INCOMPLETE => (),
                err => return Err(VulkanError::from(err).into()),
            }
        };

        Ok((handle, image_handles))
    }

    unsafe fn wrap_images(
        device: &Arc<Device>,
        image_handles: Vec<ash::vk::Image>,
        create_info: &SwapchainCreateInfo,
    ) -> Vec<ImageEntry> {
        let &SwapchainCreateInfo {
            image_format,
            image_extent,
            image_array_layers,
            image_usage,
            image_sharing: _, // TODO: put this in the image too
            ..
        } = create_info;

        image_handles
            .into_iter()
            .map(|handle| {
                let dims = ImageDimensions::Dim2d {
                    width: image_extent[0],
                    height: image_extent[1],
                    array_layers: image_array_layers,
                };

                let img = {
                    UnsafeImage::from_raw(
                        device.clone(),
                        handle,
                        image_usage,
                        image_format.unwrap(),
                        ImageCreateFlags::empty(),
                        dims,
                        SampleCount::Sample1,
                        1,
                    )
                };

                ImageEntry {
                    image: img,
                    undefined_layout: AtomicBool::new(true),
                }
            })
            .collect()
    }

    /// Returns the creation parameters of the swapchain.
    pub fn create_info(&self) -> SwapchainCreateInfo {
        SwapchainCreateInfo {
            min_image_count: self.min_image_count,
            image_format: Some(self.image_format),
            image_color_space: self.image_color_space,
            image_extent: self.image_extent,
            image_array_layers: self.image_array_layers,
            image_usage: self.image_usage,
            image_sharing: self.image_sharing.clone(),
            pre_transform: self.pre_transform,
            composite_alpha: self.composite_alpha,
            present_mode: self.present_mode,
            clipped: self.clipped,
            full_screen_exclusive: self.full_screen_exclusive,
            win32_monitor: self.win32_monitor,
            _ne: crate::NonExhaustive(()),
        }
    }

    /// Returns the saved Surface, from the Swapchain creation.
    pub fn surface(&self) -> &Arc<Surface> {
        &self.surface
    }

    /// Returns one of the images that belongs to this swapchain.
    #[inline]
    pub fn raw_image(&self, image_index: u32) -> Option<ImageInner<'_>> {
        self.images.get(image_index as usize).map(|i| ImageInner {
            image: &i.image,
            first_layer: 0,
            num_layers: self.image_array_layers,
            first_mipmap_level: 0,
            num_mipmap_levels: 1,
        })
    }

    /// Returns the number of images of the swapchain.
    #[inline]
    pub fn image_count(&self) -> u32 {
        self.images.len() as u32
    }

    /// Returns the format of the images of the swapchain.
    #[inline]
    pub fn image_format(&self) -> Format {
        self.image_format
    }

    /// Returns the color space of the images of the swapchain.
    #[inline]
    pub fn image_color_space(&self) -> ColorSpace {
        self.image_color_space
    }

    /// Returns the extent of the images of the swapchain.
    #[inline]
    pub fn image_extent(&self) -> [u32; 2] {
        self.image_extent
    }

    /// Returns the number of array layers of the images of the swapchain.
    #[inline]
    pub fn image_array_layers(&self) -> u32 {
        self.image_array_layers
    }

    #[inline]
    pub(crate) unsafe fn full_screen_exclusive_held(&self) -> &AtomicBool {
        &self.full_screen_exclusive_held
    }

    #[inline]
    pub(crate) unsafe fn try_claim_present_id(&self, present_id: NonZeroU64) -> bool {
        let present_id = u64::from(present_id);
        self.prev_present_id.fetch_max(present_id, Ordering::SeqCst) < present_id
    }

    /// Returns the pre-transform that was passed when creating the swapchain.
    pub fn pre_transform(&self) -> SurfaceTransform {
        self.pre_transform
    }

    /// Returns the alpha mode that was passed when creating the swapchain.
    pub fn composite_alpha(&self) -> CompositeAlpha {
        self.composite_alpha
    }

    /// Returns the present mode that was passed when creating the swapchain.
    pub fn present_mode(&self) -> PresentMode {
        self.present_mode
    }

    /// Returns the value of `clipped` that was passed when creating the swapchain.
    pub fn clipped(&self) -> bool {
        self.clipped
    }

    /// Returns the value of 'full_screen_exclusive` that was passed when creating the swapchain.
    pub fn full_screen_exclusive(&self) -> FullScreenExclusive {
        self.full_screen_exclusive
    }

    /// Acquires full-screen exclusivity.
    ///
    /// The swapchain must have been created with [`FullScreenExclusive::ApplicationControlled`],
    /// and must not already hold full-screen exclusivity. Full-screen exclusivity is held until
    /// either the `release_full_screen_exclusive` is called, or if any of the the other `Swapchain`
    /// functions return `FullScreenExclusiveLost`.
    pub fn acquire_full_screen_exclusive(&self) -> Result<(), FullScreenExclusiveError> {
        if self.full_screen_exclusive != FullScreenExclusive::ApplicationControlled {
            return Err(FullScreenExclusiveError::NotApplicationControlled);
        }

        if self.full_screen_exclusive_held.swap(true, Ordering::SeqCst) {
            return Err(FullScreenExclusiveError::DoubleAcquire);
        }

        unsafe {
            let fns = self.device.fns();
            (fns.ext_full_screen_exclusive
                .acquire_full_screen_exclusive_mode_ext)(
                self.device.handle(), self.handle
            )
            .result()
            .map_err(VulkanError::from)?;
        }

        Ok(())
    }

    /// Releases full-screen exclusivity.
    ///
    /// The swapchain must have been created with [`FullScreenExclusive::ApplicationControlled`],
    /// and must currently hold full-screen exclusivity.
    pub fn release_full_screen_exclusive(&self) -> Result<(), FullScreenExclusiveError> {
        if self.full_screen_exclusive != FullScreenExclusive::ApplicationControlled {
            return Err(FullScreenExclusiveError::NotApplicationControlled);
        }

        if !self
            .full_screen_exclusive_held
            .swap(false, Ordering::SeqCst)
        {
            return Err(FullScreenExclusiveError::DoubleRelease);
        }

        unsafe {
            let fns = self.device.fns();
            (fns.ext_full_screen_exclusive
                .release_full_screen_exclusive_mode_ext)(
                self.device.handle(), self.handle
            )
            .result()
            .map_err(VulkanError::from)?;
        }

        Ok(())
    }

    /// `FullScreenExclusive::AppControlled` is not the active full-screen exclusivity mode,
    /// then this function will always return false. If true is returned the swapchain
    /// is in `FullScreenExclusive::AppControlled` full-screen exclusivity mode and exclusivity
    /// is currently acquired.
    pub fn is_full_screen_exclusive(&self) -> bool {
        if self.full_screen_exclusive != FullScreenExclusive::ApplicationControlled {
            false
        } else {
            self.full_screen_exclusive_held.load(Ordering::SeqCst)
        }
    }

    // This method is necessary to allow `SwapchainImage`s to signal when they have been
    // transitioned out of their initial `undefined` image layout.
    //
    // See the `ImageAccess::layout_initialized` method documentation for more details.
    pub(crate) fn image_layout_initialized(&self, image_index: u32) {
        let image_entry = self.images.get(image_index as usize);
        if let Some(image_entry) = image_entry {
            image_entry.undefined_layout.store(false, Ordering::SeqCst);
        }
    }

    pub(crate) fn is_image_layout_initialized(&self, image_index: u32) -> bool {
        let image_entry = self.images.get(image_index as usize);
        if let Some(image_entry) = image_entry {
            !image_entry.undefined_layout.load(Ordering::SeqCst)
        } else {
            false
        }
    }
}

impl Drop for Swapchain {
    fn drop(&mut self) {
        unsafe {
            let fns = self.device.fns();
            (fns.khr_swapchain.destroy_swapchain_khr)(
                self.device.handle(),
                self.handle,
                ptr::null(),
            );
            self.surface.flag().store(false, Ordering::Release);
        }
    }
}

<<<<<<< HEAD
unsafe impl<W> VulkanObject for Swapchain<W> {
    type Handle = ash::vk::SwapchainKHR;
=======
unsafe impl VulkanObject for Swapchain {
    type Object = ash::vk::SwapchainKHR;
>>>>>>> 52d4b329

    fn handle(&self) -> ash::vk::SwapchainKHR {
        self.handle
    }
}

unsafe impl DeviceOwned for Swapchain {
    fn device(&self) -> &Arc<Device> {
        &self.device
    }
}

impl PartialEq for Swapchain {
    fn eq(&self, other: &Self) -> bool {
        self.handle == other.handle && self.device() == other.device()
    }
}

impl Eq for Swapchain {}

impl Hash for Swapchain {
    fn hash<H: Hasher>(&self, state: &mut H) {
        self.handle.hash(state);
        self.device().hash(state);
    }
}

impl Debug for Swapchain {
    fn fmt(&self, f: &mut Formatter<'_>) -> Result<(), FmtError> {
        let Self {
            handle,
            device,
            surface,
            min_image_count,
            image_format,
            image_color_space,
            image_extent,
            image_array_layers,
            image_usage,
            image_sharing,
            pre_transform,
            composite_alpha,
            present_mode,
            clipped,
            full_screen_exclusive,
            win32_monitor,
            prev_present_id,
            full_screen_exclusive_held,
            images,
            retired,
        } = self;

        f.debug_struct("Swapchain")
            .field("handle", &handle)
            .field("device", &device.handle())
            .field("surface", &surface.handle())
            .field("min_image_count", &min_image_count)
            .field("image_format", &image_format)
            .field("image_color_space", &image_color_space)
            .field("image_extent", &image_extent)
            .field("image_array_layers", &image_array_layers)
            .field("image_usage", &image_usage)
            .field("image_sharing", &image_sharing)
            .field("pre_transform", &pre_transform)
            .field("composite_alpha", &composite_alpha)
            .field("present_mode", &present_mode)
            .field("clipped", &clipped)
            .field("full_screen_exclusive", &full_screen_exclusive)
            .field("win32_monitor", &win32_monitor)
            .field("prev_present_id", &prev_present_id)
            .field("full_screen_exclusive_held", &full_screen_exclusive_held)
            .field("images", &images)
            .field("retired", &retired)
            .finish()
    }
}

<<<<<<< HEAD
/// Trait for types that represent the GPU can access an image view.
pub unsafe trait SwapchainAbstract:
    VulkanObject<Handle = ash::vk::SwapchainKHR> + DeviceOwned + Debug + Send + Sync
{
    /// Returns one of the images that belongs to this swapchain.
    fn raw_image(&self, index: u32) -> Option<ImageInner<'_>>;

    /// Returns the number of images of the swapchain.
    fn image_count(&self) -> u32;

    /// Returns the format of the images of the swapchain.
    fn image_format(&self) -> Format;

    /// Returns the color space of the images of the swapchain.
    fn image_color_space(&self) -> ColorSpace;

    /// Returns the extent of the images of the swapchain.
    fn image_extent(&self) -> [u32; 2];

    /// Returns the number of array layers of the images of the swapchain.
    fn image_array_layers(&self) -> u32;

    #[doc(hidden)]
    unsafe fn try_claim_present_id(&self, present_id: NonZeroU64) -> bool;

    #[doc(hidden)]
    unsafe fn full_screen_exclusive_held(&self) -> &AtomicBool;
}

unsafe impl<W> SwapchainAbstract for Swapchain<W>
where
    W: Send + Sync,
{
    fn raw_image(&self, image_index: u32) -> Option<ImageInner<'_>> {
        self.images.get(image_index as usize).map(|i| ImageInner {
            image: &i.image,
            first_layer: 0,
            num_layers: self.image_array_layers,
            first_mipmap_level: 0,
            num_mipmap_levels: 1,
        })
    }

    fn image_count(&self) -> u32 {
        self.images.len() as u32
    }

    fn image_format(&self) -> Format {
        self.image_format
    }

    fn image_color_space(&self) -> ColorSpace {
        self.image_color_space
    }

    fn image_extent(&self) -> [u32; 2] {
        self.image_extent
    }

    fn image_array_layers(&self) -> u32 {
        self.image_array_layers
    }

    unsafe fn full_screen_exclusive_held(&self) -> &AtomicBool {
        &self.full_screen_exclusive_held
    }

    unsafe fn try_claim_present_id(&self, present_id: NonZeroU64) -> bool {
        let present_id = u64::from(present_id);
        self.prev_present_id.fetch_max(present_id, Ordering::SeqCst) < present_id
    }
}

impl PartialEq for dyn SwapchainAbstract {
    #[inline]
    fn eq(&self, other: &Self) -> bool {
        self.handle() == other.handle() && self.device() == other.device()
    }
}

impl Eq for dyn SwapchainAbstract {}

impl Hash for dyn SwapchainAbstract {
    fn hash<H: Hasher>(&self, state: &mut H) {
        self.handle().hash(state);
        self.device().hash(state);
    }
}

=======
>>>>>>> 52d4b329
/// Parameters to create a new `Swapchain`.
///
/// Many of the values here must be supported by the physical device.
/// [`PhysicalDevice`](crate::device::physical::PhysicalDevice) has several
/// methods to query what is supported.
#[derive(Clone, Debug)]
pub struct SwapchainCreateInfo {
    /// The minimum number of images that will be created.
    ///
    /// The implementation is allowed to create more than this number, but never less.
    ///
    /// The default value is `2`.
    pub min_image_count: u32,

    /// The format of the created images.
    ///
    /// If set to `None`, [`Format::R8G8B8A8_UNORM`] or [`Format::B8G8R8A8_UNORM`] will be selected,
    /// based on which is supported by the surface.
    ///
    /// The default value is `None`.
    pub image_format: Option<Format>,

    /// The color space of the created images.
    ///
    /// The default value is [`ColorSpace::SrgbNonLinear`].
    pub image_color_space: ColorSpace,

    /// The extent of the created images.
    ///
    /// If set to `None`, the value of
    /// [`SurfaceCapabilities::current_extent`](crate::swapchain::SurfaceCapabilities) will be used.
    ///
    /// The default value is `None`.
    pub image_extent: [u32; 2],

    /// The number of array layers of the created images.
    ///
    /// The default value is `1`.
    pub image_array_layers: u32,

    /// How the created images will be used.
    ///
    /// The default value is [`ImageUsage::empty()`], which must be overridden.
    pub image_usage: ImageUsage,

    /// Whether the created images can be shared across multiple queues, or are limited to a single
    /// queue.
    ///
    /// The default value is [`Sharing::Exclusive`].
    pub image_sharing: Sharing<SmallVec<[u32; 4]>>,

    /// The transform that should be applied to an image before it is presented.
    ///
    /// The default value is [`SurfaceTransform::Identity`].
    pub pre_transform: SurfaceTransform,

    /// How alpha values of the pixels in the image are to be treated.
    ///
    /// The default value is [`CompositeAlpha::Opaque`].
    pub composite_alpha: CompositeAlpha,

    /// How the swapchain should behave when multiple images are waiting in the queue to be
    /// presented.
    ///
    /// The default is [`PresentMode::Fifo`].
    pub present_mode: PresentMode,

    /// Whether the implementation is allowed to discard rendering operations that affect regions of
    /// the surface which aren't visible. This is important to take into account if your fragment
    /// shader has side-effects or if you want to read back the content of the image afterwards.
    ///
    /// The default value is `true`.
    pub clipped: bool,

    /// How full-screen exclusivity is to be handled.
    ///
    /// If set to anything other than [`FullScreenExclusive::Default`], then the
    /// [`ext_full_screen_exclusive`](crate::device::DeviceExtensions::ext_full_screen_exclusive)
    /// extension must be enabled on the device.
    ///
    /// The default value is [`FullScreenExclusive::Default`].
    pub full_screen_exclusive: FullScreenExclusive,

    /// For Win32 surfaces, if `full_screen_exclusive` is
    /// [`FullScreenExclusive::ApplicationControlled`], this specifies the monitor on which
    /// full-screen exclusivity should be used.
    ///
    /// For this case, the value must be `Some`, and for all others it must be `None`.
    ///
    /// The default value is `None`.
    pub win32_monitor: Option<Win32Monitor>,

    pub _ne: crate::NonExhaustive,
}

impl Default for SwapchainCreateInfo {
    #[inline]
    fn default() -> Self {
        Self {
            min_image_count: 2,
            image_format: None,
            image_color_space: ColorSpace::SrgbNonLinear,
            image_extent: [0, 0],
            image_array_layers: 1,
            image_usage: ImageUsage::empty(),
            image_sharing: Sharing::Exclusive,
            pre_transform: SurfaceTransform::Identity,
            composite_alpha: CompositeAlpha::Opaque,
            present_mode: PresentMode::Fifo,
            clipped: true,
            full_screen_exclusive: FullScreenExclusive::Default,
            win32_monitor: None,
            _ne: crate::NonExhaustive(()),
        }
    }
}

/// Error that can happen when creating a `Swapchain`.
#[derive(Clone, Debug, PartialEq, Eq)]
pub enum SwapchainCreationError {
    /// Not enough memory.
    OomError(OomError),

    /// The device was lost.
    DeviceLost,

    /// The surface was lost.
    SurfaceLost,

    /// The surface is already used by another swapchain.
    SurfaceInUse,

    /// The window is already in use by another API.
    NativeWindowInUse,

    RequirementNotMet {
        required_for: &'static str,
        requires_one_of: RequiresOneOf,
    },

    /// The provided `composite_alpha` is not supported by the surface for this device.
    CompositeAlphaNotSupported {
        provided: CompositeAlpha,
        supported: SupportedCompositeAlpha,
    },

    /// The provided `format` and `color_space` are not supported by the surface for this device.
    FormatColorSpaceNotSupported,

    /// The provided `image_array_layers` is greater than what is supported by the surface for this
    /// device.
    ImageArrayLayersNotSupported { provided: u32, max_supported: u32 },

    /// The provided `image_extent` is not within the range supported by the surface for this
    /// device.
    ImageExtentNotSupported {
        provided: [u32; 2],
        min_supported: [u32; 2],
        max_supported: [u32; 2],
    },

    /// The provided `image_extent` contained at least one dimension of zero length.
    /// This is prohibited by [VUID-VkSwapchainCreateInfoKHR-imageExtent-01689](https://khronos.org/registry/vulkan/specs/1.3-extensions/man/html/VkSwapchainCreateInfoKHR.html#VUID-VkSwapchainCreateInfoKHR-imageExtent-01689)
    /// which requires both the width and height be non-zero.
    ///
    /// This error is distinct from `ImageExtentNotSupported` because a surface's minimum supported
    /// length may not enforce this rule.
    ImageExtentZeroLengthDimensions,

    /// The provided image parameters are not supported as queried from `image_format_properties`.
    ImageFormatPropertiesNotSupported,

    /// The provided `image_sharing` was set to `Concurrent`, but one of the specified queue family
    /// indices was out of range.
    ImageSharingQueueFamilyIndexOutOfRange {
        queue_family_index: u32,
        queue_family_count: u32,
    },

    /// The provided `image_usage` has fields set that are not supported by the surface for this
    /// device.
    ImageUsageNotSupported {
        provided: ImageUsage,
        supported: ImageUsage,
    },

    /// The provided `min_image_count` is not within the range supported by the surface for this
    /// device.
    MinImageCountNotSupported {
        provided: u32,
        min_supported: u32,
        max_supported: Option<u32>,
    },

    /// The provided `present_mode` is not supported by the surface for this device.
    PresentModeNotSupported,

    /// The provided `pre_transform` is not supported by the surface for this device.
    PreTransformNotSupported {
        provided: SurfaceTransform,
        supported: SupportedSurfaceTransforms,
    },

    /// The provided `surface` is not supported by any of the device's queue families.
    SurfaceNotSupported,

    /// The swapchain has already been used to create a new one.
    SwapchainAlreadyRetired,

    /// The `win32_monitor` value was `Some` when it must be `None` or vice-versa.
    Win32MonitorInvalid,
}

impl Error for SwapchainCreationError {
    fn source(&self) -> Option<&(dyn Error + 'static)> {
        match self {
            Self::OomError(err) => Some(err),
            _ => None,
        }
    }
}

impl Display for SwapchainCreationError {
    fn fmt(&self, f: &mut Formatter<'_>) -> Result<(), FmtError> {
        match self {
            Self::OomError(_) => write!(f, "not enough memory available"),
            Self::DeviceLost => write!(f, "the device was lost"),
            Self::SurfaceLost => write!(f, "the surface was lost"),
            Self::SurfaceInUse => {
                write!(f, "the surface is already used by another swapchain")
            }
            Self::NativeWindowInUse => {
                write!(f, "the window is already in use by another API")
            }
            Self::RequirementNotMet {
                required_for,
                requires_one_of,
            } => write!(
                f,
                "a requirement was not met for: {}; requires one of: {}",
                required_for, requires_one_of,
            ),
            Self::CompositeAlphaNotSupported { .. } => write!(
                f,
                "the provided `composite_alpha` is not supported by the surface for this device",
            ),
            Self::FormatColorSpaceNotSupported => write!(
                f,
                "the provided `format` and `color_space` are not supported by the surface for this \
                device",
            ),
            Self::ImageArrayLayersNotSupported {
                provided,
                max_supported,
            } => write!(
                f,
                "the provided `image_array_layers` ({}) is greater than what is supported ({}) by \
                the surface for this device",
                provided, max_supported,
            ),
            Self::ImageExtentNotSupported {
                provided,
                min_supported,
                max_supported,
            } => write!(
                f,
                "the provided `image_extent` ({:?}) is not within the range (min: {:?}, max: {:?}) \
                supported by the surface for this device",
                provided, min_supported, max_supported,
            ),
            Self::ImageExtentZeroLengthDimensions => write!(
                f,
                "the provided `image_extent` contained at least one dimension of zero length",
            ),
            Self::ImageFormatPropertiesNotSupported => write!(
                f,
                "the provided image parameters are not supported as queried from \
                `image_format_properties`",
            ),
            Self::ImageSharingQueueFamilyIndexOutOfRange {
                queue_family_index,
                queue_family_count: _,
            } => write!(
                f,
                "the provided `image_sharing` was set to `Concurrent`, but one of the specified \
                queue family indices ({}) was out of range",
                queue_family_index,
            ),
            Self::ImageUsageNotSupported { .. } => write!(
                f,
                "the provided `image_usage` has fields set that are not supported by the surface \
                for this device",
            ),
            Self::MinImageCountNotSupported {
                provided,
                min_supported,
                max_supported,
            } => write!(
                f,
                "the provided `min_image_count` ({}) is not within the range (min: {}, max: {:?}) \
                supported by the surface for this device",
                provided, min_supported, max_supported,
            ),
            Self::PresentModeNotSupported => write!(
                f,
                "the provided `present_mode` is not supported by the surface for this device",
            ),
            Self::PreTransformNotSupported { .. } => write!(
                f,
                "the provided `pre_transform` is not supported by the surface for this device",
            ),
            Self::SurfaceNotSupported => write!(
                f,
                "the provided `surface` is not supported by any of the device's queue families",
            ),
            Self::SwapchainAlreadyRetired => {
                write!(f, "the swapchain has already been used to create a new one")
            }
            Self::Win32MonitorInvalid => write!(
                f,
                "the `win32_monitor` value was `Some` when it must be `None` or vice-versa",
            ),
        }
    }
}

impl From<VulkanError> for SwapchainCreationError {
    fn from(err: VulkanError) -> SwapchainCreationError {
        match err {
            err @ VulkanError::OutOfHostMemory => Self::OomError(OomError::from(err)),
            err @ VulkanError::OutOfDeviceMemory => Self::OomError(OomError::from(err)),
            VulkanError::DeviceLost => Self::DeviceLost,
            VulkanError::SurfaceLost => Self::SurfaceLost,
            VulkanError::NativeWindowInUse => Self::NativeWindowInUse,
            _ => panic!("unexpected error: {:?}", err),
        }
    }
}

impl From<OomError> for SwapchainCreationError {
    fn from(err: OomError) -> SwapchainCreationError {
        Self::OomError(err)
    }
}

impl From<RequirementNotMet> for SwapchainCreationError {
    fn from(err: RequirementNotMet) -> Self {
        Self::RequirementNotMet {
            required_for: err.required_for,
            requires_one_of: err.requires_one_of,
        }
    }
}

vulkan_enum! {
    /// The way full-screen exclusivity is handled.
    #[non_exhaustive]
    FullScreenExclusive = FullScreenExclusiveEXT(i32);

    /// Indicates that the driver should determine the appropriate full-screen method
    /// by whatever means it deems appropriate.
    Default = DEFAULT,

    /// Indicates that the driver may use full-screen exclusive mechanisms when available.
    /// Such mechanisms may result in better performance and/or the availability of
    /// different presentation capabilities, but may require a more disruptive transition
    // during swapchain initialization, first presentation and/or destruction.
    Allowed = ALLOWED,

    /// Indicates that the driver should avoid using full-screen mechanisms which rely
    /// on disruptive transitions.
    Disallowed = DISALLOWED,

    /// Indicates the application will manage full-screen exclusive mode by using the
    /// [`Swapchain::acquire_full_screen_exclusive()`] and
    /// [`Swapchain::release_full_screen_exclusive()`] functions.
    ApplicationControlled = APPLICATION_CONTROLLED,
}

/// A wrapper around a Win32 monitor handle.
#[derive(Clone, Copy, Debug, PartialEq, Eq, Hash)]
pub struct Win32Monitor(pub(crate) ash::vk::HMONITOR);

impl Win32Monitor {
    /// Wraps a Win32 monitor handle.
    ///
    /// # Safety
    ///
    /// - `hmonitor` must be a valid handle as returned by the Win32 API.
    pub unsafe fn new<T>(hmonitor: *const T) -> Self {
        Self(hmonitor as _)
    }
}

// Winit's `MonitorHandle` is Send on Win32, so this seems safe.
unsafe impl Send for Win32Monitor {}
unsafe impl Sync for Win32Monitor {}

/// Error that can happen when calling `Swapchain::acquire_full_screen_exclusive` or
/// `Swapchain::release_full_screen_exclusive`.
#[derive(Copy, Clone, Debug, PartialEq, Eq)]
pub enum FullScreenExclusiveError {
    /// Not enough memory.
    OomError(OomError),

    /// Operation could not be completed for driver specific reasons.
    InitializationFailed,

    /// The surface is no longer accessible and must be recreated.
    SurfaceLost,

    /// Full-screen exclusivity is already acquired.
    DoubleAcquire,

    /// Full-screen exclusivity is not currently acquired.
    DoubleRelease,

    /// The swapchain is not in full-screen exclusive application controlled mode.
    NotApplicationControlled,
}

impl Error for FullScreenExclusiveError {
    fn source(&self) -> Option<&(dyn Error + 'static)> {
        match self {
            FullScreenExclusiveError::OomError(err) => Some(err),
            _ => None,
        }
    }
}

impl Display for FullScreenExclusiveError {
    fn fmt(&self, f: &mut Formatter<'_>) -> Result<(), FmtError> {
        write!(
            f,
            "{}",
            match self {
                FullScreenExclusiveError::OomError(_) => "not enough memory",
                FullScreenExclusiveError::SurfaceLost => {
                    "the surface of this swapchain is no longer valid"
                }
                FullScreenExclusiveError::InitializationFailed => {
                    "operation could not be completed for driver specific reasons"
                }
                FullScreenExclusiveError::DoubleAcquire =>
                    "full-screen exclusivity is already acquired",
                FullScreenExclusiveError::DoubleRelease =>
                    "full-screen exclusivity is not acquired",
                FullScreenExclusiveError::NotApplicationControlled => {
                    "the swapchain is not in full-screen exclusive application controlled mode"
                }
            }
        )
    }
}

impl From<VulkanError> for FullScreenExclusiveError {
    fn from(err: VulkanError) -> FullScreenExclusiveError {
        match err {
            err @ VulkanError::OutOfHostMemory => {
                FullScreenExclusiveError::OomError(OomError::from(err))
            }
            err @ VulkanError::OutOfDeviceMemory => {
                FullScreenExclusiveError::OomError(OomError::from(err))
            }
            VulkanError::SurfaceLost => FullScreenExclusiveError::SurfaceLost,
            VulkanError::InitializationFailed => FullScreenExclusiveError::InitializationFailed,
            _ => panic!("unexpected error: {:?}", err),
        }
    }
}

impl From<OomError> for FullScreenExclusiveError {
    fn from(err: OomError) -> FullScreenExclusiveError {
        FullScreenExclusiveError::OomError(err)
    }
}

/// Tries to take ownership of an image in order to draw on it.
///
/// The function returns the index of the image in the array of images that was returned
/// when creating the swapchain, plus a future that represents the moment when the image will
/// become available from the GPU (which may not be *immediately*).
///
/// If you try to draw on an image without acquiring it first, the execution will block. (TODO
/// behavior may change).
///
/// The second field in the tuple in the Ok result is a bool represent if the acquisition was
/// suboptimal. In this case the acquired image is still usable, but the swapchain should be
/// recreated as the Surface's properties no longer match the swapchain.
pub fn acquire_next_image(
    swapchain: Arc<Swapchain>,
    timeout: Option<Duration>,
) -> Result<(u32, bool, SwapchainAcquireFuture), AcquireError> {
    let semaphore = Arc::new(Semaphore::from_pool(swapchain.device.clone())?);
    let fence = Fence::from_pool(swapchain.device.clone())?;

    let AcquiredImage {
        image_index,
        suboptimal,
    } = {
        // Check that this is not an old swapchain. From specs:
        // > swapchain must not have been replaced by being passed as the
        // > VkSwapchainCreateInfoKHR::oldSwapchain value to vkCreateSwapchainKHR
        let retired = swapchain.retired.lock();
        if *retired {
            return Err(AcquireError::OutOfDate);
        }

        let acquire_result =
            unsafe { acquire_next_image_raw(&swapchain, timeout, Some(&semaphore), Some(&fence)) };

        if let &Err(AcquireError::FullScreenExclusiveModeLost) = &acquire_result {
            swapchain
                .full_screen_exclusive_held
                .store(false, Ordering::SeqCst);
        }

        acquire_result?
    };

    Ok((
        image_index,
        suboptimal,
        SwapchainAcquireFuture {
            swapchain,
            semaphore: Some(semaphore),
            fence: Some(fence),
            image_index,
            finished: AtomicBool::new(false),
        },
    ))
}

/// Presents an image on the screen.
///
/// The actual behavior depends on the present mode that you passed when creating the swapchain.
pub fn present<F>(
    before: F,
    queue: Arc<Queue>,
    swapchain_info: SwapchainPresentInfo,
) -> PresentFuture<F>
where
    F: GpuFuture,
{
    assert!(swapchain_info.image_index < swapchain_info.swapchain.image_count());

    // TODO: restore this check with a dummy ImageAccess implementation
    /*let swapchain_image = me.images.lock().unwrap().get(index).unwrap().0.upgrade().unwrap();       // TODO: return error instead
    // Normally if `check_image_access` returns false we're supposed to call the `gpu_access`
    // function on the image instead. But since we know that this method on `SwapchainImage`
    // always returns false anyway (by design), we don't need to do it.
    assert!(before.check_image_access(&swapchain_image, ImageLayout::PresentSrc, true, &queue).is_ok());         // TODO: return error instead*/

    PresentFuture {
        previous: before,
        queue,
        swapchain_info,
        flushed: AtomicBool::new(false),
        finished: AtomicBool::new(false),
    }
}

/// Wait for an image to be presented to the user. Must be used with a `present_id` given to
/// `present_with_id`.
///
/// Returns a bool to represent if the presentation was suboptimal. In this case the swapchain is
/// still usable, but the swapchain should be recreated as the Surface's properties no longer match
/// the swapchain.
pub fn wait_for_present(
    swapchain: Arc<Swapchain>,
    present_id: u64,
    timeout: Option<Duration>,
) -> Result<bool, PresentWaitError> {
    let retired = swapchain.retired.lock();

    // VUID-vkWaitForPresentKHR-swapchain-04997
    if *retired {
        return Err(PresentWaitError::OutOfDate);
    }

    if present_id == 0 {
        return Err(PresentWaitError::PresentIdZero);
    }

    // VUID-vkWaitForPresentKHR-presentWait-06234
    if !swapchain.device.enabled_features().present_wait {
        return Err(PresentWaitError::RequirementNotMet {
            required_for: "`wait_for_present`",
            requires_one_of: RequiresOneOf {
                features: &["present_wait"],
                ..Default::default()
            },
        });
    }

    let timeout_ns = timeout.map(|dur| dur.as_nanos() as u64).unwrap_or(0);

    let result = unsafe {
        (swapchain.device.fns().khr_present_wait.wait_for_present_khr)(
            swapchain.device.handle(),
            swapchain.handle,
            present_id,
            timeout_ns,
        )
    };

    match result {
        ash::vk::Result::SUCCESS => Ok(false),
        ash::vk::Result::SUBOPTIMAL_KHR => Ok(true),
        ash::vk::Result::TIMEOUT => Err(PresentWaitError::Timeout),
        err => {
            let err = VulkanError::from(err).into();

            if let PresentWaitError::FullScreenExclusiveModeLost = &err {
                swapchain
                    .full_screen_exclusive_held
                    .store(false, Ordering::SeqCst);
            }

            Err(err)
        }
    }
}

/// Represents the moment when the GPU will have access to a swapchain image.
#[must_use]
pub struct SwapchainAcquireFuture {
    swapchain: Arc<Swapchain>,
    image_index: u32,
    // Semaphore that is signalled when the acquire is complete. Empty if the acquire has already
    // happened.
    semaphore: Option<Arc<Semaphore>>,
    // Fence that is signalled when the acquire is complete. Empty if the acquire has already
    // happened.
    fence: Option<Fence>,
    finished: AtomicBool,
}

impl SwapchainAcquireFuture {
    /// Returns the index of the image in the list of images returned when creating the swapchain.
    pub fn image_index(&self) -> u32 {
        self.image_index
    }

    /// Returns the corresponding swapchain.
    pub fn swapchain(&self) -> &Arc<Swapchain> {
        &self.swapchain
    }
}

unsafe impl GpuFuture for SwapchainAcquireFuture {
    fn cleanup_finished(&mut self) {}

    unsafe fn build_submission(&self) -> Result<SubmitAnyBuilder, FlushError> {
        if let Some(ref semaphore) = self.semaphore {
            let sem = smallvec![semaphore.clone()];
            Ok(SubmitAnyBuilder::SemaphoresWait(sem))
        } else {
            Ok(SubmitAnyBuilder::Empty)
        }
    }

    fn flush(&self) -> Result<(), FlushError> {
        Ok(())
    }

    unsafe fn signal_finished(&self) {
        self.finished.store(true, Ordering::SeqCst);
    }

    fn queue_change_allowed(&self) -> bool {
        true
    }

    fn queue(&self) -> Option<Arc<Queue>> {
        None
    }

    fn check_buffer_access(
        &self,
        _buffer: &UnsafeBuffer,
        _range: Range<DeviceSize>,
        _exclusive: bool,
        _queue: &Queue,
    ) -> Result<Option<(PipelineStages, AccessFlags)>, AccessCheckError> {
        Err(AccessCheckError::Unknown)
    }

    fn check_image_access(
        &self,
        image: &UnsafeImage,
        _range: Range<DeviceSize>,
        _exclusive: bool,
        expected_layout: ImageLayout,
        _queue: &Queue,
    ) -> Result<Option<(PipelineStages, AccessFlags)>, AccessCheckError> {
        let swapchain_image = self.swapchain.raw_image(self.image_index).unwrap();
        if swapchain_image.image.handle() != image.handle() {
            return Err(AccessCheckError::Unknown);
        }

        if self.swapchain.images[self.image_index as usize]
            .undefined_layout
            .load(Ordering::Relaxed)
            && expected_layout != ImageLayout::Undefined
        {
            return Err(AccessCheckError::Denied(AccessError::ImageNotInitialized {
                requested: expected_layout,
            }));
        }

        if expected_layout != ImageLayout::Undefined && expected_layout != ImageLayout::PresentSrc {
            return Err(AccessCheckError::Denied(
                AccessError::UnexpectedImageLayout {
                    allowed: ImageLayout::PresentSrc,
                    requested: expected_layout,
                },
            ));
        }

        Ok(None)
    }

    #[inline]
    fn check_swapchain_image_acquired(
        &self,
        image: &UnsafeImage,
        before: bool,
    ) -> Result<(), AccessCheckError> {
        if before {
            Ok(())
        } else {
            let swapchain_image = self.swapchain.raw_image(self.image_index).unwrap();

            if **swapchain_image.image == *image {
                Ok(())
            } else {
                Err(AccessCheckError::Unknown)
            }
        }
    }
}

impl Drop for SwapchainAcquireFuture {
    fn drop(&mut self) {
        if let Some(ref fence) = self.fence {
            fence.wait(None).unwrap(); // TODO: handle error?
            self.semaphore = None;
        }

        // TODO: if this future is destroyed without being presented, then eventually acquiring
        // a new image will block forever ; difficulty: hard
    }
}

unsafe impl DeviceOwned for SwapchainAcquireFuture {
    fn device(&self) -> &Arc<Device> {
        &self.swapchain.device
    }
}

/// Error that can happen when calling `acquire_next_image`.
#[derive(Copy, Clone, Debug, PartialEq, Eq)]
#[repr(u32)]
pub enum AcquireError {
    /// Not enough memory.
    OomError(OomError),

    /// The connection to the device has been lost.
    DeviceLost,

    /// The timeout of the function has been reached before an image was available.
    Timeout,

    /// The surface is no longer accessible and must be recreated.
    SurfaceLost,

    /// The swapchain has lost or doesn't have full-screen exclusivity possibly for
    /// implementation-specific reasons outside of the application’s control.
    FullScreenExclusiveModeLost,

    /// The surface has changed in a way that makes the swapchain unusable. You must query the
    /// surface's new properties and recreate a new swapchain if you want to continue drawing.
    OutOfDate,

    /// Error during fence creation.
    FenceError(FenceError),

    /// Error during semaphore creation.
    SemaphoreError(SemaphoreError),
}

impl Error for AcquireError {
    fn source(&self) -> Option<&(dyn Error + 'static)> {
        match self {
            AcquireError::OomError(err) => Some(err),
            _ => None,
        }
    }
}

impl Display for AcquireError {
    fn fmt(&self, f: &mut Formatter<'_>) -> Result<(), FmtError> {
        write!(
            f,
            "{}",
            match self {
                AcquireError::OomError(_) => "not enough memory",
                AcquireError::DeviceLost => "the connection to the device has been lost",
                AcquireError::Timeout => "no image is available for acquiring yet",
                AcquireError::SurfaceLost => "the surface of this swapchain is no longer valid",
                AcquireError::OutOfDate => "the swapchain needs to be recreated",
                AcquireError::FullScreenExclusiveModeLost => {
                    "the swapchain no longer has full-screen exclusivity"
                }
                AcquireError::FenceError(_) => "error creating fence",
                AcquireError::SemaphoreError(_) => "error creating semaphore",
            }
        )
    }
}

impl From<FenceError> for AcquireError {
    fn from(err: FenceError) -> Self {
        AcquireError::FenceError(err)
    }
}

impl From<SemaphoreError> for AcquireError {
    fn from(err: SemaphoreError) -> Self {
        AcquireError::SemaphoreError(err)
    }
}

impl From<OomError> for AcquireError {
    fn from(err: OomError) -> AcquireError {
        AcquireError::OomError(err)
    }
}

impl From<VulkanError> for AcquireError {
    fn from(err: VulkanError) -> AcquireError {
        match err {
            err @ VulkanError::OutOfHostMemory => AcquireError::OomError(OomError::from(err)),
            err @ VulkanError::OutOfDeviceMemory => AcquireError::OomError(OomError::from(err)),
            VulkanError::DeviceLost => AcquireError::DeviceLost,
            VulkanError::SurfaceLost => AcquireError::SurfaceLost,
            VulkanError::OutOfDate => AcquireError::OutOfDate,
            VulkanError::FullScreenExclusiveModeLost => AcquireError::FullScreenExclusiveModeLost,
            _ => panic!("unexpected error: {:?}", err),
        }
    }
}

/// Error that can happen when calling `acquire_next_image`.
#[derive(Copy, Clone, Debug, PartialEq, Eq)]
#[repr(u32)]
pub enum PresentWaitError {
    /// Not enough memory.
    OomError(OomError),

    /// The connection to the device has been lost.
    DeviceLost,

    /// The surface has changed in a way that makes the swapchain unusable. You must query the
    /// surface's new properties and recreate a new swapchain if you want to continue drawing.
    OutOfDate,

    /// The surface is no longer accessible and must be recreated.
    SurfaceLost,

    /// The swapchain has lost or doesn't have full-screen exclusivity possibly for
    /// implementation-specific reasons outside of the application’s control.
    FullScreenExclusiveModeLost,

    /// The timeout of the function has been reached before the present occured.
    Timeout,

    RequirementNotMet {
        required_for: &'static str,
        requires_one_of: RequiresOneOf,
    },

    /// Present id of zero is invalid.
    PresentIdZero,
}

impl Error for PresentWaitError {
    fn source(&self) -> Option<&(dyn Error + 'static)> {
        match self {
            Self::OomError(err) => Some(err),
            _ => None,
        }
    }
}

impl Display for PresentWaitError {
    fn fmt(&self, f: &mut Formatter<'_>) -> Result<(), FmtError> {
        match self {
            Self::OomError(e) => write!(f, "{}", e),
            Self::DeviceLost => write!(f, "the connection to the device has been lost"),
            Self::Timeout => write!(f, "no image is available for acquiring yet"),
            Self::SurfaceLost => write!(f, "the surface of this swapchain is no longer valid"),
            Self::OutOfDate => write!(f, "the swapchain needs to be recreated"),
            Self::FullScreenExclusiveModeLost => {
                write!(f, "the swapchain no longer has full-screen exclusivity")
            }
            Self::RequirementNotMet {
                required_for,
                requires_one_of,
            } => write!(
                f,
                "a requirement was not met for: {}; requires one of: {}",
                required_for, requires_one_of,
            ),
            Self::PresentIdZero => write!(f, "present id of zero is invalid"),
        }
    }
}

impl From<OomError> for PresentWaitError {
    fn from(err: OomError) -> PresentWaitError {
        Self::OomError(err)
    }
}

impl From<RequirementNotMet> for PresentWaitError {
    fn from(err: RequirementNotMet) -> Self {
        Self::RequirementNotMet {
            required_for: err.required_for,
            requires_one_of: err.requires_one_of,
        }
    }
}

impl From<VulkanError> for PresentWaitError {
    fn from(err: VulkanError) -> PresentWaitError {
        match err {
            err @ VulkanError::OutOfHostMemory => Self::OomError(OomError::from(err)),
            err @ VulkanError::OutOfDeviceMemory => Self::OomError(OomError::from(err)),
            VulkanError::DeviceLost => Self::DeviceLost,
            VulkanError::SurfaceLost => Self::SurfaceLost,
            VulkanError::OutOfDate => Self::OutOfDate,
            VulkanError::FullScreenExclusiveModeLost => Self::FullScreenExclusiveModeLost,
            _ => panic!("unexpected error: {:?}", err),
        }
    }
}

/// Represents a swapchain image being presented on the screen.
#[must_use = "Dropping this object will immediately block the thread until the GPU has finished processing the submission"]
pub struct PresentFuture<P>
where
    P: GpuFuture,
{
    previous: P,
    queue: Arc<Queue>,
    swapchain_info: SwapchainPresentInfo,
    // True if `flush()` has been called on the future, which means that the present command has
    // been submitted.
    flushed: AtomicBool,
    // True if `signal_finished()` has been called on the future, which means that the future has
    // been submitted and has already been processed by the GPU.
    finished: AtomicBool,
}

impl<P> PresentFuture<P>
where
    P: GpuFuture,
{
    /// Returns the index of the image in the list of images returned when creating the swapchain.
    pub fn image_id(&self) -> u32 {
        self.swapchain_info.image_index
    }

    /// Returns the corresponding swapchain.
    pub fn swapchain(&self) -> &Arc<Swapchain> {
        &self.swapchain_info.swapchain
    }
}

unsafe impl<P> GpuFuture for PresentFuture<P>
where
    P: GpuFuture,
{
    fn cleanup_finished(&mut self) {
        self.previous.cleanup_finished();
    }

    unsafe fn build_submission(&self) -> Result<SubmitAnyBuilder, FlushError> {
        if self.flushed.load(Ordering::SeqCst) {
            return Ok(SubmitAnyBuilder::Empty);
        }

        let mut swapchain_info = self.swapchain_info.clone();
        debug_assert!((swapchain_info.image_index as u32) < swapchain_info.swapchain.image_count());
        let device = swapchain_info.swapchain.device();

        if !device.enabled_features().present_id {
            swapchain_info.present_id = None;
        }

        if device.enabled_extensions().khr_incremental_present {
            for rectangle in &swapchain_info.present_regions {
                assert!(rectangle.is_compatible_with(swapchain_info.swapchain.as_ref()));
            }
        } else {
            swapchain_info.present_regions = Default::default();
        }

        let _queue = self.previous.queue();

        // TODO: if the swapchain image layout is not PRESENT, should add a transition command
        // buffer

        Ok(match self.previous.build_submission()? {
            SubmitAnyBuilder::Empty => SubmitAnyBuilder::QueuePresent(PresentInfo {
                swapchain_infos: vec![self.swapchain_info.clone()],
                ..Default::default()
            }),
            SubmitAnyBuilder::SemaphoresWait(semaphores) => {
                SubmitAnyBuilder::QueuePresent(PresentInfo {
                    wait_semaphores: semaphores.into_iter().collect(),
                    swapchain_infos: vec![self.swapchain_info.clone()],
                    ..Default::default()
                })
            }
            SubmitAnyBuilder::CommandBuffer(_, _) => {
                // submit the command buffer by flushing previous.
                // Since the implementation should remember being flushed it's safe to call build_submission multiple times
                self.previous.flush()?;

                SubmitAnyBuilder::QueuePresent(PresentInfo {
                    swapchain_infos: vec![self.swapchain_info.clone()],
                    ..Default::default()
                })
            }
            SubmitAnyBuilder::BindSparse(_, _) => {
                // submit the command buffer by flushing previous.
                // Since the implementation should remember being flushed it's safe to call build_submission multiple times
                self.previous.flush()?;

                SubmitAnyBuilder::QueuePresent(PresentInfo {
                    swapchain_infos: vec![self.swapchain_info.clone()],
                    ..Default::default()
                })
            }
            SubmitAnyBuilder::QueuePresent(mut present_info) => {
                present_info
                    .swapchain_infos
                    .push(self.swapchain_info.clone());

                SubmitAnyBuilder::QueuePresent(present_info)
            }
        })
    }

    fn flush(&self) -> Result<(), FlushError> {
        unsafe {
            // If `flushed` already contains `true`, then `build_submission` will return `Empty`.

            let build_submission_result = self.build_submission();
            self.flushed.store(true, Ordering::SeqCst);

            match build_submission_result? {
                SubmitAnyBuilder::Empty => Ok(()),
                SubmitAnyBuilder::QueuePresent(present_info) => {
                    // VUID-VkPresentIdKHR-presentIds-04999
                    for swapchain_info in &present_info.swapchain_infos {
                        if swapchain_info.present_id.map_or(false, |present_id| {
                            !swapchain_info.swapchain.try_claim_present_id(present_id)
                        }) {
                            return Err(FlushError::PresentIdLessThanOrEqual);
                        }
                    }

                    match self.previous.check_swapchain_image_acquired(
                        self.swapchain_info
                            .swapchain
                            .raw_image(self.swapchain_info.image_index)
                            .unwrap()
                            .image,
                        true,
                    ) {
                        Ok(_) => (),
                        Err(AccessCheckError::Unknown) => {
                            return Err(AccessError::SwapchainImageNotAcquired.into())
                        }
                        Err(AccessCheckError::Denied(e)) => return Err(e.into()),
                    }

                    Ok(self
                        .queue
                        .with(|mut q| q.present_unchecked(present_info))?
                        .map(|r| r.map(|_| ()))
                        .fold(Ok(()), Result::and)?)
                }
                _ => unreachable!(),
            }
        }
    }

    unsafe fn signal_finished(&self) {
        self.flushed.store(true, Ordering::SeqCst);
        self.finished.store(true, Ordering::SeqCst);
        self.previous.signal_finished();
    }

    fn queue_change_allowed(&self) -> bool {
        false
    }

    fn queue(&self) -> Option<Arc<Queue>> {
        debug_assert!(match self.previous.queue() {
            None => true,
            Some(q) => q == self.queue,
        });

        Some(self.queue.clone())
    }

    fn check_buffer_access(
        &self,
        buffer: &UnsafeBuffer,
        range: Range<DeviceSize>,
        exclusive: bool,
        queue: &Queue,
    ) -> Result<Option<(PipelineStages, AccessFlags)>, AccessCheckError> {
        self.previous
            .check_buffer_access(buffer, range, exclusive, queue)
    }

    fn check_image_access(
        &self,
        image: &UnsafeImage,
        range: Range<DeviceSize>,
        exclusive: bool,
        expected_layout: ImageLayout,
        queue: &Queue,
    ) -> Result<Option<(PipelineStages, AccessFlags)>, AccessCheckError> {
        let swapchain_image = self
            .swapchain_info
            .swapchain
            .raw_image(self.swapchain_info.image_index)
            .unwrap();

        if swapchain_image.image.handle() == image.handle() {
            // This future presents the swapchain image, which "unlocks" it. Therefore any attempt
            // to use this swapchain image afterwards shouldn't get granted automatic access.
            // Instead any attempt to access the image afterwards should get an authorization from
            // a later swapchain acquire future. Hence why we return `Unknown` here.
            Err(AccessCheckError::Unknown)
        } else {
            self.previous
                .check_image_access(image, range, exclusive, expected_layout, queue)
        }
    }

    #[inline]
    fn check_swapchain_image_acquired(
        &self,
        image: &UnsafeImage,
        before: bool,
    ) -> Result<(), AccessCheckError> {
        let swapchain_image = self
            .swapchain_info
            .swapchain
            .raw_image(self.swapchain_info.image_index)
            .unwrap();

        if before {
            self.previous.check_swapchain_image_acquired(image, false)
        } else if **swapchain_image.image == *image {
            Err(AccessError::SwapchainImageNotAcquired.into())
        } else {
            self.previous.check_swapchain_image_acquired(image, false)
        }
    }
}

unsafe impl<P> DeviceOwned for PresentFuture<P>
where
    P: GpuFuture,
{
    fn device(&self) -> &Arc<Device> {
        self.queue.device()
    }
}

impl<P> Drop for PresentFuture<P>
where
    P: GpuFuture,
{
    fn drop(&mut self) {
        unsafe {
            if !*self.flushed.get_mut() {
                // Flushing may fail, that's okay. We will still wait for the queue later, so any
                // previous futures that were flushed correctly will still be waited upon.
                self.flush().ok();
            }

            if !*self.finished.get_mut() {
                // Block until the queue finished.
                self.queue().unwrap().with(|mut q| q.wait_idle()).unwrap();
                self.previous.signal_finished();
            }
        }
    }
}

pub struct AcquiredImage {
    pub image_index: u32,
    pub suboptimal: bool,
}

/// Unsafe variant of `acquire_next_image`.
///
/// # Safety
///
/// - The semaphore and/or the fence must be kept alive until it is signaled.
/// - The swapchain must not have been replaced by being passed as the old swapchain when creating
///   a new one.
pub unsafe fn acquire_next_image_raw(
    swapchain: &Swapchain,
    timeout: Option<Duration>,
    semaphore: Option<&Semaphore>,
    fence: Option<&Fence>,
) -> Result<AcquiredImage, AcquireError> {
    let fns = swapchain.device.fns();

    let timeout_ns = if let Some(timeout) = timeout {
        timeout
            .as_secs()
            .saturating_mul(1_000_000_000)
            .saturating_add(timeout.subsec_nanos() as u64)
    } else {
        u64::MAX
    };

    let mut out = MaybeUninit::uninit();
    let result = (fns.khr_swapchain.acquire_next_image_khr)(
        swapchain.device.handle(),
        swapchain.handle,
        timeout_ns,
        semaphore
            .map(|s| s.handle())
            .unwrap_or(ash::vk::Semaphore::null()),
        fence.map(|f| f.handle()).unwrap_or(ash::vk::Fence::null()),
        out.as_mut_ptr(),
    );

    let suboptimal = match result {
        ash::vk::Result::SUCCESS => false,
        ash::vk::Result::SUBOPTIMAL_KHR => true,
        ash::vk::Result::NOT_READY => return Err(AcquireError::Timeout),
        ash::vk::Result::TIMEOUT => return Err(AcquireError::Timeout),
        err => return Err(VulkanError::from(err).into()),
    };

    if let Some(semaphore) = semaphore {
        let mut state = semaphore.state();
        state.swapchain_acquire();
    }

    if let Some(fence) = fence {
        let mut state = fence.state();
        state.import_swapchain_acquire();
    }

    Ok(AcquiredImage {
        image_index: out.assume_init(),
        suboptimal,
    })
}<|MERGE_RESOLUTION|>--- conflicted
+++ resolved
@@ -929,15 +929,10 @@
     }
 }
 
-<<<<<<< HEAD
-unsafe impl<W> VulkanObject for Swapchain<W> {
+unsafe impl VulkanObject for Swapchain {
     type Handle = ash::vk::SwapchainKHR;
-=======
-unsafe impl VulkanObject for Swapchain {
-    type Object = ash::vk::SwapchainKHR;
->>>>>>> 52d4b329
-
-    fn handle(&self) -> ash::vk::SwapchainKHR {
+
+    fn handle(&self) -> Self::Handle {
         self.handle
     }
 }
@@ -1013,98 +1008,6 @@
     }
 }
 
-<<<<<<< HEAD
-/// Trait for types that represent the GPU can access an image view.
-pub unsafe trait SwapchainAbstract:
-    VulkanObject<Handle = ash::vk::SwapchainKHR> + DeviceOwned + Debug + Send + Sync
-{
-    /// Returns one of the images that belongs to this swapchain.
-    fn raw_image(&self, index: u32) -> Option<ImageInner<'_>>;
-
-    /// Returns the number of images of the swapchain.
-    fn image_count(&self) -> u32;
-
-    /// Returns the format of the images of the swapchain.
-    fn image_format(&self) -> Format;
-
-    /// Returns the color space of the images of the swapchain.
-    fn image_color_space(&self) -> ColorSpace;
-
-    /// Returns the extent of the images of the swapchain.
-    fn image_extent(&self) -> [u32; 2];
-
-    /// Returns the number of array layers of the images of the swapchain.
-    fn image_array_layers(&self) -> u32;
-
-    #[doc(hidden)]
-    unsafe fn try_claim_present_id(&self, present_id: NonZeroU64) -> bool;
-
-    #[doc(hidden)]
-    unsafe fn full_screen_exclusive_held(&self) -> &AtomicBool;
-}
-
-unsafe impl<W> SwapchainAbstract for Swapchain<W>
-where
-    W: Send + Sync,
-{
-    fn raw_image(&self, image_index: u32) -> Option<ImageInner<'_>> {
-        self.images.get(image_index as usize).map(|i| ImageInner {
-            image: &i.image,
-            first_layer: 0,
-            num_layers: self.image_array_layers,
-            first_mipmap_level: 0,
-            num_mipmap_levels: 1,
-        })
-    }
-
-    fn image_count(&self) -> u32 {
-        self.images.len() as u32
-    }
-
-    fn image_format(&self) -> Format {
-        self.image_format
-    }
-
-    fn image_color_space(&self) -> ColorSpace {
-        self.image_color_space
-    }
-
-    fn image_extent(&self) -> [u32; 2] {
-        self.image_extent
-    }
-
-    fn image_array_layers(&self) -> u32 {
-        self.image_array_layers
-    }
-
-    unsafe fn full_screen_exclusive_held(&self) -> &AtomicBool {
-        &self.full_screen_exclusive_held
-    }
-
-    unsafe fn try_claim_present_id(&self, present_id: NonZeroU64) -> bool {
-        let present_id = u64::from(present_id);
-        self.prev_present_id.fetch_max(present_id, Ordering::SeqCst) < present_id
-    }
-}
-
-impl PartialEq for dyn SwapchainAbstract {
-    #[inline]
-    fn eq(&self, other: &Self) -> bool {
-        self.handle() == other.handle() && self.device() == other.device()
-    }
-}
-
-impl Eq for dyn SwapchainAbstract {}
-
-impl Hash for dyn SwapchainAbstract {
-    fn hash<H: Hasher>(&self, state: &mut H) {
-        self.handle().hash(state);
-        self.device().hash(state);
-    }
-}
-
-=======
->>>>>>> 52d4b329
 /// Parameters to create a new `Swapchain`.
 ///
 /// Many of the values here must be supported by the physical device.

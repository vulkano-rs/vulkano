// Copyright (c) 2016 The vulkano developers
// Licensed under the Apache License, Version 2.0
// <LICENSE-APACHE or
// https://www.apache.org/licenses/LICENSE-2.0> or the MIT
// license <LICENSE-MIT or https://opensource.org/licenses/MIT>,
// at your option. All files in the project carrying such
// notice may not be copied, modified, or distributed except
// according to those terms.

use super::{FullScreenExclusive, Win32Monitor};
use crate::{
    cache::OnceCache,
    format::Format,
    image::ImageUsage,
    instance::Instance,
    macros::{vulkan_bitflags, vulkan_enum},
    swapchain::{
        display::{DisplayMode, DisplayPlane},
        SurfaceSwapchainLock,
    },
    OomError, RequiresOneOf, VulkanError, VulkanObject,
};

#[cfg(target_os = "ios")]
use objc::{class, msg_send, runtime::Object, sel, sel_impl};

use std::{
    any::Any,
    error::Error,
    fmt::{Debug, Display, Error as FmtError, Formatter},
    hash::{Hash, Hasher},
    mem::MaybeUninit,
    ptr,
    sync::{atomic::AtomicBool, Arc},
};

/// Represents a surface on the screen.
///
/// Creating a `Surface` is platform-specific.
pub struct Surface {
    handle: ash::vk::SurfaceKHR,
    instance: Arc<Instance>,
    api: SurfaceApi,
    object: Option<Arc<dyn Any + Send + Sync>>,
    // If true, a swapchain has been associated to this surface, and that any new swapchain
    // creation should be forbidden.
    has_swapchain: AtomicBool,
    #[cfg(target_os = "ios")]
    metal_layer: IOSMetalLayer,

    // Data queried by the user at runtime, cached for faster lookups.
    // This is stored here rather than on `PhysicalDevice` to ensure that it's freed when the
    // `Surface` is destroyed.
    pub(crate) surface_formats:
        OnceCache<(ash::vk::PhysicalDevice, SurfaceInfo), Vec<(Format, ColorSpace)>>,
    pub(crate) surface_present_modes: OnceCache<ash::vk::PhysicalDevice, Vec<PresentMode>>,
    pub(crate) surface_support: OnceCache<(ash::vk::PhysicalDevice, u32), bool>,
}

impl Surface {
    /// Creates a `Surface` from a raw handle.
    ///
    /// # Safety
    ///
    /// - `handle` must be a valid Vulkan object handle created from `instance`.
    /// - `handle` must have been created from `api`.
    /// - The window object that `handle` was created from must outlive the created `Surface`.
    ///   The `object` parameter can be used to ensure this.
    pub unsafe fn from_handle(
        instance: Arc<Instance>,
        handle: ash::vk::SurfaceKHR,
        api: SurfaceApi,
        object: Option<Arc<dyn Any + Send + Sync>>,
    ) -> Self {
        Surface {
            handle,
            instance,
            api,
            object,

            has_swapchain: AtomicBool::new(false),
            #[cfg(target_os = "ios")]
            metal_layer: IOSMetalLayer::new(std::ptr::null_mut(), std::ptr::null_mut()),

            surface_formats: OnceCache::new(),
            surface_present_modes: OnceCache::new(),
            surface_support: OnceCache::new(),
        }
    }

    /// Creates a `Surface` with no backing window or display.
    ///
    /// Presenting to a headless surface does nothing, so this is mostly useless in itself. However,
    /// it may be useful for testing, and it is available for future extensions to layer on top of.
    pub fn headless(
        instance: Arc<Instance>,
        object: Option<Arc<dyn Any + Send + Sync>>,
    ) -> Result<Arc<Self>, SurfaceCreationError> {
        Self::validate_headless(&instance)?;

        unsafe { Ok(Self::headless_unchecked(instance, object)?) }
    }

    fn validate_headless(instance: &Instance) -> Result<(), SurfaceCreationError> {
        if !instance.enabled_extensions().ext_headless_surface {
            return Err(SurfaceCreationError::RequirementNotMet {
                required_for: "`headless`",
                requires_one_of: RequiresOneOf {
                    instance_extensions: &["ext_headless_surface"],
                    ..Default::default()
                },
            });
        }

        Ok(())
    }

    #[cfg_attr(not(feature = "document_unchecked"), doc(hidden))]
    pub unsafe fn headless_unchecked(
        instance: Arc<Instance>,
        object: Option<Arc<dyn Any + Send + Sync>>,
    ) -> Result<Arc<Self>, VulkanError> {
        let create_info = ash::vk::HeadlessSurfaceCreateInfoEXT {
            flags: ash::vk::HeadlessSurfaceCreateFlagsEXT::empty(),
            ..Default::default()
        };

        let handle = {
            let fns = instance.fns();
            let mut output = MaybeUninit::uninit();
            (fns.ext_headless_surface.create_headless_surface_ext)(
                instance.handle(),
                &create_info,
                ptr::null(),
                output.as_mut_ptr(),
            )
            .result()
            .map_err(VulkanError::from)?;
            output.assume_init()
        };

        Ok(Arc::new(Surface {
            handle,
            instance,
            api: SurfaceApi::Headless,
            object,

            has_swapchain: AtomicBool::new(false),
            #[cfg(target_os = "ios")]
            metal_layer: IOSMetalLayer::new(std::ptr::null_mut(), std::ptr::null_mut()),

            surface_formats: OnceCache::new(),
            surface_present_modes: OnceCache::new(),
            surface_support: OnceCache::new(),
        }))
    }

    /// Creates a `Surface` from a `DisplayPlane`.
    ///
    /// # Panics
    ///
    /// - Panics if `display_mode` and `plane` don't belong to the same physical device.
    /// - Panics if `plane` doesn't support the display of `display_mode`.
    pub fn from_display_plane(
        display_mode: &DisplayMode,
        plane: &DisplayPlane,
    ) -> Result<Arc<Self>, SurfaceCreationError> {
        Self::validate_from_display_plane(display_mode, plane)?;

        unsafe { Ok(Self::from_display_plane_unchecked(display_mode, plane)?) }
    }

    fn validate_from_display_plane(
        display_mode: &DisplayMode,
        plane: &DisplayPlane,
    ) -> Result<(), SurfaceCreationError> {
        if !display_mode
            .display()
            .physical_device()
            .instance()
            .enabled_extensions()
            .khr_display
        {
            return Err(SurfaceCreationError::RequirementNotMet {
                required_for: "`from_display_plane`",
                requires_one_of: RequiresOneOf {
                    instance_extensions: &["khr_display"],
                    ..Default::default()
                },
            });
        }

        assert_eq!(
            display_mode.display().physical_device(),
            plane.physical_device()
        );
        assert!(plane.supports(display_mode.display()));

        Ok(())
    }

    #[cfg_attr(not(feature = "document_unchecked"), doc(hidden))]
    pub unsafe fn from_display_plane_unchecked(
        display_mode: &DisplayMode,
        plane: &DisplayPlane,
    ) -> Result<Arc<Self>, VulkanError> {
        let instance = display_mode.display().physical_device().instance();

        let create_info = ash::vk::DisplaySurfaceCreateInfoKHR {
            flags: ash::vk::DisplaySurfaceCreateFlagsKHR::empty(),
            display_mode: display_mode.handle(),
            plane_index: plane.index(),
            plane_stack_index: 0, // FIXME: plane.properties.currentStackIndex,
            transform: ash::vk::SurfaceTransformFlagsKHR::IDENTITY, // TODO: let user choose
            global_alpha: 0.0,    // TODO: let user choose
            alpha_mode: ash::vk::DisplayPlaneAlphaFlagsKHR::OPAQUE, // TODO: let user choose
            image_extent: ash::vk::Extent2D {
                // TODO: let user choose
                width: display_mode.visible_region()[0],
                height: display_mode.visible_region()[1],
            },
            ..Default::default()
        };

        let handle = {
            let fns = instance.fns();
            let mut output = MaybeUninit::uninit();
            (fns.khr_display.create_display_plane_surface_khr)(
                instance.handle(),
                &create_info,
                ptr::null(),
                output.as_mut_ptr(),
            )
            .result()
            .map_err(VulkanError::from)?;
            output.assume_init()
        };

        Ok(Arc::new(Surface {
            handle,
            instance: instance.clone(),
            api: SurfaceApi::DisplayPlane,
            object: None,

            has_swapchain: AtomicBool::new(false),
            #[cfg(target_os = "ios")]
            metal_layer: IOSMetalLayer::new(std::ptr::null_mut(), std::ptr::null_mut()),

            surface_formats: OnceCache::new(),
            surface_present_modes: OnceCache::new(),
            surface_support: OnceCache::new(),
        }))
    }

    /// Creates a `Surface` from an Android window.
    ///
    /// # Safety
    ///
    /// - `window` must be a valid Android `ANativeWindow` handle.
    /// - The object referred to by `window` must outlive the created `Surface`.
    ///   The `object` parameter can be used to ensure this.
    pub unsafe fn from_android<W>(
        instance: Arc<Instance>,
        window: *const W,
        object: Option<Arc<dyn Any + Send + Sync>>,
    ) -> Result<Arc<Self>, SurfaceCreationError> {
        Self::validate_from_android(&instance, window)?;

        Ok(Self::from_android_unchecked(
            instance,
            window,
            object,
        )?)
    }

    fn validate_from_android<W>(
        instance: &Instance,
        _window: *const W,
    ) -> Result<(), SurfaceCreationError> {
        if !instance.enabled_extensions().khr_android_surface {
            return Err(SurfaceCreationError::RequirementNotMet {
                required_for: "`from_android`",
                requires_one_of: RequiresOneOf {
                    instance_extensions: &["khr_android_surface"],
                    ..Default::default()
                },
            });
        }

        // VUID-VkAndroidSurfaceCreateInfoKHR-window-01248
        // Can't validate, therefore unsafe

        Ok(())
    }

    #[cfg_attr(not(feature = "document_unchecked"), doc(hidden))]
    pub unsafe fn from_android_unchecked<W>(
        instance: Arc<Instance>,
        window: *const W,
        object: Option<Arc<dyn Any + Send + Sync>>,
    ) -> Result<Arc<Self>, VulkanError> {
        let create_info = ash::vk::AndroidSurfaceCreateInfoKHR {
            flags: ash::vk::AndroidSurfaceCreateFlagsKHR::empty(),
            window: window as *mut _,
            ..Default::default()
        };

        let handle = {
            let fns = instance.fns();
            let mut output = MaybeUninit::uninit();
            (fns.khr_android_surface.create_android_surface_khr)(
                instance.handle(),
                &create_info,
                ptr::null(),
                output.as_mut_ptr(),
            )
            .result()
            .map_err(VulkanError::from)?;
            output.assume_init()
        };

        Ok(Arc::new(Surface {
            handle,
            instance,
            api: SurfaceApi::Android,
            object,

            has_swapchain: AtomicBool::new(false),
            #[cfg(target_os = "ios")]
            metal_layer: IOSMetalLayer::new(std::ptr::null_mut(), std::ptr::null_mut()),

            surface_formats: OnceCache::new(),
            surface_present_modes: OnceCache::new(),
            surface_support: OnceCache::new(),
        }))
    }

    /// Creates a `Surface` from a DirectFB surface.
    ///
    /// # Safety
    ///
    /// - `dfb` must be a valid DirectFB `IDirectFB` handle.
    /// - `surface` must be a valid DirectFB `IDirectFBSurface` handle.
    /// - The object referred to by `dfb` and `surface` must outlive the created `Surface`.
    ///   The `object` parameter can be used to ensure this.
    pub unsafe fn from_directfb<D, S>(
        instance: Arc<Instance>,
        dfb: *const D,
        surface: *const S,
        object: Option<Arc<dyn Any + Send + Sync>>,
    ) -> Result<Arc<Self>, SurfaceCreationError> {
        Self::validate_from_directfb(&instance, dfb, surface)?;

        Ok(Self::from_directfb_unchecked(
            instance,
            dfb,
            surface,
            object,
        )?)
    }

    fn validate_from_directfb<D, S>(
        instance: &Instance,
        _dfb: *const D,
        _surface: *const S,
    ) -> Result<(), SurfaceCreationError> {
        if !instance.enabled_extensions().ext_directfb_surface {
            return Err(SurfaceCreationError::RequirementNotMet {
                required_for: "`from_directfb`",
                requires_one_of: RequiresOneOf {
                    instance_extensions: &["ext_directfb_surface"],
                    ..Default::default()
                },
            });
        }

        // VUID-VkDirectFBSurfaceCreateInfoEXT-dfb-04117
        // Can't validate, therefore unsafe

        // VUID-VkDirectFBSurfaceCreateInfoEXT-surface-04118
        // Can't validate, therefore unsafe

        Ok(())
    }

    #[cfg_attr(not(feature = "document_unchecked"), doc(hidden))]
    pub unsafe fn from_directfb_unchecked<D, S>(
        instance: Arc<Instance>,
        dfb: *const D,
        surface: *const S,
        object: Option<Arc<dyn Any + Send + Sync>>,
    ) -> Result<Arc<Self>, VulkanError> {
        let create_info = ash::vk::DirectFBSurfaceCreateInfoEXT {
            flags: ash::vk::DirectFBSurfaceCreateFlagsEXT::empty(),
            dfb: dfb as *mut _,
            surface: surface as *mut _,
            ..Default::default()
        };

        let handle = {
            let fns = instance.fns();
            let mut output = MaybeUninit::uninit();
            (fns.ext_directfb_surface.create_direct_fb_surface_ext)(
                instance.handle(),
                &create_info,
                ptr::null(),
                output.as_mut_ptr(),
            )
            .result()
            .map_err(VulkanError::from)?;
            output.assume_init()
        };

        Ok(Arc::new(Surface {
            handle,
            instance,
            api: SurfaceApi::DirectFB,
            object,

            has_swapchain: AtomicBool::new(false),
            #[cfg(target_os = "ios")]
            metal_layer: IOSMetalLayer::new(std::ptr::null_mut(), std::ptr::null_mut()),

            surface_formats: OnceCache::new(),
            surface_present_modes: OnceCache::new(),
            surface_support: OnceCache::new(),
        }))
    }

    /// Creates a `Surface` from an Fuchsia ImagePipe.
    ///
    /// # Safety
    ///
    /// - `image_pipe_handle` must be a valid Fuchsia `zx_handle_t` handle.
    /// - The object referred to by `image_pipe_handle` must outlive the created `Surface`.
    ///   The `object` parameter can be used to ensure this.
    pub unsafe fn from_fuchsia_image_pipe(
        instance: Arc<Instance>,
        image_pipe_handle: ash::vk::zx_handle_t,
        object: Option<Arc<dyn Any + Send + Sync>>,
    ) -> Result<Arc<Self>, SurfaceCreationError> {
        Self::validate_from_fuchsia_image_pipe(&instance, image_pipe_handle)?;

        Ok(Self::from_fuchsia_image_pipe_unchecked(
            instance,
            image_pipe_handle,
            object,
        )?)
    }

    fn validate_from_fuchsia_image_pipe(
        instance: &Instance,
        _image_pipe_handle: ash::vk::zx_handle_t,
    ) -> Result<(), SurfaceCreationError> {
        if !instance.enabled_extensions().fuchsia_imagepipe_surface {
            return Err(SurfaceCreationError::RequirementNotMet {
                required_for: "`from_fuchsia_image_pipe`",
                requires_one_of: RequiresOneOf {
                    instance_extensions: &["fuchsia_imagepipe_surface"],
                    ..Default::default()
                },
            });
        }

        // VUID-VkImagePipeSurfaceCreateInfoFUCHSIA-imagePipeHandle-04863
        // Can't validate, therefore unsafe

        Ok(())
    }

    #[cfg_attr(not(feature = "document_unchecked"), doc(hidden))]
    pub unsafe fn from_fuchsia_image_pipe_unchecked(
        instance: Arc<Instance>,
        image_pipe_handle: ash::vk::zx_handle_t,
        object: Option<Arc<dyn Any + Send + Sync>>,
    ) -> Result<Arc<Self>, VulkanError> {
        let create_info = ash::vk::ImagePipeSurfaceCreateInfoFUCHSIA {
            flags: ash::vk::ImagePipeSurfaceCreateFlagsFUCHSIA::empty(),
            image_pipe_handle,
            ..Default::default()
        };

        let handle = {
            let fns = instance.fns();
            let mut output = MaybeUninit::uninit();
            (fns.fuchsia_imagepipe_surface
                .create_image_pipe_surface_fuchsia)(
                instance.handle(),
                &create_info,
                ptr::null(),
                output.as_mut_ptr(),
            )
            .result()
            .map_err(VulkanError::from)?;
            output.assume_init()
        };

        Ok(Arc::new(Surface {
            handle,
            instance,
            api: SurfaceApi::FuchsiaImagePipe,
            object,

            has_swapchain: AtomicBool::new(false),
            #[cfg(target_os = "ios")]
            metal_layer: IOSMetalLayer::new(std::ptr::null_mut(), std::ptr::null_mut()),

            surface_formats: OnceCache::new(),
            surface_present_modes: OnceCache::new(),
            surface_support: OnceCache::new(),
        }))
    }

    /// Creates a `Surface` from a Google Games Platform stream descriptor.
    ///
    /// # Safety
    ///
    /// - `stream_descriptor` must be a valid Google Games Platform `GgpStreamDescriptor` handle.
    /// - The object referred to by `stream_descriptor` must outlive the created `Surface`.
    ///   The `object` parameter can be used to ensure this.
    pub unsafe fn from_ggp_stream_descriptor(
        instance: Arc<Instance>,
        stream_descriptor: ash::vk::GgpStreamDescriptor,
        object: Option<Arc<dyn Any + Send + Sync>>,
    ) -> Result<Arc<Self>, SurfaceCreationError> {
        Self::validate_from_ggp_stream_descriptor(&instance, stream_descriptor)?;

        Ok(Self::from_ggp_stream_descriptor_unchecked(
            instance,
            stream_descriptor,
            object,
        )?)
    }

    fn validate_from_ggp_stream_descriptor(
        instance: &Instance,
        _stream_descriptor: ash::vk::GgpStreamDescriptor,
    ) -> Result<(), SurfaceCreationError> {
        if !instance.enabled_extensions().ggp_stream_descriptor_surface {
            return Err(SurfaceCreationError::RequirementNotMet {
                required_for: "`from_ggp_stream_descriptor`",
                requires_one_of: RequiresOneOf {
                    instance_extensions: &["ggp_stream_descriptor_surface"],
                    ..Default::default()
                },
            });
        }

        // VUID-VkStreamDescriptorSurfaceCreateInfoGGP-streamDescriptor-02681
        // Can't validate, therefore unsafe

        Ok(())
    }

    #[cfg_attr(not(feature = "document_unchecked"), doc(hidden))]
    pub unsafe fn from_ggp_stream_descriptor_unchecked(
        instance: Arc<Instance>,
        stream_descriptor: ash::vk::GgpStreamDescriptor,
        object: Option<Arc<dyn Any + Send + Sync>>,
    ) -> Result<Arc<Self>, VulkanError> {
        let create_info = ash::vk::StreamDescriptorSurfaceCreateInfoGGP {
            flags: ash::vk::StreamDescriptorSurfaceCreateFlagsGGP::empty(),
            stream_descriptor,
            ..Default::default()
        };

        let handle = {
            let fns = instance.fns();
            let mut output = MaybeUninit::uninit();
            (fns.ggp_stream_descriptor_surface
                .create_stream_descriptor_surface_ggp)(
                instance.handle(),
                &create_info,
                ptr::null(),
                output.as_mut_ptr(),
            )
            .result()
            .map_err(VulkanError::from)?;
            output.assume_init()
        };

        Ok(Arc::new(Surface {
            handle,
            instance,
            api: SurfaceApi::GgpStreamDescriptor,
            object,

            has_swapchain: AtomicBool::new(false),
            #[cfg(target_os = "ios")]
            metal_layer: IOSMetalLayer::new(std::ptr::null_mut(), std::ptr::null_mut()),

            surface_formats: OnceCache::new(),
            surface_present_modes: OnceCache::new(),
            surface_support: OnceCache::new(),
        }))
    }

    /// Creates a `Surface` from an iOS `UIView`.
    ///
    /// # Safety
    ///
    /// - `metal_layer` must be a valid `IOSMetalLayer` handle.
    /// - The object referred to by `metal_layer` must outlive the created `Surface`.
    ///   The `object` parameter can be used to ensure this.
    /// - The `UIView` must be backed by a `CALayer` instance of type `CAMetalLayer`.
    #[cfg(target_os = "ios")]
    pub unsafe fn from_ios(
        instance: Arc<Instance>,
        metal_layer: IOSMetalLayer,
        object: Option<Arc<dyn Any + Send + Sync>>,
    ) -> Result<Arc<Self>, SurfaceCreationError> {
        Self::validate_from_ios(&instance, &metal_layer)?;

        Ok(Self::from_ios_unchecked(
            instance,
            metal_layer,
            object,
        )?)
    }

    #[cfg(target_os = "ios")]
    fn validate_from_ios(
        instance: &Instance,
        _metal_layer: &IOSMetalLayer,
    ) -> Result<(), SurfaceCreationError> {
        if !instance.enabled_extensions().mvk_ios_surface {
            return Err(SurfaceCreationError::RequirementNotMet {
                required_for: "`from_ios`",
                requires_one_of: RequiresOneOf {
                    instance_extensions: &["mvk_ios_surface"],
                    ..Default::default()
                },
            });
        }

        // VUID-VkIOSSurfaceCreateInfoMVK-pView-04143
        // Can't validate, therefore unsafe

        // VUID-VkIOSSurfaceCreateInfoMVK-pView-01316
        // Can't validate, therefore unsafe

        Ok(())
    }

    #[cfg(target_os = "ios")]
    #[cfg_attr(not(feature = "document_unchecked"), doc(hidden))]
    pub unsafe fn from_ios_unchecked(
        instance: Arc<Instance>,
        metal_layer: IOSMetalLayer,
        object: Option<Arc<dyn Any + Send + Sync>>,
    ) -> Result<Arc<Self>, VulkanError> {
        let create_info = ash::vk::IOSSurfaceCreateInfoMVK {
            flags: ash::vk::IOSSurfaceCreateFlagsMVK::empty(),
            p_view: metal_layer.render_layer.0 as *const _,
            ..Default::default()
        };

        let handle = {
            let fns = instance.fns();
            let mut output = MaybeUninit::uninit();
            (fns.mvk_ios_surface.create_ios_surface_mvk)(
                instance.handle(),
                &create_info,
                ptr::null(),
                output.as_mut_ptr(),
            )
            .result()
            .map_err(VulkanError::from)?;
            output.assume_init()
        };

        Ok(Arc::new(Surface {
            handle,
            instance,
            api: SurfaceApi::Ios,
            object,

            has_swapchain: AtomicBool::new(false),
            metal_layer,

            surface_formats: OnceCache::new(),
            surface_present_modes: OnceCache::new(),
            surface_support: OnceCache::new(),
        }))
    }

    /// Creates a `Surface` from a MacOS `NSView`.
    ///
    /// # Safety
    ///
    /// - `view` must be a valid `CAMetalLayer` or `NSView` handle.
    /// - The object referred to by `view` must outlive the created `Surface`.
    ///   The `object` parameter can be used to ensure this.
    /// - The `NSView` must be backed by a `CALayer` instance of type `CAMetalLayer`.
    #[cfg(target_os = "macos")]
    pub unsafe fn from_mac_os<V>(
        instance: Arc<Instance>,
        view: *const V,
        object: Option<Arc<dyn Any + Send + Sync>>,
    ) -> Result<Arc<Self>, SurfaceCreationError> {
        Self::validate_from_mac_os(&instance, view)?;

        Ok(Self::from_mac_os_unchecked(instance, view, object)?)
    }

    #[cfg(target_os = "macos")]
    fn validate_from_mac_os<V>(
        instance: &Instance,
        _view: *const V,
    ) -> Result<(), SurfaceCreationError> {
        if !instance.enabled_extensions().mvk_macos_surface {
            return Err(SurfaceCreationError::RequirementNotMet {
                required_for: "`from_mac_os`",
                requires_one_of: RequiresOneOf {
                    instance_extensions: &["mvk_macos_surface"],
                    ..Default::default()
                },
            });
        }

        // VUID-VkMacOSSurfaceCreateInfoMVK-pView-04144
        // Can't validate, therefore unsafe

        // VUID-VkMacOSSurfaceCreateInfoMVK-pView-01317
        // Can't validate, therefore unsafe

        Ok(())
    }

    #[cfg(target_os = "macos")]
    #[cfg_attr(not(feature = "document_unchecked"), doc(hidden))]
    pub unsafe fn from_mac_os_unchecked<V>(
        instance: Arc<Instance>,
        view: *const V,
        object: Option<Arc<dyn Any + Send + Sync>>,
    ) -> Result<Arc<Self>, VulkanError> {
        let create_info = ash::vk::MacOSSurfaceCreateInfoMVK {
            flags: ash::vk::MacOSSurfaceCreateFlagsMVK::empty(),
            p_view: view as *const _,
            ..Default::default()
        };

        let handle = {
            let fns = instance.fns();
            let mut output = MaybeUninit::uninit();
            (fns.mvk_macos_surface.create_mac_os_surface_mvk)(
                instance.handle(),
                &create_info,
                ptr::null(),
                output.as_mut_ptr(),
            )
            .result()
            .map_err(VulkanError::from)?;
            output.assume_init()
        };

        Ok(Arc::new(Surface {
            handle,
            instance,
            api: SurfaceApi::MacOs,
            object,

            has_swapchain: AtomicBool::new(false),
            #[cfg(target_os = "ios")]
            metal_layer: IOSMetalLayer::new(std::ptr::null_mut(), std::ptr::null_mut()),

            surface_formats: OnceCache::new(),
            surface_present_modes: OnceCache::new(),
            surface_support: OnceCache::new(),
        }))
    }

    /// Creates a `Surface` from a Metal `CAMetalLayer`.
    ///
    /// # Safety
    ///
    /// - `layer` must be a valid Metal `CAMetalLayer` handle.
    /// - The object referred to by `layer` must outlive the created `Surface`.
    ///   The `object` parameter can be used to ensure this.
    pub unsafe fn from_metal<L>(
        instance: Arc<Instance>,
        layer: *const L,
        object: Option<Arc<dyn Any + Send + Sync>>,
    ) -> Result<Arc<Self>, SurfaceCreationError> {
        Self::validate_from_metal(&instance, layer)?;

        Ok(Self::from_metal_unchecked(instance, layer, object)?)
    }

    fn validate_from_metal<L>(
        instance: &Instance,
        _layer: *const L,
    ) -> Result<(), SurfaceCreationError> {
        if !instance.enabled_extensions().ext_metal_surface {
            return Err(SurfaceCreationError::RequirementNotMet {
                required_for: "`from_metal`",
                requires_one_of: RequiresOneOf {
                    instance_extensions: &["ext_metal_surface"],
                    ..Default::default()
                },
            });
        }

        Ok(())
    }

    #[cfg_attr(not(feature = "document_unchecked"), doc(hidden))]
    pub unsafe fn from_metal_unchecked<L>(
        instance: Arc<Instance>,
        layer: *const L,
        object: Option<Arc<dyn Any + Send + Sync>>,
    ) -> Result<Arc<Self>, VulkanError> {
        let create_info = ash::vk::MetalSurfaceCreateInfoEXT {
            flags: ash::vk::MetalSurfaceCreateFlagsEXT::empty(),
            p_layer: layer as *const _,
            ..Default::default()
        };

        let handle = {
            let fns = instance.fns();
            let mut output = MaybeUninit::uninit();
            (fns.ext_metal_surface.create_metal_surface_ext)(
                instance.handle(),
                &create_info,
                ptr::null(),
                output.as_mut_ptr(),
            )
            .result()
            .map_err(VulkanError::from)?;
            output.assume_init()
        };

        Ok(Arc::new(Surface {
            handle,
            instance,
            api: SurfaceApi::Metal,
            object,

            has_swapchain: AtomicBool::new(false),
            #[cfg(target_os = "ios")]
            metal_layer: IOSMetalLayer::new(std::ptr::null_mut(), std::ptr::null_mut()),

            surface_formats: OnceCache::new(),
            surface_present_modes: OnceCache::new(),
            surface_support: OnceCache::new(),
        }))
    }

    /// Creates a `Surface` from a QNX Screen window.
    ///
    /// # Safety
    ///
    /// - `context` must be a valid QNX Screen `_screen_context` handle.
    /// - `window` must be a valid QNX Screen `_screen_window` handle.
    /// - The object referred to by `window` must outlive the created `Surface`.
    ///   The `object` parameter can be used to ensure this.
    pub unsafe fn from_qnx_screen<C, W>(
        instance: Arc<Instance>,
        context: *const C,
        window: *const W,
        object: Option<Arc<dyn Any + Send + Sync>>,
    ) -> Result<Arc<Self>, SurfaceCreationError> {
        Self::validate_from_qnx_screen(&instance, context, window)?;

        Ok(Self::from_qnx_screen_unchecked(
            instance,
            context,
            window,
            object,
        )?)
    }

    fn validate_from_qnx_screen<C, W>(
        instance: &Instance,
        _context: *const C,
        _window: *const W,
    ) -> Result<(), SurfaceCreationError> {
        if !instance.enabled_extensions().qnx_screen_surface {
            return Err(SurfaceCreationError::RequirementNotMet {
                required_for: "`from_qnx_screen`",
                requires_one_of: RequiresOneOf {
                    instance_extensions: &["qnx_screen_surface"],
                    ..Default::default()
                },
            });
        }

        // VUID-VkScreenSurfaceCreateInfoQNX-context-04741
        // Can't validate, therefore unsafe

        // VUID-VkScreenSurfaceCreateInfoQNX-window-04742
        // Can't validate, therefore unsafe

        Ok(())
    }

    #[cfg_attr(not(feature = "document_unchecked"), doc(hidden))]
    pub unsafe fn from_qnx_screen_unchecked<C, W>(
        instance: Arc<Instance>,
        context: *const C,
        window: *const W,
        object: Option<Arc<dyn Any + Send + Sync>>,
    ) -> Result<Arc<Self>, VulkanError> {
        let create_info = ash::vk::ScreenSurfaceCreateInfoQNX {
            flags: ash::vk::ScreenSurfaceCreateFlagsQNX::empty(),
            context: context as *mut _,
            window: window as *mut _,
            ..Default::default()
        };

        let handle = {
            let fns = instance.fns();
            let mut output = MaybeUninit::uninit();
            (fns.qnx_screen_surface.create_screen_surface_qnx)(
                instance.handle(),
                &create_info,
                ptr::null(),
                output.as_mut_ptr(),
            )
            .result()
            .map_err(VulkanError::from)?;
            output.assume_init()
        };

        Ok(Arc::new(Surface {
            handle,
            instance,
            api: SurfaceApi::Qnx,
            object,

            has_swapchain: AtomicBool::new(false),
            #[cfg(target_os = "ios")]
            metal_layer: IOSMetalLayer::new(std::ptr::null_mut(), std::ptr::null_mut()),

            surface_formats: OnceCache::new(),
            surface_present_modes: OnceCache::new(),
            surface_support: OnceCache::new(),
        }))
    }

    /// Creates a `Surface` from a `code:nn::code:vi::code:Layer`.
    ///
    /// # Safety
    ///
    /// - `window` must be a valid `nn::vi::NativeWindowHandle` handle.
    /// - The object referred to by `window` must outlive the created `Surface`.
    ///   The `object` parameter can be used to ensure this.
    pub unsafe fn from_vi<W>(
        instance: Arc<Instance>,
        window: *const W,
        object: Option<Arc<dyn Any + Send + Sync>>,
    ) -> Result<Arc<Self>, SurfaceCreationError> {
        Self::validate_from_vi(&instance, window)?;

        Ok(Self::from_vi_unchecked(instance, window, object)?)
    }

    fn validate_from_vi<W>(
        instance: &Instance,
        _window: *const W,
    ) -> Result<(), SurfaceCreationError> {
        if !instance.enabled_extensions().nn_vi_surface {
            return Err(SurfaceCreationError::RequirementNotMet {
                required_for: "`from_vi`",
                requires_one_of: RequiresOneOf {
                    instance_extensions: &["nn_vi_surface"],
                    ..Default::default()
                },
            });
        }

        // VUID-VkViSurfaceCreateInfoNN-window-01318
        // Can't validate, therefore unsafe

        Ok(())
    }

    #[cfg_attr(not(feature = "document_unchecked"), doc(hidden))]
    pub unsafe fn from_vi_unchecked<W>(
        instance: Arc<Instance>,
        window: *const W,
        object: Option<Arc<dyn Any + Send + Sync>>,
    ) -> Result<Arc<Self>, VulkanError> {
        let create_info = ash::vk::ViSurfaceCreateInfoNN {
            flags: ash::vk::ViSurfaceCreateFlagsNN::empty(),
            window: window as *mut _,
            ..Default::default()
        };

        let handle = {
            let fns = instance.fns();
            let mut output = MaybeUninit::uninit();
            (fns.nn_vi_surface.create_vi_surface_nn)(
                instance.handle(),
                &create_info,
                ptr::null(),
                output.as_mut_ptr(),
            )
            .result()
            .map_err(VulkanError::from)?;
            output.assume_init()
        };

        Ok(Arc::new(Surface {
            handle,
            instance,
            api: SurfaceApi::Vi,
            object,

            has_swapchain: AtomicBool::new(false),
            #[cfg(target_os = "ios")]
            metal_layer: IOSMetalLayer::new(std::ptr::null_mut(), std::ptr::null_mut()),

            surface_formats: OnceCache::new(),
            surface_present_modes: OnceCache::new(),
            surface_support: OnceCache::new(),
        }))
    }

    /// Creates a `Surface` from a Wayland window.
    ///
    /// The window's dimensions will be set to the size of the swapchain.
    ///
    /// # Safety
    ///
    /// - `display` must be a valid Wayland `wl_display` handle.
    /// - `surface` must be a valid Wayland `wl_surface` handle.
    /// - The objects referred to by `display` and `surface` must outlive the created `Surface`.
    ///   The `object` parameter can be used to ensure this.
    pub unsafe fn from_wayland<D, S>(
        instance: Arc<Instance>,
        display: *const D,
        surface: *const S,
        object: Option<Arc<dyn Any + Send + Sync>>,
    ) -> Result<Arc<Self>, SurfaceCreationError> {
        Self::validate_from_wayland(&instance, display, surface)?;

        Ok(Self::from_wayland_unchecked(
            instance,
            display,
            surface,
            object,
        )?)
    }

    fn validate_from_wayland<D, S>(
        instance: &Instance,
        _display: *const D,
        _surface: *const S,
    ) -> Result<(), SurfaceCreationError> {
        if !instance.enabled_extensions().khr_wayland_surface {
            return Err(SurfaceCreationError::RequirementNotMet {
                required_for: "`from_wayland`",
                requires_one_of: RequiresOneOf {
                    instance_extensions: &["khr_wayland_surface"],
                    ..Default::default()
                },
            });
        }

        // VUID-VkWaylandSurfaceCreateInfoKHR-display-01304
        // Can't validate, therefore unsafe

        // VUID-VkWaylandSurfaceCreateInfoKHR-surface-01305
        // Can't validate, therefore unsafe

        Ok(())
    }

    #[cfg_attr(not(feature = "document_unchecked"), doc(hidden))]
    pub unsafe fn from_wayland_unchecked<D, S>(
        instance: Arc<Instance>,
        display: *const D,
        surface: *const S,
        object: Option<Arc<dyn Any + Send + Sync>>,
    ) -> Result<Arc<Self>, VulkanError> {
        let create_info = ash::vk::WaylandSurfaceCreateInfoKHR {
            flags: ash::vk::WaylandSurfaceCreateFlagsKHR::empty(),
            display: display as *mut _,
            surface: surface as *mut _,
            ..Default::default()
        };

        let handle = {
            let fns = instance.fns();
            let mut output = MaybeUninit::uninit();
            (fns.khr_wayland_surface.create_wayland_surface_khr)(
                instance.handle(),
                &create_info,
                ptr::null(),
                output.as_mut_ptr(),
            )
            .result()
            .map_err(VulkanError::from)?;
            output.assume_init()
        };

        Ok(Arc::new(Surface {
            handle,
            instance,
            api: SurfaceApi::Wayland,
            object,

            has_swapchain: AtomicBool::new(false),
            #[cfg(target_os = "ios")]
            metal_layer: IOSMetalLayer::new(std::ptr::null_mut(), std::ptr::null_mut()),

            surface_formats: OnceCache::new(),
            surface_present_modes: OnceCache::new(),
            surface_support: OnceCache::new(),
        }))
    }

    /// Creates a `Surface` from a Win32 window.
    ///
    /// The surface's min, max and current extent will always match the window's dimensions.
    ///
    /// # Safety
    ///
    /// - `hinstance` must be a valid Win32 `HINSTANCE` handle.
    /// - `hwnd` must be a valid Win32 `HWND` handle.
    /// - The objects referred to by `hwnd` and `hinstance` must outlive the created `Surface`.
    ///   The `object` parameter can be used to ensure this.
    pub unsafe fn from_win32<I, W>(
        instance: Arc<Instance>,
        hinstance: *const I,
        hwnd: *const W,
        object: Option<Arc<dyn Any + Send + Sync>>,
    ) -> Result<Arc<Self>, SurfaceCreationError> {
        Self::validate_from_win32(&instance, hinstance, hwnd)?;

        Ok(Self::from_win32_unchecked(
            instance,
            hinstance,
            hwnd,
            object,
        )?)
    }

    fn validate_from_win32<I, W>(
        instance: &Instance,
        _hinstance: *const I,
        _hwnd: *const W,
    ) -> Result<(), SurfaceCreationError> {
        if !instance.enabled_extensions().khr_win32_surface {
            return Err(SurfaceCreationError::RequirementNotMet {
                required_for: "`from_win32`",
                requires_one_of: RequiresOneOf {
                    instance_extensions: &["khr_win32_surface"],
                    ..Default::default()
                },
            });
        }

        // VUID-VkWin32SurfaceCreateInfoKHR-hinstance-01307
        // Can't validate, therefore unsafe

        // VUID-VkWin32SurfaceCreateInfoKHR-hwnd-01308
        // Can't validate, therefore unsafe

        Ok(())
    }

    #[cfg_attr(not(feature = "document_unchecked"), doc(hidden))]
    pub unsafe fn from_win32_unchecked<I, W>(
        instance: Arc<Instance>,
        hinstance: *const I,
        hwnd: *const W,
        object: Option<Arc<dyn Any + Send + Sync>>,
    ) -> Result<Arc<Self>, VulkanError> {
        let create_info = ash::vk::Win32SurfaceCreateInfoKHR {
            flags: ash::vk::Win32SurfaceCreateFlagsKHR::empty(),
            hinstance: hinstance as *mut _,
            hwnd: hwnd as *mut _,
            ..Default::default()
        };

        let handle = {
            let fns = instance.fns();
            let mut output = MaybeUninit::uninit();
            (fns.khr_win32_surface.create_win32_surface_khr)(
                instance.handle(),
                &create_info,
                ptr::null(),
                output.as_mut_ptr(),
            )
            .result()
            .map_err(VulkanError::from)?;
            output.assume_init()
        };

        Ok(Arc::new(Surface {
            handle,
            instance,
            api: SurfaceApi::Win32,
            object,

            has_swapchain: AtomicBool::new(false),
            #[cfg(target_os = "ios")]
            metal_layer: IOSMetalLayer::new(std::ptr::null_mut(), std::ptr::null_mut()),

            surface_formats: OnceCache::new(),
            surface_present_modes: OnceCache::new(),
            surface_support: OnceCache::new(),
        }))
    }

    /// Creates a `Surface` from an XCB window.
    ///
    /// The surface's min, max and current extent will always match the window's dimensions.
    ///
    /// # Safety
    ///
    /// - `connection` must be a valid X11 `xcb_connection_t` handle.
    /// - `window` must be a valid X11 `xcb_window_t` handle.
    /// - The objects referred to by `connection` and `window` must outlive the created `Surface`.
    ///   The `object` parameter can be used to ensure this.
    pub unsafe fn from_xcb<C>(
        instance: Arc<Instance>,
        connection: *const C,
        window: ash::vk::xcb_window_t,
        object: Option<Arc<dyn Any + Send + Sync>>,
    ) -> Result<Arc<Self>, SurfaceCreationError> {
        Self::validate_from_xcb(&instance, connection, window)?;

        Ok(Self::from_xcb_unchecked(
            instance,
            connection,
            window,
            object,
        )?)
    }

    fn validate_from_xcb<C>(
        instance: &Instance,
        _connection: *const C,
        _window: ash::vk::xcb_window_t,
    ) -> Result<(), SurfaceCreationError> {
        if !instance.enabled_extensions().khr_xcb_surface {
            return Err(SurfaceCreationError::RequirementNotMet {
                required_for: "`from_xcb`",
                requires_one_of: RequiresOneOf {
                    instance_extensions: &["khr_xcb_surface"],
                    ..Default::default()
                },
            });
        }

        // VUID-VkXcbSurfaceCreateInfoKHR-connection-01310
        // Can't validate, therefore unsafe

        // VUID-VkXcbSurfaceCreateInfoKHR-window-01311
        // Can't validate, therefore unsafe

        Ok(())
    }

    #[cfg_attr(not(feature = "document_unchecked"), doc(hidden))]
    pub unsafe fn from_xcb_unchecked<C>(
        instance: Arc<Instance>,
        connection: *const C,
        window: ash::vk::xcb_window_t,
        object: Option<Arc<dyn Any + Send + Sync>>,
    ) -> Result<Arc<Self>, VulkanError> {
        let create_info = ash::vk::XcbSurfaceCreateInfoKHR {
            flags: ash::vk::XcbSurfaceCreateFlagsKHR::empty(),
            connection: connection as *mut _,
            window,
            ..Default::default()
        };

        let handle = {
            let fns = instance.fns();
            let mut output = MaybeUninit::uninit();
            (fns.khr_xcb_surface.create_xcb_surface_khr)(
                instance.handle(),
                &create_info,
                ptr::null(),
                output.as_mut_ptr(),
            )
            .result()
            .map_err(VulkanError::from)?;
            output.assume_init()
        };

        Ok(Arc::new(Surface {
            handle,
            instance,
            api: SurfaceApi::Xcb,
            object,

            has_swapchain: AtomicBool::new(false),
            #[cfg(target_os = "ios")]
            metal_layer: IOSMetalLayer::new(std::ptr::null_mut(), std::ptr::null_mut()),

            surface_formats: OnceCache::new(),
            surface_present_modes: OnceCache::new(),
            surface_support: OnceCache::new(),
        }))
    }

    /// Creates a `Surface` from an Xlib window.
    ///
    /// The surface's min, max and current extent will always match the window's dimensions.
    ///
    /// # Safety
    ///
    /// - `display` must be a valid Xlib `Display` handle.
    /// - `window` must be a valid Xlib `Window` handle.
    /// - The objects referred to by `display` and `window` must outlive the created `Surface`.
    ///   The `object` parameter can be used to ensure this.
    pub unsafe fn from_xlib<D>(
        instance: Arc<Instance>,
        display: *const D,
        window: ash::vk::Window,
        object: Option<Arc<dyn Any + Send + Sync>>,
    ) -> Result<Arc<Self>, SurfaceCreationError> {
        Self::validate_from_xlib(&instance, display, window)?;

        Ok(Self::from_xlib_unchecked(
            instance,
            display,
            window,
            object,
        )?)
    }

    fn validate_from_xlib<D>(
        instance: &Instance,
        _display: *const D,
        _window: ash::vk::Window,
    ) -> Result<(), SurfaceCreationError> {
        if !instance.enabled_extensions().khr_xlib_surface {
            return Err(SurfaceCreationError::RequirementNotMet {
                required_for: "`from_xlib`",
                requires_one_of: RequiresOneOf {
                    instance_extensions: &["khr_xlib_surface"],
                    ..Default::default()
                },
            });
        }

        // VUID-VkXlibSurfaceCreateInfoKHR-dpy-01313
        // Can't validate, therefore unsafe

        // VUID-VkXlibSurfaceCreateInfoKHR-window-01314
        // Can't validate, therefore unsafe

        Ok(())
    }

    #[cfg_attr(not(feature = "document_unchecked"), doc(hidden))]
    pub unsafe fn from_xlib_unchecked<D>(
        instance: Arc<Instance>,
        display: *const D,
        window: ash::vk::Window,
        object: Option<Arc<dyn Any + Send + Sync>>,
    ) -> Result<Arc<Self>, VulkanError> {
        let create_info = ash::vk::XlibSurfaceCreateInfoKHR {
            flags: ash::vk::XlibSurfaceCreateFlagsKHR::empty(),
            dpy: display as *mut _,
            window,
            ..Default::default()
        };

        let handle = {
            let fns = instance.fns();
            let mut output = MaybeUninit::uninit();
            (fns.khr_xlib_surface.create_xlib_surface_khr)(
                instance.handle(),
                &create_info,
                ptr::null(),
                output.as_mut_ptr(),
            )
            .result()
            .map_err(VulkanError::from)?;
            output.assume_init()
        };

        Ok(Arc::new(Surface {
            handle,
            instance,
            api: SurfaceApi::Xlib,
            object,

            has_swapchain: AtomicBool::new(false),
            #[cfg(target_os = "ios")]
            metal_layer: IOSMetalLayer::new(std::ptr::null_mut(), std::ptr::null_mut()),

            surface_formats: OnceCache::new(),
            surface_present_modes: OnceCache::new(),
            surface_support: OnceCache::new(),
        }))
    }

    /// Returns the instance this surface was created with.
    #[inline]
    pub fn instance(&self) -> &Arc<Instance> {
        &self.instance
    }

    /// Returns the windowing API that was used to construct the surface.
    #[inline]
    pub fn api(&self) -> SurfaceApi {
        self.api
    }

    /// Returns a reference to the `object` parameter that was passed when creating the
    /// surface.
    #[inline]
    pub fn object(&self) -> Option<&Arc<dyn Any + Send + Sync>> {
        self.object.as_ref()
    }

    /// Resizes the sublayer bounds on iOS.
    /// It may not be necessary if original window size matches device's, but often it does not.
    /// Thus this should be called after a resize has occurred abd swapchain has been recreated.
    ///
    /// On iOS, we've created CAMetalLayer as a sublayer. However, when the view changes size,
    /// its sublayers are not automatically resized, and we must resize
    /// it here.
    #[cfg(target_os = "ios")]
    pub unsafe fn update_ios_sublayer_on_resize(&self) {
        use core_graphics_types::geometry::CGRect;
        let class = class!(CAMetalLayer);
        let main_layer: *mut Object = self.metal_layer.main_layer.0;
        let bounds: CGRect = msg_send![main_layer, bounds];
        let render_layer: *mut Object = self.metal_layer.render_layer.0;
        let () = msg_send![render_layer, setFrame: bounds];
    }
}

impl Drop for Surface {
    fn drop(&mut self) {
        unsafe {
            let fns = self.instance.fns();
            (fns.khr_surface.destroy_surface_khr)(self.instance.handle(), self.handle, ptr::null());
        }
    }
}

<<<<<<< HEAD
unsafe impl<W> VulkanObject for Surface<W> {
    type Handle = ash::vk::SurfaceKHR;
=======
unsafe impl VulkanObject for Surface {
    type Object = ash::vk::SurfaceKHR;
>>>>>>> 52d4b329

    fn handle(&self) -> ash::vk::SurfaceKHR {
        self.handle
    }
}

impl Debug for Surface {
    fn fmt(&self, f: &mut Formatter<'_>) -> Result<(), FmtError> {
        let Self {
            handle,
            instance,
            api,
            object: _,
            has_swapchain,
            ..
        } = self;

        f.debug_struct("Surface")
            .field("handle", handle)
            .field("instance", instance)
            .field("api", api)
            .field("window", &())
            .field("has_swapchain", &has_swapchain)
            .finish()
    }
}

impl PartialEq for Surface {
    fn eq(&self, other: &Self) -> bool {
        self.handle == other.handle && self.instance() == other.instance()
    }
}

impl Eq for Surface {}

impl Hash for Surface {
    fn hash<H: Hasher>(&self, state: &mut H) {
        self.handle.hash(state);
        self.instance().hash(state);
    }
}

unsafe impl SurfaceSwapchainLock for Surface {
    fn flag(&self) -> &AtomicBool {
        &self.has_swapchain
    }
}

/// Error that can happen when creating a debug callback.
#[derive(Copy, Clone, Debug, PartialEq, Eq)]
pub enum SurfaceCreationError {
    /// Not enough memory.
    OomError(OomError),

    RequirementNotMet {
        required_for: &'static str,
        requires_one_of: RequiresOneOf,
    },
}

impl Error for SurfaceCreationError {
    fn source(&self) -> Option<&(dyn Error + 'static)> {
        match self {
            SurfaceCreationError::OomError(err) => Some(err),
            _ => None,
        }
    }
}

impl Display for SurfaceCreationError {
    fn fmt(&self, f: &mut Formatter<'_>) -> Result<(), FmtError> {
        match self {
            Self::OomError(_) => write!(f, "not enough memory available"),
            Self::RequirementNotMet {
                required_for,
                requires_one_of,
            } => write!(
                f,
                "a requirement was not met for: {}; requires one of: {}",
                required_for, requires_one_of,
            ),
        }
    }
}

impl From<OomError> for SurfaceCreationError {
    fn from(err: OomError) -> SurfaceCreationError {
        SurfaceCreationError::OomError(err)
    }
}

impl From<VulkanError> for SurfaceCreationError {
    fn from(err: VulkanError) -> SurfaceCreationError {
        match err {
            err @ VulkanError::OutOfHostMemory => {
                SurfaceCreationError::OomError(OomError::from(err))
            }
            err @ VulkanError::OutOfDeviceMemory => {
                SurfaceCreationError::OomError(OomError::from(err))
            }
            _ => panic!("unexpected error: {:?}", err),
        }
    }
}

/// The windowing API that was used to construct a surface.
#[derive(Clone, Copy, Debug, PartialEq, Eq, Hash)]
#[non_exhaustive]
pub enum SurfaceApi {
    Headless,
    DisplayPlane,

    // Alphabetical order
    Android,
    DirectFB,
    FuchsiaImagePipe,
    GgpStreamDescriptor,
    Ios,
    MacOs,
    Metal,
    Qnx,
    Vi,
    Wayland,
    Win32,
    Xcb,
    Xlib,
}

vulkan_enum! {
    /// The way presenting a swapchain is accomplished.
    #[non_exhaustive]
    PresentMode = PresentModeKHR(i32);

    /// Immediately shows the image to the user. May result in visible tearing.
    Immediate = IMMEDIATE,

    /// The action of presenting an image puts it in wait. When the next vertical blanking period
    /// happens, the waiting image is effectively shown to the user. If an image is presented while
    /// another one is waiting, it is replaced.
    Mailbox = MAILBOX,

    /// The action of presenting an image adds it to a queue of images. At each vertical blanking
    /// period, the queue is popped and an image is presented.
    ///
    /// Guaranteed to be always supported.
    ///
    /// This is the equivalent of OpenGL's `SwapInterval` with a value of 1.
    Fifo = FIFO,

    /// Same as `Fifo`, except that if the queue was empty during the previous vertical blanking
    /// period then it is equivalent to `Immediate`.
    ///
    /// This is the equivalent of OpenGL's `SwapInterval` with a value of -1.
    FifoRelaxed = FIFO_RELAXED,

    /*
    // TODO: document
    SharedDemandRefresh = SHARED_DEMAND_REFRESH_KHR {
        device_extensions: [khr_shared_presentable_image],
    },

    // TODO: document
    SharedContinuousRefresh = SHARED_CONTINUOUS_REFRESH_KHR {
        device_extensions: [khr_shared_presentable_image],
    },
     */
}

vulkan_enum! {
    // TODO: document
    #[non_exhaustive]
    SurfaceTransform = SurfaceTransformFlagsKHR(u32);

    /// Don't transform the image.
    Identity = IDENTITY,

    /// Rotate 90 degrees.
    Rotate90 = ROTATE_90,

    /// Rotate 180 degrees.
    Rotate180 = ROTATE_180,

    /// Rotate 270 degrees.
    Rotate270 = ROTATE_270,

    /// Mirror the image horizontally.
    HorizontalMirror = HORIZONTAL_MIRROR,

    /// Mirror the image horizontally and rotate 90 degrees.
    HorizontalMirrorRotate90 = HORIZONTAL_MIRROR_ROTATE_90,

    /// Mirror the image horizontally and rotate 180 degrees.
    HorizontalMirrorRotate180 = HORIZONTAL_MIRROR_ROTATE_180,

    /// Mirror the image horizontally and rotate 270 degrees.
    HorizontalMirrorRotate270 = HORIZONTAL_MIRROR_ROTATE_270,

    /// Let the operating system or driver implementation choose.
    Inherit = INHERIT,
}

vulkan_bitflags! {
    /// List of supported composite alpha modes.
    #[non_exhaustive]
    SupportedSurfaceTransforms = SurfaceTransformFlagsKHR(u32);

    // TODO: document
    identity = IDENTITY,

    // TODO: document
    rotate90 = ROTATE_90,

    // TODO: document
    rotate180 = ROTATE_180,

    // TODO: document
    rotate270 = ROTATE_270,

    // TODO: document
    horizontal_mirror = HORIZONTAL_MIRROR,

    // TODO: document
    horizontal_mirror_rotate90 = HORIZONTAL_MIRROR_ROTATE_90,

    // TODO: document
    horizontal_mirror_rotate180 = HORIZONTAL_MIRROR_ROTATE_180,

    // TODO: document
    horizontal_mirror_rotate270 = HORIZONTAL_MIRROR_ROTATE_270,

    // TODO: document
    inherit = INHERIT,
}

impl SupportedSurfaceTransforms {
    /// Returns true if the given `SurfaceTransform` is in this list.
    #[inline]
    pub fn supports(&self, value: SurfaceTransform) -> bool {
        match value {
            SurfaceTransform::Identity => self.identity,
            SurfaceTransform::Rotate90 => self.rotate90,
            SurfaceTransform::Rotate180 => self.rotate180,
            SurfaceTransform::Rotate270 => self.rotate270,
            SurfaceTransform::HorizontalMirror => self.horizontal_mirror,
            SurfaceTransform::HorizontalMirrorRotate90 => self.horizontal_mirror_rotate90,
            SurfaceTransform::HorizontalMirrorRotate180 => self.horizontal_mirror_rotate180,
            SurfaceTransform::HorizontalMirrorRotate270 => self.horizontal_mirror_rotate270,
            SurfaceTransform::Inherit => self.inherit,
        }
    }

    /// Returns an iterator to the list of supported composite alpha.
    #[inline]
    pub fn iter(&self) -> impl Iterator<Item = SurfaceTransform> {
        let moved = *self;
        [
            SurfaceTransform::Identity,
            SurfaceTransform::Rotate90,
            SurfaceTransform::Rotate180,
            SurfaceTransform::Rotate270,
            SurfaceTransform::HorizontalMirror,
            SurfaceTransform::HorizontalMirrorRotate90,
            SurfaceTransform::HorizontalMirrorRotate180,
            SurfaceTransform::HorizontalMirrorRotate270,
            SurfaceTransform::Inherit,
        ]
        .into_iter()
        .filter(move |&mode| moved.supports(mode))
    }
}

impl Default for SurfaceTransform {
    #[inline]
    fn default() -> SurfaceTransform {
        SurfaceTransform::Identity
    }
}

vulkan_enum! {
    /// How the alpha values of the pixels of the window are treated.
    #[non_exhaustive]
    CompositeAlpha = CompositeAlphaFlagsKHR(u32);

    /// The alpha channel of the image is ignored. All the pixels are considered as if they have a
    /// value of 1.0.
    Opaque = OPAQUE,

    /// The alpha channel of the image is respected. The color channels are expected to have
    /// already been multiplied by the alpha value.
    PreMultiplied = PRE_MULTIPLIED,

    /// The alpha channel of the image is respected. The color channels will be multiplied by the
    /// alpha value by the compositor before being added to what is behind.
    PostMultiplied = POST_MULTIPLIED,

    /// Let the operating system or driver implementation choose.
    Inherit = INHERIT,
}

vulkan_bitflags! {
    /// List of supported composite alpha modes.
    ///
    /// See the docs of `CompositeAlpha`.
    #[non_exhaustive]
    SupportedCompositeAlpha = CompositeAlphaFlagsKHR(u32);

    // TODO: document
    opaque = OPAQUE,

    // TODO: document
    pre_multiplied = PRE_MULTIPLIED,

    // TODO: document
    post_multiplied = POST_MULTIPLIED,

    // TODO: document
    inherit = INHERIT,
}

impl SupportedCompositeAlpha {
    /// Returns true if the given `CompositeAlpha` is in this list.
    #[inline]
    pub fn supports(&self, value: CompositeAlpha) -> bool {
        match value {
            CompositeAlpha::Opaque => self.opaque,
            CompositeAlpha::PreMultiplied => self.pre_multiplied,
            CompositeAlpha::PostMultiplied => self.post_multiplied,
            CompositeAlpha::Inherit => self.inherit,
        }
    }

    /// Returns an iterator to the list of supported composite alpha.
    #[inline]
    pub fn iter(&self) -> impl Iterator<Item = CompositeAlpha> {
        let moved = *self;
        [
            CompositeAlpha::Opaque,
            CompositeAlpha::PreMultiplied,
            CompositeAlpha::PostMultiplied,
            CompositeAlpha::Inherit,
        ]
        .into_iter()
        .filter(move |&mode| moved.supports(mode))
    }
}

vulkan_enum! {
    /// How the presentation engine should interpret the data.
    ///
    /// # A quick lesson about color spaces
    ///
    /// ## What is a color space?
    ///
    /// Each pixel of a monitor is made of three components: one red, one green, and one blue. In
    /// the past, computers would simply send to the monitor the intensity of each of the three
    /// components.
    ///
    /// This proved to be problematic, because depending on the brand of the monitor the colors
    /// would not exactly be the same. For example on some monitors, a value of `[1.0, 0.0, 0.0]`
    /// would be a
    /// bit more orange than on others.
    ///
    /// In order to standardize this, there exist what are called *color spaces*: sRGB, AdobeRGB,
    /// DCI-P3, scRGB, etc. When you manipulate RGB values in a specific color space, these values
    /// have a precise absolute meaning in terms of color, that is the same across all systems and
    /// monitors.
    ///
    /// > **Note**: Color spaces are orthogonal to concept of RGB. *RGB* only indicates what is the
    /// > representation of the data, but not how it is interpreted. You can think of this a bit
    /// > like text encoding. An *RGB* value is a like a byte, in other words it is the medium by
    /// > which values are communicated, and a *color space* is like a text encoding (eg. UTF-8),
    /// > in other words it is the way the value should be interpreted.
    ///
    /// The most commonly used color space today is sRGB. Most monitors today use this color space,
    /// and most images files are encoded in this color space.
    ///
    /// ## Pixel formats and linear vs non-linear
    ///
    /// In Vulkan all images have a specific format in which the data is stored. The data of an
    /// image consists of pixels in RGB but contains no information about the color space (or lack
    /// thereof) of these pixels. You are free to store them in whatever color space you want.
    ///
    /// But one big practical problem with color spaces is that they are sometimes not linear, and
    /// in particular the popular sRGB color space is not linear. In a non-linear color space, a
    /// value of `[0.6, 0.6, 0.6]` for example is **not** twice as bright as a value of `[0.3, 0.3,
    /// 0.3]`. This is problematic, because operations such as taking the average of two colors or
    /// calculating the lighting of a texture with a dot product are mathematically incorrect and
    /// will produce incorrect colors.
    ///
    /// > **Note**: If the texture format has an alpha component, it is not affected by the color
    /// > space and always behaves linearly.
    ///
    /// In order to solve this Vulkan also provides image formats with the `Srgb` suffix, which are
    /// expected to contain RGB data in the sRGB color space. When you sample an image with such a
    /// format from a shader, the implementation will automatically turn the pixel values into a
    /// linear color space that is suitable for linear operations (such as additions or
    /// multiplications). When you write to a framebuffer attachment with such a format, the
    /// implementation will automatically perform the opposite conversion. These conversions are
    /// most of the time performed by the hardware and incur no additional cost.
    ///
    /// ## Color space of the swapchain
    ///
    /// The color space that you specify when you create a swapchain is how the implementation will
    /// interpret the raw data inside of the image.
    ///
    /// > **Note**: The implementation can choose to send the data in the swapchain image directly
    /// > to the monitor, but it can also choose to write it in an intermediary buffer that is then
    /// > read by the operating system or windowing system. Therefore the color space that the
    /// > implementation supports is not necessarily the same as the one supported by the monitor.
    ///
    /// It is *your* job to ensure that the data in the swapchain image is in the color space
    /// that is specified here, otherwise colors will be incorrect. The implementation will never
    /// perform any additional automatic conversion after the colors have been written to the
    /// swapchain image.
    ///
    /// # How do I handle this correctly?
    ///
    /// The easiest way to handle color spaces in a cross-platform program is:
    ///
    /// - Always request the `SrgbNonLinear` color space when creating the swapchain.
    /// - Make sure that all your image files use the sRGB color space, and load them in images
    ///   whose format has the `Srgb` suffix. Only use non-sRGB image formats for intermediary
    ///   computations or to store non-color data.
    /// - Swapchain images should have a format with the `Srgb` suffix.
    ///
    /// > **Note**: Lots of developers are confused by color spaces. You can sometimes find articles
    /// > talking about gamma correction and suggestion to put your colors to the power 2.2 for
    /// > example. These are all hacks and you should use the sRGB pixel formats instead.
    ///
    /// If you follow these three rules, then everything should render the same way on all
    /// platforms.
    ///
    /// Additionally you can try detect whether the implementation supports any additional color
    /// space and perform a manual conversion to that color space from inside your shader.
    #[non_exhaustive]
    ColorSpace = ColorSpaceKHR(i32);

    // TODO: document
    SrgbNonLinear = SRGB_NONLINEAR,

    // TODO: document
    DisplayP3NonLinear = DISPLAY_P3_NONLINEAR_EXT {
        instance_extensions: [ext_swapchain_colorspace],
    },

    // TODO: document
    ExtendedSrgbLinear = EXTENDED_SRGB_LINEAR_EXT {
        instance_extensions: [ext_swapchain_colorspace],
    },

    // TODO: document
    ExtendedSrgbNonLinear = EXTENDED_SRGB_NONLINEAR_EXT {
        instance_extensions: [ext_swapchain_colorspace],
    },

    // TODO: document
    DisplayP3Linear = DISPLAY_P3_LINEAR_EXT {
        instance_extensions: [ext_swapchain_colorspace],
    },

    // TODO: document
    DciP3NonLinear = DCI_P3_NONLINEAR_EXT {
        instance_extensions: [ext_swapchain_colorspace],
    },

    // TODO: document
    Bt709Linear = BT709_LINEAR_EXT {
        instance_extensions: [ext_swapchain_colorspace],
    },

    // TODO: document
    Bt709NonLinear = BT709_NONLINEAR_EXT {
        instance_extensions: [ext_swapchain_colorspace],
    },

    // TODO: document
    Bt2020Linear = BT2020_LINEAR_EXT {
        instance_extensions: [ext_swapchain_colorspace],
    },

    // TODO: document
    Hdr10St2084 = HDR10_ST2084_EXT {
        instance_extensions: [ext_swapchain_colorspace],
    },

    // TODO: document
    DolbyVision = DOLBYVISION_EXT {
        instance_extensions: [ext_swapchain_colorspace],
    },

    // TODO: document
    Hdr10Hlg = HDR10_HLG_EXT {
        instance_extensions: [ext_swapchain_colorspace],
    },

    // TODO: document
    AdobeRgbLinear = ADOBERGB_LINEAR_EXT {
        instance_extensions: [ext_swapchain_colorspace],
    },

    // TODO: document
    AdobeRgbNonLinear = ADOBERGB_NONLINEAR_EXT {
        instance_extensions: [ext_swapchain_colorspace],
    },

    // TODO: document
    PassThrough = PASS_THROUGH_EXT {
        instance_extensions: [ext_swapchain_colorspace],
    },

    // TODO: document
    DisplayNative = DISPLAY_NATIVE_AMD {
        device_extensions: [amd_display_native_hdr],
    },
}

/// Parameters for [`PhysicalDevice::surface_capabilities`] and [`PhysicalDevice::surface_formats`].
///
/// [`PhysicalDevice::surface_capabilities`]: crate::device::physical::PhysicalDevice::surface_capabilities
/// [`PhysicalDevice::surface_formats`]: crate::device::physical::PhysicalDevice::surface_formats
#[derive(Clone, Debug, PartialEq, Eq, Hash)]
pub struct SurfaceInfo {
    pub full_screen_exclusive: FullScreenExclusive,
    pub win32_monitor: Option<Win32Monitor>,
    pub _ne: crate::NonExhaustive,
}

impl Default for SurfaceInfo {
    #[inline]
    fn default() -> Self {
        Self {
            full_screen_exclusive: FullScreenExclusive::Default,
            win32_monitor: None,
            _ne: crate::NonExhaustive(()),
        }
    }
}

#[cfg(target_os = "ios")]
struct LayerHandle(*mut Object);

#[cfg(target_os = "ios")]
unsafe impl Send for LayerHandle {}

#[cfg(target_os = "ios")]
unsafe impl Sync for LayerHandle {}

/// Represents the metal layer for IOS
#[cfg(target_os = "ios")]
pub struct IOSMetalLayer {
    main_layer: LayerHandle,
    render_layer: LayerHandle,
}

#[cfg(target_os = "ios")]
impl IOSMetalLayer {
    #[inline]
    pub fn new(main_layer: *mut Object, render_layer: *mut Object) -> Self {
        Self {
            main_layer: LayerHandle(main_layer),
            render_layer: LayerHandle(render_layer),
        }
    }
}

#[cfg(target_os = "ios")]
unsafe impl Send for IOSMetalLayer {}

#[cfg(target_os = "ios")]
unsafe impl Sync for IOSMetalLayer {}

/// The capabilities of a surface when used by a physical device.
///
/// You have to match these capabilities when you create a swapchain.
#[derive(Clone, Debug)]
#[non_exhaustive]
pub struct SurfaceCapabilities {
    /// Minimum number of images that must be present in the swapchain.
    pub min_image_count: u32,

    /// Maximum number of images that must be present in the swapchain, or `None` if there is no
    /// maximum value. Note that "no maximum" doesn't mean that you can set a very high value, as
    /// you may still get out of memory errors.
    pub max_image_count: Option<u32>,

    /// The current dimensions of the surface. `None` means that the surface's dimensions will
    /// depend on the dimensions of the swapchain that you are going to create.
    pub current_extent: Option<[u32; 2]>,

    /// Minimum width and height of a swapchain that uses this surface.
    pub min_image_extent: [u32; 2],

    /// Maximum width and height of a swapchain that uses this surface.
    pub max_image_extent: [u32; 2],

    /// Maximum number of image layers if you create an image array. The minimum is 1.
    pub max_image_array_layers: u32,

    /// List of transforms supported for the swapchain.
    pub supported_transforms: SupportedSurfaceTransforms,

    /// Current transform used by the surface.
    pub current_transform: SurfaceTransform,

    /// List of composite alpha modes supports for the swapchain.
    pub supported_composite_alpha: SupportedCompositeAlpha,

    /// List of image usages that are supported for images of the swapchain. Only
    /// the `color_attachment` usage is guaranteed to be supported.
    pub supported_usage_flags: ImageUsage,

    /// Whether creating a protected swapchain is supported.
    pub supports_protected: bool,

    /// Whether full-screen exclusivity is supported.
    pub full_screen_exclusive_supported: bool,
}

#[cfg(test)]
mod tests {
    use crate::{
        swapchain::{Surface, SurfaceCreationError},
        RequiresOneOf,
    };
    use std::ptr;

    #[test]
    fn khr_win32_surface_ext_missing() {
        let instance = instance!();
        match unsafe { Surface::from_win32(instance, ptr::null::<u8>(), ptr::null::<u8>(), None) } {
            Err(SurfaceCreationError::RequirementNotMet {
                requires_one_of:
                    RequiresOneOf {
                        instance_extensions,
                        ..
                    },
                ..
            }) if instance_extensions.contains(&"khr_win32_surface") => (),
            _ => panic!(),
        }
    }

    #[test]
    fn khr_xcb_surface_ext_missing() {
        let instance = instance!();
        match unsafe { Surface::from_xcb(instance, ptr::null::<u8>(), 0, None) } {
            Err(SurfaceCreationError::RequirementNotMet {
                requires_one_of:
                    RequiresOneOf {
                        instance_extensions,
                        ..
                    },
                ..
            }) if instance_extensions.contains(&"khr_xcb_surface") => (),
            _ => panic!(),
        }
    }

    #[test]
    fn khr_xlib_surface_ext_missing() {
        let instance = instance!();
        match unsafe { Surface::from_xlib(instance, ptr::null::<u8>(), 0, None) } {
            Err(SurfaceCreationError::RequirementNotMet {
                requires_one_of:
                    RequiresOneOf {
                        instance_extensions,
                        ..
                    },
                ..
            }) if instance_extensions.contains(&"khr_xlib_surface") => (),
            _ => panic!(),
        }
    }

    #[test]
    fn khr_wayland_surface_ext_missing() {
        let instance = instance!();
        match unsafe { Surface::from_wayland(instance, ptr::null::<u8>(), ptr::null::<u8>(), None) }
        {
            Err(SurfaceCreationError::RequirementNotMet {
                requires_one_of:
                    RequiresOneOf {
                        instance_extensions,
                        ..
                    },
                ..
            }) if instance_extensions.contains(&"khr_wayland_surface") => (),
            _ => panic!(),
        }
    }

    #[test]
    fn khr_android_surface_ext_missing() {
        let instance = instance!();
        match unsafe { Surface::from_android(instance, ptr::null::<u8>(), None) } {
            Err(SurfaceCreationError::RequirementNotMet {
                requires_one_of:
                    RequiresOneOf {
                        instance_extensions,
                        ..
                    },
                ..
            }) if instance_extensions.contains(&"khr_android_surface") => (),
            _ => panic!(),
        }
    }
}<|MERGE_RESOLUTION|>--- conflicted
+++ resolved
@@ -266,11 +266,7 @@
     ) -> Result<Arc<Self>, SurfaceCreationError> {
         Self::validate_from_android(&instance, window)?;
 
-        Ok(Self::from_android_unchecked(
-            instance,
-            window,
-            object,
-        )?)
+        Ok(Self::from_android_unchecked(instance, window, object)?)
     }
 
     fn validate_from_android<W>(
@@ -352,10 +348,7 @@
         Self::validate_from_directfb(&instance, dfb, surface)?;
 
         Ok(Self::from_directfb_unchecked(
-            instance,
-            dfb,
-            surface,
-            object,
+            instance, dfb, surface, object,
         )?)
     }
 
@@ -611,11 +604,7 @@
     ) -> Result<Arc<Self>, SurfaceCreationError> {
         Self::validate_from_ios(&instance, &metal_layer)?;
 
-        Ok(Self::from_ios_unchecked(
-            instance,
-            metal_layer,
-            object,
-        )?)
+        Ok(Self::from_ios_unchecked(instance, metal_layer, object)?)
     }
 
     #[cfg(target_os = "ios")]
@@ -863,10 +852,7 @@
         Self::validate_from_qnx_screen(&instance, context, window)?;
 
         Ok(Self::from_qnx_screen_unchecked(
-            instance,
-            context,
-            window,
-            object,
+            instance, context, window, object,
         )?)
     }
 
@@ -1036,10 +1022,7 @@
         Self::validate_from_wayland(&instance, display, surface)?;
 
         Ok(Self::from_wayland_unchecked(
-            instance,
-            display,
-            surface,
-            object,
+            instance, display, surface, object,
         )?)
     }
 
@@ -1130,10 +1113,7 @@
         Self::validate_from_win32(&instance, hinstance, hwnd)?;
 
         Ok(Self::from_win32_unchecked(
-            instance,
-            hinstance,
-            hwnd,
-            object,
+            instance, hinstance, hwnd, object,
         )?)
     }
 
@@ -1224,10 +1204,7 @@
         Self::validate_from_xcb(&instance, connection, window)?;
 
         Ok(Self::from_xcb_unchecked(
-            instance,
-            connection,
-            window,
-            object,
+            instance, connection, window, object,
         )?)
     }
 
@@ -1318,10 +1295,7 @@
         Self::validate_from_xlib(&instance, display, window)?;
 
         Ok(Self::from_xlib_unchecked(
-            instance,
-            display,
-            window,
-            object,
+            instance, display, window, object,
         )?)
     }
 
@@ -1439,15 +1413,10 @@
     }
 }
 
-<<<<<<< HEAD
-unsafe impl<W> VulkanObject for Surface<W> {
+unsafe impl VulkanObject for Surface {
     type Handle = ash::vk::SurfaceKHR;
-=======
-unsafe impl VulkanObject for Surface {
-    type Object = ash::vk::SurfaceKHR;
->>>>>>> 52d4b329
-
-    fn handle(&self) -> ash::vk::SurfaceKHR {
+
+    fn handle(&self) -> Self::Handle {
         self.handle
     }
 }

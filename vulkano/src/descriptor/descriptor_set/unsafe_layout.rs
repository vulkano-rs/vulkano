--- conflicted
+++ resolved
@@ -68,13 +68,8 @@
                 // FIXME: it is not legal to pass eg. the TESSELLATION_SHADER bit when the device
                 //        doesn't have tess shaders enabled
 
-<<<<<<< HEAD
-                let ty = desc.ty.ty().unwrap(); // TODO: shouldn't panic
+                let ty = desc.ty.ty();
                 descriptors_count.add_num(ty, desc.array_count);
-=======
-                let ty = desc.ty.ty();
-                descriptors_count.add_one(ty);
->>>>>>> 32095992
 
                 Some(vk::DescriptorSetLayoutBinding {
                     binding: binding as u32,

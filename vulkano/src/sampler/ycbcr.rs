// Copyright (c) 2022 The vulkano developers
// Licensed under the Apache License, Version 2.0
// <LICENSE-APACHE or
// https://www.apache.org/licenses/LICENSE-2.0> or the MIT
// license <LICENSE-MIT or https://opensource.org/licenses/MIT>,
// at your option. All files in the project carrying such
// notice may not be copied, modified, or distributed except
// according to those terms.

//! Conversion from sampled YCbCr image data to RGB shader data.
//!
//! A sampler YCbCr conversion is an object that assists a sampler when converting from YCbCr
//! formats and/or YCbCr texel input data. It is used to read frames of video data within a shader,
//! possibly to apply it as texture on a rendered primitive. Sampler YCbCr conversion can only be
//! used with certain formats, and conversely, some formats require the use of a sampler YCbCr
//! conversion to be sampled at all.
//!
//! A sampler YCbCr conversion can only be used with a combined image sampler descriptor in a
//! descriptor set. The conversion must be attached on both the image view and sampler in the
//! descriptor, and the sampler must be included in the descriptor set layout as an immutable
//! sampler.
//!
//! # Examples
//!
//! ```
//! # let device: std::sync::Arc<vulkano::device::Device> = return;
//! # let image_data: Vec<u8> = return;
//! # let queue: std::sync::Arc<vulkano::device::Queue> = return;
//! use vulkano::descriptor_set::{PersistentDescriptorSet, WriteDescriptorSet};
//! use vulkano::descriptor_set::layout::{DescriptorSetLayout, DescriptorSetLayoutBinding, DescriptorSetLayoutCreateInfo, DescriptorType};
//! use vulkano::format::Format;
//! use vulkano::image::{ImmutableImage, ImageCreateFlags, ImageDimensions, ImageUsage, MipmapsCount};
//! use vulkano::image::view::ImageView;
//! use vulkano::sampler::{Sampler, SamplerCreateInfo};
//! use vulkano::sampler::ycbcr::{SamplerYcbcrConversion, SamplerYcbcrConversionCreateInfo, SamplerYcbcrModelConversion};
//! use vulkano::shader::ShaderStage;
//!
//! let conversion = SamplerYcbcrConversion::new(device.clone(), SamplerYcbcrConversionCreateInfo {
//!     format: Some(Format::G8_B8_R8_3PLANE_420_UNORM),
//!     ycbcr_model: SamplerYcbcrModelConversion::YcbcrIdentity,
//!     ..Default::default()
//! })
//! .unwrap();
//!
//! let sampler = Sampler::new(device.clone(), SamplerCreateInfo {
//!     sampler_ycbcr_conversion: Some(conversion.clone()),
//!     ..Default::default()
//! })
//! .unwrap();
//!
//! let descriptor_set_layout = DescriptorSetLayout::new(
//!     device.clone(),
//!         DescriptorSetLayoutCreateInfo {
//!         bindings: [(
//!             0,
//!             DescriptorSetLayoutBinding {
//!                 stages: ShaderStage::Fragment.into(),
//!                 immutable_samplers: vec![sampler],
//!                 ..DescriptorSetLayoutBinding::descriptor_type(DescriptorType::CombinedImageSampler)
//!             },
//!         )]
//!         .into(),
//!         ..Default::default()
//!     },
//! ).unwrap();
//!
//! let (image, future) = ImmutableImage::from_iter(
//!     image_data,
//!     ImageDimensions::Dim2d { width: 1920, height: 1080, array_layers: 1 },
//!     MipmapsCount::One,
//!     Format::G8_B8_R8_3PLANE_420_UNORM,
//!     queue.clone(),
//! ).unwrap();
//!
//! let image_view = ImageView::start(image)
//!     .sampler_ycbcr_conversion(Some(conversion.clone()))
//!     .build().unwrap();
//!
//! let descriptor_set = PersistentDescriptorSet::new(
//!     descriptor_set_layout.clone(),
//!     [WriteDescriptorSet::image_view(0, image_view)],
//! ).unwrap();
//! ```

use crate::{
    check_errors,
    device::{Device, DeviceOwned},
    format::{ChromaSampling, Format, NumericType},
    sampler::{ComponentMapping, ComponentSwizzle, Filter},
    Error, OomError, Version, VulkanObject,
};
use std::{
    error, fmt,
    hash::{Hash, Hasher},
    mem::MaybeUninit,
    ptr,
    sync::Arc,
};

/// Describes how sampled image data should converted from a YCbCr representation to an RGB one.
#[derive(Debug)]
pub struct SamplerYcbcrConversion {
    handle: ash::vk::SamplerYcbcrConversion,
    device: Arc<Device>,

    format: Option<Format>,
    ycbcr_model: SamplerYcbcrModelConversion,
    ycbcr_range: SamplerYcbcrRange,
    component_mapping: ComponentMapping,
    chroma_offset: [ChromaLocation; 2],
    chroma_filter: Filter,
    force_explicit_reconstruction: bool,
}

impl SamplerYcbcrConversion {
    /// Creates a new `SamplerYcbcrConversion`.
    ///
    /// The [`sampler_ycbcr_conversion`](crate::device::Features::sampler_ycbcr_conversion)
    /// feature must be enabled on the device.
    pub fn new(
        device: Arc<Device>,
        create_info: SamplerYcbcrConversionCreateInfo,
    ) -> Result<Arc<SamplerYcbcrConversion>, SamplerYcbcrConversionCreationError> {
        let SamplerYcbcrConversionCreateInfo {
            format,
            ycbcr_model,
            ycbcr_range,
            component_mapping,
            chroma_offset,
            chroma_filter,
            force_explicit_reconstruction,
            _ne: _,
        } = create_info;

        if !device.enabled_features().sampler_ycbcr_conversion {
            return Err(SamplerYcbcrConversionCreationError::FeatureNotEnabled {
                feature: "sampler_ycbcr_conversion",
                reason: "tried to create a SamplerYcbcrConversion",
            });
        }

        let format = match format {
            Some(f) => f,
            None => {
                return Err(SamplerYcbcrConversionCreationError::FormatMissing);
            }
        };

        // VUID-VkSamplerYcbcrConversionCreateInfo-format-04061
        if !format
            .type_color()
            .map_or(false, |ty| ty == NumericType::UNORM)
        {
            return Err(SamplerYcbcrConversionCreationError::FormatNotUnorm);
        }

        let potential_format_features = device
            .physical_device()
            .format_properties(format)
            .potential_format_features();

        // VUID-VkSamplerYcbcrConversionCreateInfo-format-01650
        if !(potential_format_features.midpoint_chroma_samples
            || potential_format_features.cosited_chroma_samples)
        {
            return Err(SamplerYcbcrConversionCreationError::FormatNotSupported);
        }

        if let Some(chroma_sampling @ (ChromaSampling::Mode422 | ChromaSampling::Mode420)) =
            format.ycbcr_chroma_sampling()
        {
            let chroma_offsets_to_check = match chroma_sampling {
                ChromaSampling::Mode420 => &chroma_offset[0..2],
                ChromaSampling::Mode422 => &chroma_offset[0..1],
                _ => unreachable!(),
            };

            for offset in chroma_offsets_to_check {
                match offset {
                    ChromaLocation::CositedEven => {
                        // VUID-VkSamplerYcbcrConversionCreateInfo-xChromaOffset-01651
                        if !potential_format_features.cosited_chroma_samples {
                            return Err(
                                SamplerYcbcrConversionCreationError::FormatChromaOffsetNotSupported,
                            );
                        }
                    }
                    ChromaLocation::Midpoint => {
                        // VUID-VkSamplerYcbcrConversionCreateInfo-xChromaOffset-01652
                        if !potential_format_features.midpoint_chroma_samples {
                            return Err(
                                SamplerYcbcrConversionCreationError::FormatChromaOffsetNotSupported,
                            );
                        }
                    }
                }
            }

            // VUID-VkSamplerYcbcrConversionCreateInfo-components-02581
            let g_ok = component_mapping.g_is_identity();

            // VUID-VkSamplerYcbcrConversionCreateInfo-components-02582
            let a_ok = component_mapping.a_is_identity()
                || matches!(
                    component_mapping.a,
                    ComponentSwizzle::One | ComponentSwizzle::Zero
                );

            // VUID-VkSamplerYcbcrConversionCreateInfo-components-02583
            // VUID-VkSamplerYcbcrConversionCreateInfo-components-02584
            // VUID-VkSamplerYcbcrConversionCreateInfo-components-02585
            let rb_ok1 = component_mapping.r_is_identity() && component_mapping.b_is_identity();
            let rb_ok2 = matches!(component_mapping.r, ComponentSwizzle::Blue)
                && matches!(component_mapping.b, ComponentSwizzle::Red);

            if !(g_ok && a_ok && (rb_ok1 || rb_ok2)) {
                return Err(SamplerYcbcrConversionCreationError::FormatInvalidComponentMapping);
            }
        }

        let components_bits = {
            let bits = format.components();
            component_mapping
                .component_map()
                .map(move |i| i.map(|i| bits[i]))
        };

        // VUID-VkSamplerYcbcrConversionCreateInfo-ycbcrModel-01655
        if ycbcr_model != SamplerYcbcrModelConversion::RgbIdentity
            && !components_bits[0..3]
                .iter()
                .all(|b| b.map_or(false, |b| b != 0))
        {
            return Err(SamplerYcbcrConversionCreationError::YcbcrModelInvalidComponentMapping);
        }

        // VUID-VkSamplerYcbcrConversionCreateInfo-ycbcrRange-02748
        if ycbcr_range == SamplerYcbcrRange::ItuNarrow {
            // TODO: Spec doesn't say how many bits `Zero` and `One` are considered to have, so
            // just skip them for now.
            for &bits in components_bits[0..3].iter().flatten() {
                if bits < 8 {
                    return Err(SamplerYcbcrConversionCreationError::YcbcrRangeFormatNotEnoughBits);
                }
            }
        }

        // VUID-VkSamplerYcbcrConversionCreateInfo-forceExplicitReconstruction-01656
        if force_explicit_reconstruction
            && !potential_format_features
                .sampled_image_ycbcr_conversion_chroma_reconstruction_explicit_forceable
        {
            return Err(
                SamplerYcbcrConversionCreationError::FormatForceExplicitReconstructionNotSupported,
            );
        }

        match chroma_filter {
            Filter::Nearest => (),
            Filter::Linear => {
                // VUID-VkSamplerYcbcrConversionCreateInfo-chromaFilter-01657
                if !potential_format_features.sampled_image_ycbcr_conversion_linear_filter {
                    return Err(
                        SamplerYcbcrConversionCreationError::FormatLinearFilterNotSupported,
                    );
                }
            }
            Filter::Cubic => {
                return Err(SamplerYcbcrConversionCreationError::CubicFilterNotSupported);
            }
        }

        let create_info = ash::vk::SamplerYcbcrConversionCreateInfo {
            format: format.into(),
            ycbcr_model: ycbcr_model.into(),
            ycbcr_range: ycbcr_range.into(),
            components: component_mapping.into(),
            x_chroma_offset: chroma_offset[0].into(),
            y_chroma_offset: chroma_offset[1].into(),
            chroma_filter: chroma_filter.into(),
            force_explicit_reconstruction: force_explicit_reconstruction as ash::vk::Bool32,
            ..Default::default()
        };

        let handle = unsafe {
            let fns = device.fns();
            let create_sampler_ycbcr_conversion = if device.api_version() >= Version::V1_1 {
                fns.v1_1.create_sampler_ycbcr_conversion
            } else {
                fns.khr_sampler_ycbcr_conversion
                    .create_sampler_ycbcr_conversion_khr
            };

            let mut output = MaybeUninit::uninit();
            check_errors(create_sampler_ycbcr_conversion(
                device.internal_object(),
                &create_info,
                ptr::null(),
                output.as_mut_ptr(),
            ))?;
            output.assume_init()
        };

        Ok(Arc::new(SamplerYcbcrConversion {
            handle,
            device,
            format: Some(format),
            ycbcr_model,
            ycbcr_range,
            component_mapping,
            chroma_offset,
            chroma_filter,
            force_explicit_reconstruction,
        }))
    }

    /// Returns the chroma filter used by the conversion.
    #[inline]
    pub fn chroma_filter(&self) -> Filter {
        self.chroma_filter
    }

    /// Returns the chroma offsets used by the conversion.
    #[inline]
    pub fn chroma_offset(&self) -> [ChromaLocation; 2] {
        self.chroma_offset
    }

    /// Returns the component mapping of the conversion.
    #[inline]
    pub fn component_mapping(&self) -> ComponentMapping {
        self.component_mapping
    }

    /// Returns whether the conversion has forced explicit reconstruction to be enabled.
    #[inline]
    pub fn force_explicit_reconstruction(&self) -> bool {
        self.force_explicit_reconstruction
    }

    /// Returns the format that the conversion was created for.
    #[inline]
    pub fn format(&self) -> Option<Format> {
        self.format
    }

    /// Returns the YCbCr model of the conversion.
    #[inline]
    pub fn ycbcr_model(&self) -> SamplerYcbcrModelConversion {
        self.ycbcr_model
    }

<<<<<<< HEAD
    /// Returns the YCbCr range of the conversion.
=======
    /// Forces explicit reconstruction if the implementation does not use it by default. The format
    /// must support it. See
    /// [the spec](https://www.khronos.org/registry/vulkan/specs/1.3-extensions/html/chap16.html#textures-chroma-reconstruction)
    /// for more information.
    ///
    /// The default value is `false`.
>>>>>>> 01cdcc39
    #[inline]
    pub fn ycbcr_range(&self) -> SamplerYcbcrRange {
        self.ycbcr_range
    }

    /// Returns whether `self` is equal or identically defined to `other`.
    #[inline]
    pub fn is_identical(&self, other: &SamplerYcbcrConversion) -> bool {
        self.handle == other.handle || {
            let &Self {
                handle: _,
                device: _,
                format,
                ycbcr_model,
                ycbcr_range,
                component_mapping,
                chroma_offset,
                chroma_filter,
                force_explicit_reconstruction,
            } = self;

            format == other.format
                && ycbcr_model == other.ycbcr_model
                && ycbcr_range == other.ycbcr_range
                && component_mapping == other.component_mapping
                && chroma_offset == other.chroma_offset
                && chroma_filter == other.chroma_filter
                && force_explicit_reconstruction == other.force_explicit_reconstruction
        }
    }
}

impl Drop for SamplerYcbcrConversion {
    #[inline]
    fn drop(&mut self) {
        unsafe {
            let fns = self.device.fns();
            let destroy_sampler_ycbcr_conversion = if self.device.api_version() >= Version::V1_1 {
                fns.v1_1.destroy_sampler_ycbcr_conversion
            } else {
                fns.khr_sampler_ycbcr_conversion
                    .destroy_sampler_ycbcr_conversion_khr
            };

            destroy_sampler_ycbcr_conversion(
                self.device.internal_object(),
                self.handle,
                ptr::null(),
            );
        }
    }
}

unsafe impl VulkanObject for SamplerYcbcrConversion {
    type Object = ash::vk::SamplerYcbcrConversion;

    #[inline]
    fn internal_object(&self) -> ash::vk::SamplerYcbcrConversion {
        self.handle
    }
}

unsafe impl DeviceOwned for SamplerYcbcrConversion {
    #[inline]
    fn device(&self) -> &Arc<Device> {
        &self.device
    }
}

impl PartialEq for SamplerYcbcrConversion {
    #[inline]
    fn eq(&self, other: &Self) -> bool {
        self.handle == other.handle && self.device() == other.device()
    }
}

impl Eq for SamplerYcbcrConversion {}

impl Hash for SamplerYcbcrConversion {
    #[inline]
    fn hash<H: Hasher>(&self, state: &mut H) {
        self.handle.hash(state);
        self.device().hash(state);
    }
}

/// Error that can happen when creating a `SamplerYcbcrConversion`.
#[derive(Clone, Debug, PartialEq)]
pub enum SamplerYcbcrConversionCreationError {
    /// Not enough memory.
    OomError(OomError),

    FeatureNotEnabled {
        feature: &'static str,
        reason: &'static str,
    },

    /// The `Cubic` filter was specified.
    CubicFilterNotSupported,

    /// No format was specified when one was required.
    FormatMissing,

    /// The format has a color type other than `UNORM`.
    FormatNotUnorm,

    /// The format does not support sampler YCbCr conversion.
    FormatNotSupported,

    /// The format does not support the chosen chroma offsets.
    FormatChromaOffsetNotSupported,

    /// The component mapping was not valid for use with the chosen format.
    FormatInvalidComponentMapping,

    /// The format does not support `force_explicit_reconstruction`.
    FormatForceExplicitReconstructionNotSupported,

    /// The format does not support the `Linear` filter.
    FormatLinearFilterNotSupported,

    /// The component mapping was not valid for use with the chosen YCbCr model.
    YcbcrModelInvalidComponentMapping,

    /// For the chosen `ycbcr_range`, the R, G or B components being read from the `format` do not
    /// have the minimum number of required bits.
    YcbcrRangeFormatNotEnoughBits,
}

impl error::Error for SamplerYcbcrConversionCreationError {
    #[inline]
    fn source(&self) -> Option<&(dyn error::Error + 'static)> {
        match *self {
            SamplerYcbcrConversionCreationError::OomError(ref err) => Some(err),
            _ => None,
        }
    }
}

impl fmt::Display for SamplerYcbcrConversionCreationError {
    #[inline]
    fn fmt(&self, fmt: &mut fmt::Formatter) -> Result<(), fmt::Error> {
        match *self {
            Self::OomError(_) => write!(fmt, "not enough memory available"),
            Self::FeatureNotEnabled { feature, reason } => {
                write!(fmt, "the feature {} must be enabled: {}", feature, reason)
            }
            Self::CubicFilterNotSupported => {
                write!(fmt, "the `Cubic` filter was specified")
            }
            Self::FormatMissing => {
                write!(fmt, "no format was specified when one was required")
            }
            Self::FormatNotUnorm => {
                write!(fmt, "the format has a color type other than `UNORM`")
            }
            Self::FormatNotSupported => {
                write!(fmt, "the format does not support sampler YCbCr conversion")
            }
            Self::FormatChromaOffsetNotSupported => {
                write!(fmt, "the format does not support the chosen chroma offsets")
            }
            Self::FormatInvalidComponentMapping => {
                write!(
                    fmt,
                    "the component mapping was not valid for use with the chosen format"
                )
            }
            Self::FormatForceExplicitReconstructionNotSupported => {
                write!(
                    fmt,
                    "the format does not support `force_explicit_reconstruction`"
                )
            }
            Self::FormatLinearFilterNotSupported => {
                write!(fmt, "the format does not support the `Linear` filter")
            }
            Self::YcbcrModelInvalidComponentMapping => {
                write!(
                    fmt,
                    "the component mapping was not valid for use with the chosen YCbCr model"
                )
            }
            Self::YcbcrRangeFormatNotEnoughBits => {
                write!(fmt, "for the chosen `ycbcr_range`, the R, G or B components being read from the `format` do not have the minimum number of required bits")
            }
        }
    }
}

impl From<OomError> for SamplerYcbcrConversionCreationError {
    #[inline]
    fn from(err: OomError) -> SamplerYcbcrConversionCreationError {
        SamplerYcbcrConversionCreationError::OomError(err)
    }
}

impl From<Error> for SamplerYcbcrConversionCreationError {
    #[inline]
    fn from(err: Error) -> SamplerYcbcrConversionCreationError {
        match err {
            err @ Error::OutOfHostMemory => {
                SamplerYcbcrConversionCreationError::OomError(OomError::from(err))
            }
            err @ Error::OutOfDeviceMemory => {
                SamplerYcbcrConversionCreationError::OomError(OomError::from(err))
            }
            _ => panic!("unexpected error: {:?}", err),
        }
    }
}

/// Parameters to create a new `SamplerYcbcrConversion`.
#[derive(Clone, Debug)]
pub struct SamplerYcbcrConversionCreateInfo {
    /// The image view format that this conversion will read data from. The conversion cannot be
    /// used with image views of any other format.
    ///
    /// The format must support YCbCr conversions, meaning that its `FormatFeatures` must support
    /// at least one of `cosited_chroma_samples` or `midpoint_chroma_samples`.
    ///
    /// If this is set to a format that has chroma subsampling (contains `422` or `420` in the name)
    /// then `component_mapping` is restricted as follows:
    /// - `g` must be identity swizzled.
    /// - `a` must be identity swizzled or `Zero` or `One`.
    /// - `r` and `b` must be identity swizzled or mapped to each other.
    ///
    /// Compatibility notice: currently, this value must be `Some`, but future additions may allow
    /// `None` as a valid value as well.
    ///
    /// The default value is `None`.
    pub format: Option<Format>,

    /// The conversion between the input color model and the output RGB color model.
    ///
    /// If this is not set to `RgbIdentity`, then the `r`, `g` and `b` components of
    /// `component_mapping` must not be `Zero` or `One`, and the component being read must exist in
    /// `format` (must be represented as a nonzero number of bits).
    ///
    /// The default value is [`RgbIdentity`](SamplerYcbcrModelConversion::RgbIdentity).
    pub ycbcr_model: SamplerYcbcrModelConversion,

    /// If `ycbcr_model` is not `RgbIdentity`, specifies the range expansion of the input values
    /// that should be used.
    ///
    /// If this is set to `ItuNarrow`, then the `r`, `g` and `b` components of `component_mapping`
    /// must each map to a component of `format` that is represented with at least 8 bits.
    ///
    /// The default value is [`ItuFull`](SamplerYcbcrRange::ItuFull).
    pub ycbcr_range: SamplerYcbcrRange,

    /// The mapping to apply to the components of the input format, before color model conversion
    /// and range expansion.
    ///
    /// The default value is [`ComponentMapping::identity()`].
    pub component_mapping: ComponentMapping,

    /// For formats with chroma subsampling and a `Linear` filter, specifies the sampled location
    /// for the subsampled components, in the x and y direction.
    ///
    /// The value is ignored if the filter is `Nearest` or the corresponding axis is not chroma
    /// subsampled. If the value is not ignored, the format must support the chosen mode.
    ///
    /// The default value is [`CositedEven`](ChromaLocation::CositedEven) for both axes.
    pub chroma_offset: [ChromaLocation; 2],

    /// For formats with chroma subsampling, specifies the filter used for reconstructing the chroma
    /// components to full resolution.
    ///
    /// The `Cubic` filter is not supported. If `Linear` is used, the format must support it.
    ///
    /// The default value is [`Nearest`](Filter::Nearest).
    pub chroma_filter: Filter,

    /// Forces explicit reconstruction if the implementation does not use it by default. The format
    /// must support it. See
    /// [the spec](https://www.khronos.org/registry/vulkan/specs/1.2-extensions/html/chap16.html#textures-chroma-reconstruction)
    /// for more information.
    ///
    /// The default value is `false`.
    pub force_explicit_reconstruction: bool,

    pub _ne: crate::NonExhaustive,
}

impl Default for SamplerYcbcrConversionCreateInfo {
    #[inline]
    fn default() -> Self {
        Self {
            format: None,
            ycbcr_model: SamplerYcbcrModelConversion::RgbIdentity,
            ycbcr_range: SamplerYcbcrRange::ItuFull,
            component_mapping: ComponentMapping::identity(),
            chroma_offset: [ChromaLocation::CositedEven; 2],
            chroma_filter: Filter::Nearest,
            force_explicit_reconstruction: false,
            _ne: crate::NonExhaustive(()),
        }
    }
}

/// The conversion between the color model of the source image and the color model of the shader.
#[derive(Clone, Copy, Debug, PartialEq, Eq, Hash)]
#[repr(i32)]
pub enum SamplerYcbcrModelConversion {
    /// The input values are already in the shader's model, and are passed through unmodified.
    RgbIdentity = ash::vk::SamplerYcbcrModelConversion::RGB_IDENTITY.as_raw(),

    /// The input values are only range expanded, no other modifications are done.
    YcbcrIdentity = ash::vk::SamplerYcbcrModelConversion::YCBCR_IDENTITY.as_raw(),

    /// The input values are converted according to the
    /// [ITU-R BT.709](https://en.wikipedia.org/wiki/Rec._709) standard.
    Ycbcr709 = ash::vk::SamplerYcbcrModelConversion::YCBCR_709.as_raw(),

    /// The input values are converted according to the
    /// [ITU-R BT.601](https://en.wikipedia.org/wiki/Rec._601) standard.
    Ycbcr601 = ash::vk::SamplerYcbcrModelConversion::YCBCR_601.as_raw(),

    /// The input values are converted according to the
    /// [ITU-R BT.2020](https://en.wikipedia.org/wiki/Rec._2020) standard.
    Ycbcr2020 = ash::vk::SamplerYcbcrModelConversion::YCBCR_2020.as_raw(),
}

impl From<SamplerYcbcrModelConversion> for ash::vk::SamplerYcbcrModelConversion {
    #[inline]
    fn from(val: SamplerYcbcrModelConversion) -> Self {
        Self::from_raw(val as i32)
    }
}

/// How the numeric range of the input data is converted.
#[derive(Clone, Copy, Debug, PartialEq, Eq, Hash)]
#[repr(i32)]
pub enum SamplerYcbcrRange {
    /// The input values cover the full numeric range, and are interpreted according to the ITU
    /// "full range" rules.
    ItuFull = ash::vk::SamplerYcbcrRange::ITU_FULL.as_raw(),

    /// The input values cover only a subset of the numeric range, with the remainder reserved as
    /// headroom/footroom. The values are interpreted according to the ITU "narrow range" rules.
    ItuNarrow = ash::vk::SamplerYcbcrRange::ITU_NARROW.as_raw(),
}

impl From<SamplerYcbcrRange> for ash::vk::SamplerYcbcrRange {
    #[inline]
    fn from(val: SamplerYcbcrRange) -> Self {
        Self::from_raw(val as i32)
    }
}

/// For formats with chroma subsampling, the location where the chroma components are sampled,
/// relative to the luma component.
#[derive(Clone, Copy, Debug, PartialEq, Eq, Hash)]
#[repr(i32)]
pub enum ChromaLocation {
    /// The chroma components are sampled at the even luma coordinate.
    CositedEven = ash::vk::ChromaLocation::COSITED_EVEN.as_raw(),

    /// The chroma components are sampled at the midpoint between the even luma coordinate and
    /// the next higher odd luma coordinate.
    Midpoint = ash::vk::ChromaLocation::MIDPOINT.as_raw(),
}

impl From<ChromaLocation> for ash::vk::ChromaLocation {
    #[inline]
    fn from(val: ChromaLocation) -> Self {
        Self::from_raw(val as i32)
    }
}

#[cfg(test)]
mod tests {
    use super::{SamplerYcbcrConversion, SamplerYcbcrConversionCreationError};

    #[test]
    fn feature_not_enabled() {
        let (device, queue) = gfx_dev_and_queue!();

        let r = SamplerYcbcrConversion::new(device, Default::default());

        match r {
            Err(SamplerYcbcrConversionCreationError::FeatureNotEnabled {
                feature: "sampler_ycbcr_conversion",
                ..
            }) => (),
            _ => panic!(),
        }
    }
}<|MERGE_RESOLUTION|>--- conflicted
+++ resolved
@@ -350,16 +350,7 @@
         self.ycbcr_model
     }
 
-<<<<<<< HEAD
     /// Returns the YCbCr range of the conversion.
-=======
-    /// Forces explicit reconstruction if the implementation does not use it by default. The format
-    /// must support it. See
-    /// [the spec](https://www.khronos.org/registry/vulkan/specs/1.3-extensions/html/chap16.html#textures-chroma-reconstruction)
-    /// for more information.
-    ///
-    /// The default value is `false`.
->>>>>>> 01cdcc39
     #[inline]
     pub fn ycbcr_range(&self) -> SamplerYcbcrRange {
         self.ycbcr_range

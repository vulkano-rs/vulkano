// Copyright (c) 2016 The vulkano developers
// Licensed under the Apache License, Version 2.0
// <LICENSE-APACHE or
// https://www.apache.org/licenses/LICENSE-2.0> or the MIT
// license <LICENSE-MIT or https://opensource.org/licenses/MIT>,
// at your option. All files in the project carrying such
// notice may not be copied, modified, or distributed except
// according to those terms.

use super::*;
use crate::buffer::BufferAccess;
use crate::buffer::TypedBufferAccess;
use crate::command_buffer::synced::builder::KeyTy;
use crate::command_buffer::synced::builder::SyncCommandBufferBuilder;
use crate::command_buffer::synced::builder::SyncCommandBufferBuilderError;
use crate::command_buffer::sys::UnsafeCommandBufferBuilder;
use crate::command_buffer::sys::UnsafeCommandBufferBuilderBindVertexBuffer;
use crate::command_buffer::sys::UnsafeCommandBufferBuilderBufferImageCopy;
use crate::command_buffer::sys::UnsafeCommandBufferBuilderColorImageClear;
use crate::command_buffer::sys::UnsafeCommandBufferBuilderDepthStencilImageClear;
use crate::command_buffer::sys::UnsafeCommandBufferBuilderExecuteCommands;
use crate::command_buffer::sys::UnsafeCommandBufferBuilderImageBlit;
use crate::command_buffer::sys::UnsafeCommandBufferBuilderImageCopy;
use crate::command_buffer::CommandBufferExecError;
use crate::command_buffer::ImageUninitializedSafe;
use crate::command_buffer::SecondaryCommandBuffer;
use crate::command_buffer::SubpassContents;
use crate::descriptor_set::layout::DescriptorDescTy;
use crate::descriptor_set::DescriptorSet;
use crate::descriptor_set::DescriptorSetWithOffsets;
use crate::format::ClearValue;
use crate::image::ImageAccess;
use crate::image::ImageLayout;
use crate::pipeline::depth_stencil::StencilFaces;
use crate::pipeline::input_assembly::IndexType;
use crate::pipeline::layout::PipelineLayout;
use crate::pipeline::shader::ShaderStages;
use crate::pipeline::vertex::VertexInput;
use crate::pipeline::viewport::Scissor;
use crate::pipeline::viewport::Viewport;
use crate::pipeline::ComputePipeline;
use crate::pipeline::GraphicsPipeline;
use crate::pipeline::PipelineBindPoint;
use crate::query::QueryControlFlags;
use crate::query::QueryPool;
use crate::query::QueryResultElement;
use crate::query::QueryResultFlags;
use crate::render_pass::FramebufferAbstract;
use crate::render_pass::LoadOp;
use crate::sampler::Filter;
use crate::sync::AccessFlags;
use crate::sync::Event;
use crate::sync::PipelineMemoryAccess;
use crate::sync::PipelineStage;
use crate::sync::PipelineStages;
use crate::DeviceSize;
use crate::SafeDeref;
use crate::VulkanObject;
use smallvec::SmallVec;
use std::borrow::Cow;
use std::collections::hash_map::Entry;
use std::ffi::CStr;
use std::mem;
use std::ops::Range;
use std::ptr;
use std::sync::{Arc, Mutex};

<<<<<<< HEAD
/// Holds the current binding and setting state.
#[derive(Debug, Default)]
pub(super) struct CurrentState {
    descriptor_sets: FnvHashMap<PipelineBindPoint, DescriptorSetState>,
    index_buffer: Option<Arc<dyn Command>>,
    pipeline_compute: Option<Arc<dyn Command>>,
    pipeline_graphics: Option<Arc<dyn Command>>,
    vertex_buffers: FnvHashMap<u32, Arc<dyn Command>>,

    push_constants: Option<PushConstantState>,

    blend_constants: Option<[f32; 4]>,
    depth_bias: Option<(f32, f32, f32)>,
    depth_bounds: Option<(f32, f32)>,
    line_width: Option<f32>,
    stencil_compare_mask: StencilState,
    stencil_reference: StencilState,
    stencil_write_mask: StencilState,
    scissor: FnvHashMap<u32, Scissor>,
    viewport: FnvHashMap<u32, Viewport>,
}

#[derive(Debug)]
struct DescriptorSetState {
    descriptor_sets: FnvHashMap<u32, Arc<dyn Command>>,
    pipeline_layout: Arc<PipelineLayout>,
}

#[derive(Debug)]
struct PushConstantState {
    pipeline_layout: Arc<PipelineLayout>,
}

/// Holds the current stencil state of a `SyncCommandBufferBuilder`.
#[derive(Clone, Copy, Debug, Default)]
pub struct StencilState {
    pub front: Option<u32>,
    pub back: Option<u32>,
}

=======
>>>>>>> 9122da13
impl SyncCommandBufferBuilder {
    /// Calls `vkCmdBeginQuery` on the builder.
    #[inline]
    pub unsafe fn begin_query(
        &mut self,
        query_pool: Arc<QueryPool>,
        query: u32,
        flags: QueryControlFlags,
    ) {
        struct Cmd {
            query_pool: Arc<QueryPool>,
            query: u32,
            flags: QueryControlFlags,
        }

        impl Command for Cmd {
            fn name(&self) -> &'static str {
                "vkCmdBeginQuery"
            }

            unsafe fn send(&self, out: &mut UnsafeCommandBufferBuilder) {
                out.begin_query(self.query_pool.query(self.query).unwrap(), self.flags);
            }
        }

        self.append_command(
            Cmd {
                query_pool,
                query,
                flags,
            },
            &[],
        )
        .unwrap();
    }

    /// Calls `vkBeginRenderPass` on the builder.
    // TODO: it shouldn't be possible to get an error if the framebuffer checked conflicts already
    // TODO: after begin_render_pass has been called, flushing should be forbidden and an error
    //       returned if conflict
    #[inline]
    pub unsafe fn begin_render_pass<F, I>(
        &mut self,
        framebuffer: F,
        subpass_contents: SubpassContents,
        clear_values: I,
    ) -> Result<(), SyncCommandBufferBuilderError>
    where
        F: FramebufferAbstract + 'static,
        I: IntoIterator<Item = ClearValue> + Send + Sync + 'static,
    {
        struct Cmd<F, I> {
            framebuffer: F,
            subpass_contents: SubpassContents,
            clear_values: Mutex<Option<I>>,
        }

        impl<F, I> Command for Cmd<F, I>
        where
            F: FramebufferAbstract + 'static,
            I: IntoIterator<Item = ClearValue> + Send + Sync,
        {
            fn name(&self) -> &'static str {
                "vkCmdBeginRenderPass"
            }

            unsafe fn send(&self, out: &mut UnsafeCommandBufferBuilder) {
                out.begin_render_pass(
                    &self.framebuffer,
                    self.subpass_contents,
                    self.clear_values.lock().unwrap().take().unwrap(),
                );
            }

            fn image(&self, num: usize) -> &dyn ImageAccess {
                self.framebuffer.attached_image_view(num).unwrap().image()
            }

            fn image_name(&self, num: usize) -> Cow<'static, str> {
                format!("attachment {}", num).into()
            }
        }

        let resources = framebuffer
            .render_pass()
            .desc()
            .attachments()
            .iter()
            .map(|desc| {
                (
                    KeyTy::Image,
                    Some((
                        PipelineMemoryAccess {
                            stages: PipelineStages {
                                all_commands: true,
                                ..PipelineStages::none()
                            }, // TODO: wrong!
                            access: AccessFlags {
                                input_attachment_read: true,
                                color_attachment_read: true,
                                color_attachment_write: true,
                                depth_stencil_attachment_read: true,
                                depth_stencil_attachment_write: true,
                                ..AccessFlags::none()
                            }, // TODO: suboptimal
                            exclusive: true, // TODO: suboptimal ; note: remember to always pass true if desc.initial_layout != desc.final_layout
                        },
                        desc.initial_layout,
                        desc.final_layout,
                        match desc.initial_layout != ImageLayout::Undefined
                            || desc.load == LoadOp::Clear
                        {
                            true => ImageUninitializedSafe::Safe,
                            false => ImageUninitializedSafe::Unsafe,
                        },
                    )),
                )
            })
            .collect::<Vec<_>>();

        self.append_command(
            Cmd {
                framebuffer,
                subpass_contents,
                clear_values: Mutex::new(Some(clear_values)),
            },
            &resources,
        )?;

        self.latest_render_pass_enter = Some(self.commands.len() - 1);
        Ok(())
    }

    /// Starts the process of binding descriptor sets. Returns an intermediate struct which can be
    /// used to add the sets.
    #[inline]
    pub fn bind_descriptor_sets(&mut self) -> SyncCommandBufferBuilderBindDescriptorSets {
        SyncCommandBufferBuilderBindDescriptorSets {
            builder: self,
            descriptor_sets: SmallVec::new(),
        }
    }

    /// Calls `vkCmdBindIndexBuffer` on the builder.
    #[inline]
    pub unsafe fn bind_index_buffer<B>(&mut self, buffer: B, index_ty: IndexType)
    where
        B: BufferAccess + 'static,
    {
        struct Cmd<B> {
            buffer: B,
            index_ty: IndexType,
        }

        impl<B> Command for Cmd<B>
        where
            B: BufferAccess + 'static,
        {
            fn name(&self) -> &'static str {
                "vkCmdBindIndexBuffer"
            }

            unsafe fn send(&self, out: &mut UnsafeCommandBufferBuilder) {
                out.bind_index_buffer(&self.buffer, self.index_ty);
            }

            fn bound_index_buffer(&self) -> (&dyn BufferAccess, IndexType) {
                (&self.buffer, self.index_ty)
            }
        }

        self.append_command(Cmd { buffer, index_ty }, &[]).unwrap();
        self.current_state.index_buffer = self.commands.last().cloned();
    }

    /// Calls `vkCmdBindPipeline` on the builder with a compute pipeline.
    #[inline]
    pub unsafe fn bind_pipeline_compute(&mut self, pipeline: Arc<ComputePipeline>) {
        struct Cmd {
            pipeline: Arc<ComputePipeline>,
        }

        impl Command for Cmd {
            fn name(&self) -> &'static str {
                "vkCmdBindPipeline"
            }

            unsafe fn send(&self, out: &mut UnsafeCommandBufferBuilder) {
                out.bind_pipeline_compute(&self.pipeline);
            }

            fn bound_pipeline_compute(&self) -> &Arc<ComputePipeline> {
                &self.pipeline
            }
        }

        self.append_command(Cmd { pipeline }, &[]).unwrap();
        self.current_state.pipeline_compute = self.commands.last().cloned();
    }

    /// Calls `vkCmdBindPipeline` on the builder with a graphics pipeline.
    #[inline]
    pub unsafe fn bind_pipeline_graphics(&mut self, pipeline: Arc<GraphicsPipeline>) {
        struct Cmd {
            pipeline: Arc<GraphicsPipeline>,
        }

        impl Command for Cmd {
            fn name(&self) -> &'static str {
                "vkCmdBindPipeline"
            }

            unsafe fn send(&self, out: &mut UnsafeCommandBufferBuilder) {
                out.bind_pipeline_graphics(&self.pipeline);
            }

            fn bound_pipeline_graphics(&self) -> &Arc<GraphicsPipeline> {
                &self.pipeline
            }
        }

        self.append_command(Cmd { pipeline }, &[]).unwrap();
        self.current_state.pipeline_graphics = self.commands.last().cloned();
    }

    /// Starts the process of binding vertex buffers. Returns an intermediate struct which can be
    /// used to add the buffers.
    #[inline]
    pub fn bind_vertex_buffers(&mut self) -> SyncCommandBufferBuilderBindVertexBuffer {
        SyncCommandBufferBuilderBindVertexBuffer {
            builder: self,
            inner: UnsafeCommandBufferBuilderBindVertexBuffer::new(),
            buffers: SmallVec::new(),
        }
    }

    /// Calls `vkCmdCopyImage` on the builder.
    ///
    /// Does nothing if the list of regions is empty, as it would be a no-op and isn't a valid
    /// usage of the command anyway.
    #[inline]
    pub unsafe fn copy_image<S, D, R>(
        &mut self,
        source: S,
        source_layout: ImageLayout,
        destination: D,
        destination_layout: ImageLayout,
        regions: R,
    ) -> Result<(), SyncCommandBufferBuilderError>
    where
        S: ImageAccess + 'static,
        D: ImageAccess + 'static,
        R: IntoIterator<Item = UnsafeCommandBufferBuilderImageCopy> + Send + Sync + 'static,
    {
        struct Cmd<S, D, R> {
            source: S,
            source_layout: ImageLayout,
            destination: D,
            destination_layout: ImageLayout,
            regions: Mutex<Option<R>>,
        }

        impl<S, D, R> Command for Cmd<S, D, R>
        where
            S: ImageAccess + 'static,
            D: ImageAccess + 'static,
            R: IntoIterator<Item = UnsafeCommandBufferBuilderImageCopy> + Send + Sync,
        {
            fn name(&self) -> &'static str {
                "vkCmdCopyImage"
            }

            unsafe fn send(&self, out: &mut UnsafeCommandBufferBuilder) {
                out.copy_image(
                    &self.source,
                    self.source_layout,
                    &self.destination,
                    self.destination_layout,
                    self.regions.lock().unwrap().take().unwrap(),
                );
            }

            fn image(&self, num: usize) -> &dyn ImageAccess {
                if num == 0 {
                    &self.source
                } else if num == 1 {
                    &self.destination
                } else {
                    panic!()
                }
            }

            fn image_name(&self, num: usize) -> Cow<'static, str> {
                if num == 0 {
                    "source".into()
                } else if num == 1 {
                    "destination".into()
                } else {
                    panic!()
                }
            }
        }

        self.append_command(
            Cmd {
                source,
                source_layout,
                destination,
                destination_layout,
                regions: Mutex::new(Some(regions)),
            },
            &[
                (
                    KeyTy::Image,
                    Some((
                        PipelineMemoryAccess {
                            stages: PipelineStages {
                                transfer: true,
                                ..PipelineStages::none()
                            },
                            access: AccessFlags {
                                transfer_read: true,
                                ..AccessFlags::none()
                            },
                            exclusive: false,
                        },
                        source_layout,
                        source_layout,
                        ImageUninitializedSafe::Unsafe,
                    )),
                ),
                (
                    KeyTy::Image,
                    Some((
                        PipelineMemoryAccess {
                            stages: PipelineStages {
                                transfer: true,
                                ..PipelineStages::none()
                            },
                            access: AccessFlags {
                                transfer_write: true,
                                ..AccessFlags::none()
                            },
                            exclusive: true,
                        },
                        destination_layout,
                        destination_layout,
                        ImageUninitializedSafe::Safe,
                    )),
                ),
            ],
        )?;

        Ok(())
    }

    /// Calls `vkCmdBlitImage` on the builder.
    ///
    /// Does nothing if the list of regions is empty, as it would be a no-op and isn't a valid
    /// usage of the command anyway.
    #[inline]
    pub unsafe fn blit_image<S, D, R>(
        &mut self,
        source: S,
        source_layout: ImageLayout,
        destination: D,
        destination_layout: ImageLayout,
        regions: R,
        filter: Filter,
    ) -> Result<(), SyncCommandBufferBuilderError>
    where
        S: ImageAccess + 'static,
        D: ImageAccess + 'static,
        R: IntoIterator<Item = UnsafeCommandBufferBuilderImageBlit> + Send + Sync + 'static,
    {
        struct Cmd<S, D, R> {
            source: S,
            source_layout: ImageLayout,
            destination: D,
            destination_layout: ImageLayout,
            regions: Mutex<Option<R>>,
            filter: Filter,
        }

        impl<S, D, R> Command for Cmd<S, D, R>
        where
            S: ImageAccess + 'static,
            D: ImageAccess + 'static,
            R: IntoIterator<Item = UnsafeCommandBufferBuilderImageBlit> + Send + Sync,
        {
            fn name(&self) -> &'static str {
                "vkCmdBlitImage"
            }

            unsafe fn send(&self, out: &mut UnsafeCommandBufferBuilder) {
                out.blit_image(
                    &self.source,
                    self.source_layout,
                    &self.destination,
                    self.destination_layout,
                    self.regions.lock().unwrap().take().unwrap(),
                    self.filter,
                );
            }

            fn image(&self, num: usize) -> &dyn ImageAccess {
                if num == 0 {
                    &self.source
                } else if num == 1 {
                    &self.destination
                } else {
                    panic!()
                }
            }

            fn image_name(&self, num: usize) -> Cow<'static, str> {
                if num == 0 {
                    "source".into()
                } else if num == 1 {
                    "destination".into()
                } else {
                    panic!()
                }
            }
        }

        self.append_command(
            Cmd {
                source,
                source_layout,
                destination,
                destination_layout,
                regions: Mutex::new(Some(regions)),
                filter,
            },
            &[
                (
                    KeyTy::Image,
                    Some((
                        PipelineMemoryAccess {
                            stages: PipelineStages {
                                transfer: true,
                                ..PipelineStages::none()
                            },
                            access: AccessFlags {
                                transfer_read: true,
                                ..AccessFlags::none()
                            },
                            exclusive: false,
                        },
                        source_layout,
                        source_layout,
                        ImageUninitializedSafe::Unsafe,
                    )),
                ),
                (
                    KeyTy::Image,
                    Some((
                        PipelineMemoryAccess {
                            stages: PipelineStages {
                                transfer: true,
                                ..PipelineStages::none()
                            },
                            access: AccessFlags {
                                transfer_write: true,
                                ..AccessFlags::none()
                            },
                            exclusive: true,
                        },
                        destination_layout,
                        destination_layout,
                        ImageUninitializedSafe::Safe,
                    )),
                ),
            ],
        )?;

        Ok(())
    }

    /// Calls `vkCmdClearColorImage` on the builder.
    ///
    /// Does nothing if the list of regions is empty, as it would be a no-op and isn't a valid
    /// usage of the command anyway.
    pub unsafe fn clear_color_image<I, R>(
        &mut self,
        image: I,
        layout: ImageLayout,
        color: ClearValue,
        regions: R,
    ) -> Result<(), SyncCommandBufferBuilderError>
    where
        I: ImageAccess + 'static,
        R: IntoIterator<Item = UnsafeCommandBufferBuilderColorImageClear> + Send + Sync + 'static,
    {
        struct Cmd<I, R> {
            image: I,
            layout: ImageLayout,
            color: ClearValue,
            regions: Mutex<Option<R>>,
        }

        impl<I, R> Command for Cmd<I, R>
        where
            I: ImageAccess + 'static,
            R: IntoIterator<Item = UnsafeCommandBufferBuilderColorImageClear>
                + Send
                + Sync
                + 'static,
        {
            fn name(&self) -> &'static str {
                "vkCmdClearColorImage"
            }

            unsafe fn send(&self, out: &mut UnsafeCommandBufferBuilder) {
                out.clear_color_image(
                    &self.image,
                    self.layout,
                    self.color,
                    self.regions.lock().unwrap().take().unwrap(),
                );
            }

            fn image(&self, num: usize) -> &dyn ImageAccess {
                assert_eq!(num, 0);
                &self.image
            }

            fn image_name(&self, num: usize) -> Cow<'static, str> {
                assert_eq!(num, 0);
                "target".into()
            }
        }

        self.append_command(
            Cmd {
                image,
                layout,
                color,
                regions: Mutex::new(Some(regions)),
            },
            &[(
                KeyTy::Image,
                Some((
                    PipelineMemoryAccess {
                        stages: PipelineStages {
                            transfer: true,
                            ..PipelineStages::none()
                        },
                        access: AccessFlags {
                            transfer_write: true,
                            ..AccessFlags::none()
                        },
                        exclusive: true,
                    },
                    layout,
                    layout,
                    ImageUninitializedSafe::Safe,
                )),
            )],
        )?;

        Ok(())
    }

    /// Calls `vkCmdClearDepthStencilImage` on the builder.
    ///
    /// Does nothing if the list of regions is empty, as it would be a no-op and isn't a valid
    /// usage of the command anyway.
    pub unsafe fn clear_depth_stencil_image<I, R>(
        &mut self,
        image: I,
        layout: ImageLayout,
        clear_value: ClearValue,
        regions: R,
    ) -> Result<(), SyncCommandBufferBuilderError>
    where
        I: ImageAccess + Send + Sync + 'static,
        R: IntoIterator<Item = UnsafeCommandBufferBuilderDepthStencilImageClear>
            + Send
            + Sync
            + 'static,
    {
        struct Cmd<I, R> {
            image: I,
            layout: ImageLayout,
            clear_value: ClearValue,
            regions: Mutex<Option<R>>,
        }

        impl<I, R> Command for Cmd<I, R>
        where
            I: ImageAccess + Send + Sync + 'static,
            R: IntoIterator<Item = UnsafeCommandBufferBuilderDepthStencilImageClear>
                + Send
                + Sync
                + 'static,
        {
            fn name(&self) -> &'static str {
                "vkCmdClearColorImage"
            }

            unsafe fn send(&self, out: &mut UnsafeCommandBufferBuilder) {
                out.clear_depth_stencil_image(
                    &self.image,
                    self.layout,
                    self.clear_value,
                    self.regions.lock().unwrap().take().unwrap(),
                );
            }

            fn image(&self, num: usize) -> &dyn ImageAccess {
                assert_eq!(num, 0);
                &self.image
            }

            fn image_name(&self, num: usize) -> Cow<'static, str> {
                assert_eq!(num, 0);
                "target".into()
            }
        }

        self.append_command(
            Cmd {
                image,
                layout,
                clear_value,
                regions: Mutex::new(Some(regions)),
            },
            &[(
                KeyTy::Image,
                Some((
                    PipelineMemoryAccess {
                        stages: PipelineStages {
                            transfer: true,
                            ..PipelineStages::none()
                        },
                        access: AccessFlags {
                            transfer_write: true,
                            ..AccessFlags::none()
                        },
                        exclusive: true,
                    },
                    layout,
                    layout,
                    ImageUninitializedSafe::Safe,
                )),
            )],
        )?;

        Ok(())
    }

    /// Calls `vkCmdCopyBuffer` on the builder.
    ///
    /// Does nothing if the list of regions is empty, as it would be a no-op and isn't a valid
    /// usage of the command anyway.
    #[inline]
    pub unsafe fn copy_buffer<S, D, R>(
        &mut self,
        source: S,
        destination: D,
        regions: R,
    ) -> Result<(), SyncCommandBufferBuilderError>
    where
        S: BufferAccess + 'static,
        D: BufferAccess + 'static,
        R: IntoIterator<Item = (DeviceSize, DeviceSize, DeviceSize)> + Send + Sync + 'static,
    {
        struct Cmd<S, D, R> {
            source: S,
            destination: D,
            regions: Mutex<Option<R>>,
        }

        impl<S, D, R> Command for Cmd<S, D, R>
        where
            S: BufferAccess + 'static,
            D: BufferAccess + 'static,
            R: IntoIterator<Item = (DeviceSize, DeviceSize, DeviceSize)> + Send + Sync,
        {
            fn name(&self) -> &'static str {
                "vkCmdCopyBuffer"
            }

            unsafe fn send(&self, out: &mut UnsafeCommandBufferBuilder) {
                out.copy_buffer(
                    &self.source,
                    &self.destination,
                    self.regions.lock().unwrap().take().unwrap(),
                );
            }

            fn buffer(&self, num: usize) -> &dyn BufferAccess {
                match num {
                    0 => &self.source,
                    1 => &self.destination,
                    _ => panic!(),
                }
            }

            fn buffer_name(&self, num: usize) -> Cow<'static, str> {
                match num {
                    0 => "source".into(),
                    1 => "destination".into(),
                    _ => panic!(),
                }
            }
        }

        self.append_command(
            Cmd {
                source,
                destination,
                regions: Mutex::new(Some(regions)),
            },
            &[
                (
                    KeyTy::Buffer,
                    Some((
                        PipelineMemoryAccess {
                            stages: PipelineStages {
                                transfer: true,
                                ..PipelineStages::none()
                            },
                            access: AccessFlags {
                                transfer_read: true,
                                ..AccessFlags::none()
                            },
                            exclusive: false,
                        },
                        ImageLayout::Undefined,
                        ImageLayout::Undefined,
                        ImageUninitializedSafe::Unsafe,
                    )),
                ),
                (
                    KeyTy::Buffer,
                    Some((
                        PipelineMemoryAccess {
                            stages: PipelineStages {
                                transfer: true,
                                ..PipelineStages::none()
                            },
                            access: AccessFlags {
                                transfer_write: true,
                                ..AccessFlags::none()
                            },
                            exclusive: true,
                        },
                        ImageLayout::Undefined,
                        ImageLayout::Undefined,
                        ImageUninitializedSafe::Unsafe,
                    )),
                ),
            ],
        )?;

        Ok(())
    }

    /// Calls `vkCmdCopyBufferToImage` on the builder.
    ///
    /// Does nothing if the list of regions is empty, as it would be a no-op and isn't a valid
    /// usage of the command anyway.
    #[inline]
    pub unsafe fn copy_buffer_to_image<S, D, R>(
        &mut self,
        source: S,
        destination: D,
        destination_layout: ImageLayout,
        regions: R,
    ) -> Result<(), SyncCommandBufferBuilderError>
    where
        S: BufferAccess + 'static,
        D: ImageAccess + 'static,
        R: IntoIterator<Item = UnsafeCommandBufferBuilderBufferImageCopy> + Send + Sync + 'static,
    {
        struct Cmd<S, D, R> {
            source: S,
            destination: D,
            destination_layout: ImageLayout,
            regions: Mutex<Option<R>>,
        }

        impl<S, D, R> Command for Cmd<S, D, R>
        where
            S: BufferAccess + 'static,
            D: ImageAccess + 'static,
            R: IntoIterator<Item = UnsafeCommandBufferBuilderBufferImageCopy> + Send + Sync,
        {
            fn name(&self) -> &'static str {
                "vkCmdCopyBufferToImage"
            }

            unsafe fn send(&self, out: &mut UnsafeCommandBufferBuilder) {
                out.copy_buffer_to_image(
                    &self.source,
                    &self.destination,
                    self.destination_layout,
                    self.regions.lock().unwrap().take().unwrap(),
                );
            }

            fn buffer(&self, num: usize) -> &dyn BufferAccess {
                assert_eq!(num, 0);
                &self.source
            }

            fn buffer_name(&self, num: usize) -> Cow<'static, str> {
                assert_eq!(num, 0);
                "source".into()
            }

            fn image(&self, num: usize) -> &dyn ImageAccess {
                assert_eq!(num, 0);
                &self.destination
            }

            fn image_name(&self, num: usize) -> Cow<'static, str> {
                assert_eq!(num, 0);
                "destination".into()
            }
        }

        self.append_command(
            Cmd {
                source,
                destination,
                destination_layout,
                regions: Mutex::new(Some(regions)),
            },
            &[
                (
                    KeyTy::Buffer,
                    Some((
                        PipelineMemoryAccess {
                            stages: PipelineStages {
                                transfer: true,
                                ..PipelineStages::none()
                            },
                            access: AccessFlags {
                                transfer_read: true,
                                ..AccessFlags::none()
                            },
                            exclusive: false,
                        },
                        ImageLayout::Undefined,
                        ImageLayout::Undefined,
                        ImageUninitializedSafe::Unsafe,
                    )),
                ),
                (
                    KeyTy::Image,
                    Some((
                        PipelineMemoryAccess {
                            stages: PipelineStages {
                                transfer: true,
                                ..PipelineStages::none()
                            },
                            access: AccessFlags {
                                transfer_write: true,
                                ..AccessFlags::none()
                            },
                            exclusive: true,
                        },
                        destination_layout,
                        destination_layout,
                        ImageUninitializedSafe::Safe,
                    )),
                ),
            ],
        )?;

        Ok(())
    }

    /// Calls `vkCmdCopyImageToBuffer` on the builder.
    ///
    /// Does nothing if the list of regions is empty, as it would be a no-op and isn't a valid
    /// usage of the command anyway.
    #[inline]
    pub unsafe fn copy_image_to_buffer<S, D, R>(
        &mut self,
        source: S,
        source_layout: ImageLayout,
        destination: D,
        regions: R,
    ) -> Result<(), SyncCommandBufferBuilderError>
    where
        S: ImageAccess + 'static,
        D: BufferAccess + 'static,
        R: IntoIterator<Item = UnsafeCommandBufferBuilderBufferImageCopy> + Send + Sync + 'static,
    {
        struct Cmd<S, D, R> {
            source: S,
            source_layout: ImageLayout,
            destination: D,
            regions: Mutex<Option<R>>,
        }

        impl<S, D, R> Command for Cmd<S, D, R>
        where
            S: ImageAccess + 'static,
            D: BufferAccess + 'static,
            R: IntoIterator<Item = UnsafeCommandBufferBuilderBufferImageCopy> + Send + Sync,
        {
            fn name(&self) -> &'static str {
                "vkCmdCopyImageToBuffer"
            }

            unsafe fn send(&self, out: &mut UnsafeCommandBufferBuilder) {
                out.copy_image_to_buffer(
                    &self.source,
                    self.source_layout,
                    &self.destination,
                    self.regions.lock().unwrap().take().unwrap(),
                );
            }

            fn buffer(&self, num: usize) -> &dyn BufferAccess {
                assert_eq!(num, 0);
                &self.destination
            }

            fn buffer_name(&self, num: usize) -> Cow<'static, str> {
                assert_eq!(num, 0);
                "destination".into()
            }

            fn image(&self, num: usize) -> &dyn ImageAccess {
                assert_eq!(num, 0);
                &self.source
            }

            fn image_name(&self, num: usize) -> Cow<'static, str> {
                assert_eq!(num, 0);
                "source".into()
            }
        }

        self.append_command(
            Cmd {
                source,
                destination,
                source_layout,
                regions: Mutex::new(Some(regions)),
            },
            &[
                (
                    KeyTy::Image,
                    Some((
                        PipelineMemoryAccess {
                            stages: PipelineStages {
                                transfer: true,
                                ..PipelineStages::none()
                            },
                            access: AccessFlags {
                                transfer_read: true,
                                ..AccessFlags::none()
                            },
                            exclusive: false,
                        },
                        source_layout,
                        source_layout,
                        ImageUninitializedSafe::Unsafe,
                    )),
                ),
                (
                    KeyTy::Buffer,
                    Some((
                        PipelineMemoryAccess {
                            stages: PipelineStages {
                                transfer: true,
                                ..PipelineStages::none()
                            },
                            access: AccessFlags {
                                transfer_write: true,
                                ..AccessFlags::none()
                            },
                            exclusive: true,
                        },
                        ImageLayout::Undefined,
                        ImageLayout::Undefined,
                        ImageUninitializedSafe::Unsafe,
                    )),
                ),
            ],
        )?;

        Ok(())
    }

    /// Calls `vkCmdCopyQueryPoolResults` on the builder.
    ///
    /// # Safety
    /// `stride` must be at least the number of bytes that will be written by each query.
    pub unsafe fn copy_query_pool_results<D, T>(
        &mut self,
        query_pool: Arc<QueryPool>,
        queries: Range<u32>,
        destination: D,
        stride: DeviceSize,
        flags: QueryResultFlags,
    ) -> Result<(), SyncCommandBufferBuilderError>
    where
        D: TypedBufferAccess<Content = [T]> + 'static,
        T: QueryResultElement,
    {
        struct Cmd<D> {
            query_pool: Arc<QueryPool>,
            queries: Range<u32>,
            destination: D,
            stride: DeviceSize,
            flags: QueryResultFlags,
        }

        impl<D, T> Command for Cmd<D>
        where
            D: TypedBufferAccess<Content = [T]> + 'static,
            T: QueryResultElement,
        {
            fn name(&self) -> &'static str {
                "vkCmdCopyQueryPoolResults"
            }

            unsafe fn send(&self, out: &mut UnsafeCommandBufferBuilder) {
                out.copy_query_pool_results(
                    self.query_pool.queries_range(self.queries.clone()).unwrap(),
                    &self.destination,
                    self.stride,
                    self.flags,
                );
            }

            fn buffer(&self, num: usize) -> &dyn BufferAccess {
                assert_eq!(num, 0);
                &self.destination
            }

            fn buffer_name(&self, num: usize) -> Cow<'static, str> {
                assert_eq!(num, 0);
                "destination".into()
            }
        }

        self.append_command(
            Cmd {
                query_pool,
                queries,
                destination,
                stride,
                flags,
            },
            &[(
                KeyTy::Buffer,
                Some((
                    PipelineMemoryAccess {
                        stages: PipelineStages {
                            transfer: true,
                            ..PipelineStages::none()
                        },
                        access: AccessFlags {
                            transfer_write: true,
                            ..AccessFlags::none()
                        },
                        exclusive: true,
                    },
                    ImageLayout::Undefined,
                    ImageLayout::Undefined,
                    ImageUninitializedSafe::Unsafe,
                )),
            )],
        )?;

        Ok(())
    }

    /// Calls `vkCmdBeginDebugUtilsLabelEXT` on the builder.
    ///
    /// # Safety
    /// The command pool that this command buffer was allocated from must support graphics or
    /// compute operations
    #[inline]
    pub unsafe fn debug_marker_begin(&mut self, name: &'static CStr, color: [f32; 4]) {
        struct Cmd {
            name: &'static CStr,
            color: [f32; 4],
        }

        impl Command for Cmd {
            fn name(&self) -> &'static str {
                "vkCmdBeginDebugUtilsLabelEXT"
            }

            unsafe fn send(&self, out: &mut UnsafeCommandBufferBuilder) {
                out.debug_marker_begin(self.name, self.color);
            }
        }

        self.append_command(Cmd { name, color }, &[]).unwrap();
    }

    /// Calls `vkCmdEndDebugUtilsLabelEXT` on the builder.
    ///
    /// # Safety
    /// - The command pool that this command buffer was allocated from must support graphics or
    /// compute operations
    /// - There must be an outstanding `debug_marker_begin` command prior to the
    /// `debug_marker_end` on the queue.
    #[inline]
    pub unsafe fn debug_marker_end(&mut self) {
        struct Cmd {}

        impl Command for Cmd {
            fn name(&self) -> &'static str {
                "vkCmdEndDebugUtilsLabelEXT"
            }

            unsafe fn send(&self, out: &mut UnsafeCommandBufferBuilder) {
                out.debug_marker_end();
            }
        }

        self.append_command(Cmd {}, &[]).unwrap();
    }

    /// Calls `vkCmdInsertDebugUtilsLabelEXT` on the builder.
    ///
    /// # Safety
    /// The command pool that this command buffer was allocated from must support graphics or
    /// compute operations
    #[inline]
    pub unsafe fn debug_marker_insert(&mut self, name: &'static CStr, color: [f32; 4]) {
        struct Cmd {
            name: &'static CStr,
            color: [f32; 4],
        }

        impl Command for Cmd {
            fn name(&self) -> &'static str {
                "vkCmdInsertDebugUtilsLabelEXT"
            }

            unsafe fn send(&self, out: &mut UnsafeCommandBufferBuilder) {
                out.debug_marker_insert(self.name, self.color);
            }
        }

        self.append_command(Cmd { name, color }, &[]).unwrap();
    }

    /// Calls `vkCmdDispatch` on the builder.
    #[inline]
    pub unsafe fn dispatch(&mut self, group_counts: [u32; 3]) {
        struct Cmd {
            group_counts: [u32; 3],
            descriptor_sets: SmallVec<[Arc<dyn Command>; 12]>,
        }

        impl Command for Cmd {
            fn name(&self) -> &'static str {
                "vkCmdDispatch"
            }

            unsafe fn send(&self, out: &mut UnsafeCommandBufferBuilder) {
                out.dispatch(self.group_counts);
            }

            fn buffer(&self, mut num: usize) -> &dyn BufferAccess {
                for set in self
                    .descriptor_sets
                    .iter()
                    .enumerate()
                    .map(|(set_num, cmd)| cmd.bound_descriptor_set(set_num as u32).0)
                {
                    if let Some(buf) = set.buffer(num) {
                        return buf.0;
                    }
                    num -= set.num_buffers();
                }
                panic!()
            }

            fn buffer_name(&self, mut num: usize) -> Cow<'static, str> {
                for (set_num, set) in self
                    .descriptor_sets
                    .iter()
                    .enumerate()
                    .map(|(set_num, cmd)| (set_num, cmd.bound_descriptor_set(set_num as u32).0))
                {
                    if let Some(buf) = set.buffer(num) {
                        return format!("Buffer bound to set {} descriptor {}", set_num, buf.1)
                            .into();
                    }
                    num -= set.num_buffers();
                }
                panic!()
            }

            fn image(&self, mut num: usize) -> &dyn ImageAccess {
                for set in self
                    .descriptor_sets
                    .iter()
                    .enumerate()
                    .map(|(set_num, cmd)| cmd.bound_descriptor_set(set_num as u32).0)
                {
                    if let Some(img) = set.image(num) {
                        return img.0.image();
                    }
                    num -= set.num_images();
                }
                panic!()
            }

            fn image_name(&self, mut num: usize) -> Cow<'static, str> {
                for (set_num, set) in self
                    .descriptor_sets
                    .iter()
                    .enumerate()
                    .map(|(set_num, cmd)| (set_num, cmd.bound_descriptor_set(set_num as u32).0))
                {
                    if let Some(img) = set.image(num) {
                        return format!("Image bound to set {} descriptor {}", set_num, img.1)
                            .into();
                    }
                    num -= set.num_images();
                }
                panic!()
            }
        }

        let pipeline = self
            .current_state
            .pipeline_compute
            .as_ref()
            .unwrap()
            .bound_pipeline_compute();

        let mut resources = Vec::new();
        let descriptor_sets = self.add_descriptor_set_resources(
            &mut resources,
            pipeline.layout(),
            PipelineBindPoint::Compute,
        );

        self.append_command(
            Cmd {
                group_counts,
                descriptor_sets,
            },
            &resources,
        )
        .unwrap();
    }

    /// Calls `vkCmdDispatchIndirect` on the builder.
    #[inline]
    pub unsafe fn dispatch_indirect<B>(
        &mut self,
        indirect_buffer: B,
    ) -> Result<(), SyncCommandBufferBuilderError>
    where
        B: BufferAccess + 'static,
    {
        struct Cmd<B> {
            descriptor_sets: SmallVec<[Arc<dyn Command>; 12]>,
            indirect_buffer: B,
        }

        impl<B> Command for Cmd<B>
        where
            B: BufferAccess + 'static,
        {
            fn name(&self) -> &'static str {
                "vkCmdDispatchIndirect"
            }

            unsafe fn send(&self, out: &mut UnsafeCommandBufferBuilder) {
                out.dispatch_indirect(&self.indirect_buffer);
            }

            fn buffer(&self, mut num: usize) -> &dyn BufferAccess {
                for set in self
                    .descriptor_sets
                    .iter()
                    .enumerate()
                    .map(|(set_num, cmd)| cmd.bound_descriptor_set(set_num as u32).0)
                {
                    if let Some(buf) = set.buffer(num) {
                        return buf.0;
                    }
                    num -= set.num_buffers();
                }
                if num == 0 {
                    return &self.indirect_buffer;
                }
                panic!()
            }

            fn buffer_name(&self, mut num: usize) -> Cow<'static, str> {
                for (set_num, set) in self
                    .descriptor_sets
                    .iter()
                    .enumerate()
                    .map(|(set_num, cmd)| (set_num, cmd.bound_descriptor_set(set_num as u32).0))
                {
                    if let Some(buf) = set.buffer(num) {
                        return format!("Buffer bound to set {} descriptor {}", set_num, buf.1)
                            .into();
                    }
                    num -= set.num_buffers();
                }
                if num == 0 {
                    return "indirect buffer".into();
                }
                panic!()
            }

            fn image(&self, mut num: usize) -> &dyn ImageAccess {
                for set in self
                    .descriptor_sets
                    .iter()
                    .enumerate()
                    .map(|(set_num, cmd)| cmd.bound_descriptor_set(set_num as u32).0)
                {
                    if let Some(img) = set.image(num) {
                        return img.0.image();
                    }
                    num -= set.num_images();
                }
                panic!()
            }

            fn image_name(&self, mut num: usize) -> Cow<'static, str> {
                for (set_num, set) in self
                    .descriptor_sets
                    .iter()
                    .enumerate()
                    .map(|(set_num, cmd)| (set_num, cmd.bound_descriptor_set(set_num as u32).0))
                {
                    if let Some(img) = set.image(num) {
                        return format!("Image bound to set {} descriptor {}", set_num, img.1)
                            .into();
                    }
                    num -= set.num_images();
                }
                panic!()
            }
        }

        let pipeline = self
            .current_state
            .pipeline_compute
            .as_ref()
            .unwrap()
            .bound_pipeline_compute();

        let mut resources = Vec::new();
        let descriptor_sets = self.add_descriptor_set_resources(
            &mut resources,
            pipeline.layout(),
            PipelineBindPoint::Compute,
        );
        self.add_indirect_buffer_resources(&mut resources);

        self.append_command(
            Cmd {
                descriptor_sets,
                indirect_buffer,
            },
            &resources,
        )?;

        Ok(())
    }

    /// Calls `vkCmdDraw` on the builder.
    #[inline]
    pub unsafe fn draw(
        &mut self,
        vertex_count: u32,
        instance_count: u32,
        first_vertex: u32,
        first_instance: u32,
    ) {
        struct Cmd {
            descriptor_sets: SmallVec<[Arc<dyn Command>; 12]>,
            vertex_buffers: SmallVec<[(u32, Arc<dyn Command>); 4]>,
            vertex_count: u32,
            instance_count: u32,
            first_vertex: u32,
            first_instance: u32,
        }

        impl Command for Cmd {
            fn name(&self) -> &'static str {
                "vkCmdDraw"
            }

            unsafe fn send(&self, out: &mut UnsafeCommandBufferBuilder) {
                out.draw(
                    self.vertex_count,
                    self.instance_count,
                    self.first_vertex,
                    self.first_instance,
                );
            }

            fn buffer(&self, mut num: usize) -> &dyn BufferAccess {
                for set in self
                    .descriptor_sets
                    .iter()
                    .enumerate()
                    .map(|(set_num, cmd)| cmd.bound_descriptor_set(set_num as u32).0)
                {
                    if let Some(buf) = set.buffer(num) {
                        return buf.0;
                    }
                    num -= set.num_buffers();
                }

                for buffer in self
                    .vertex_buffers
                    .iter()
                    .map(|(binding_num, cmd)| cmd.bound_vertex_buffer(*binding_num))
                {
                    if num == 0 {
                        return buffer;
                    }
                    num -= 1;
                }

                panic!()
            }

            fn buffer_name(&self, mut num: usize) -> Cow<'static, str> {
                for (set_num, set) in self
                    .descriptor_sets
                    .iter()
                    .enumerate()
                    .map(|(set_num, cmd)| (set_num, cmd.bound_descriptor_set(set_num as u32).0))
                {
                    if let Some(buf) = set.buffer(num) {
                        return format!("Buffer bound to set {} descriptor {}", set_num, buf.1)
                            .into();
                    }
                    num -= set.num_buffers();
                }

                for binding_num in self
                    .vertex_buffers
                    .iter()
                    .map(|(binding_num, _)| *binding_num)
                {
                    if num == 0 {
                        return format!("Vertex buffer binding {}", binding_num).into();
                    }
                    num -= 1;
                }

                panic!()
            }

            fn image(&self, mut num: usize) -> &dyn ImageAccess {
                for set in self
                    .descriptor_sets
                    .iter()
                    .enumerate()
                    .map(|(set_num, cmd)| cmd.bound_descriptor_set(set_num as u32).0)
                {
                    if let Some(img) = set.image(num) {
                        return img.0.image();
                    }
                    num -= set.num_images();
                }
                panic!()
            }

            fn image_name(&self, mut num: usize) -> Cow<'static, str> {
                for (set_num, set) in self
                    .descriptor_sets
                    .iter()
                    .enumerate()
                    .map(|(set_num, cmd)| (set_num, cmd.bound_descriptor_set(set_num as u32).0))
                {
                    if let Some(img) = set.image(num) {
                        return format!("Image bound to set {} descriptor {}", set_num, img.1)
                            .into();
                    }
                    num -= set.num_images();
                }
                panic!()
            }
        }

        let pipeline = self
            .current_state
            .pipeline_graphics
            .as_ref()
            .unwrap()
            .bound_pipeline_graphics();

        let mut resources = Vec::new();
        let descriptor_sets = self.add_descriptor_set_resources(
            &mut resources,
            pipeline.layout(),
            PipelineBindPoint::Graphics,
        );
        let vertex_buffers =
            self.add_vertex_buffer_resources(&mut resources, pipeline.vertex_input());

        self.append_command(
            Cmd {
                descriptor_sets,
                vertex_buffers,
                vertex_count,
                instance_count,
                first_vertex,
                first_instance,
            },
            &resources,
        )
        .unwrap();
    }

    /// Calls `vkCmdDrawIndexed` on the builder.
    #[inline]
    pub unsafe fn draw_indexed(
        &mut self,
        index_count: u32,
        instance_count: u32,
        first_index: u32,
        vertex_offset: i32,
        first_instance: u32,
    ) {
        struct Cmd {
            descriptor_sets: SmallVec<[Arc<dyn Command>; 12]>,
            vertex_buffers: SmallVec<[(u32, Arc<dyn Command>); 4]>,
            index_buffer: Arc<dyn Command>,
            index_count: u32,
            instance_count: u32,
            first_index: u32,
            vertex_offset: i32,
            first_instance: u32,
        }

        impl Command for Cmd {
            fn name(&self) -> &'static str {
                "vkCmdDrawIndexed"
            }

            unsafe fn send(&self, out: &mut UnsafeCommandBufferBuilder) {
                out.draw_indexed(
                    self.index_count,
                    self.instance_count,
                    self.first_index,
                    self.vertex_offset,
                    self.first_instance,
                );
            }

            fn buffer(&self, mut num: usize) -> &dyn BufferAccess {
                for set in self
                    .descriptor_sets
                    .iter()
                    .enumerate()
                    .map(|(set_num, cmd)| cmd.bound_descriptor_set(set_num as u32).0)
                {
                    if let Some(buf) = set.buffer(num) {
                        return buf.0;
                    }
                    num -= set.num_buffers();
                }

                for buffer in self
                    .vertex_buffers
                    .iter()
                    .map(|(binding_num, cmd)| cmd.bound_vertex_buffer(*binding_num))
                {
                    if num == 0 {
                        return buffer;
                    }
                    num -= 1;
                }

                if num == 0 {
                    return self.index_buffer.bound_index_buffer().0;
                }

                panic!()
            }

            fn buffer_name(&self, mut num: usize) -> Cow<'static, str> {
                for (set_num, set) in self
                    .descriptor_sets
                    .iter()
                    .enumerate()
                    .map(|(set_num, cmd)| (set_num, cmd.bound_descriptor_set(set_num as u32).0))
                {
                    if let Some(buf) = set.buffer(num) {
                        return format!("Buffer bound to set {} descriptor {}", set_num, buf.1)
                            .into();
                    }
                    num -= set.num_buffers();
                }

                for binding_num in self
                    .vertex_buffers
                    .iter()
                    .map(|(binding_num, _)| *binding_num)
                {
                    if num == 0 {
                        return format!("Vertex buffer binding {}", binding_num).into();
                    }
                    num -= 1;
                }

                if num == 0 {
                    return "index buffer".into();
                }

                panic!()
            }

            fn image(&self, mut num: usize) -> &dyn ImageAccess {
                for set in self
                    .descriptor_sets
                    .iter()
                    .enumerate()
                    .map(|(set_num, cmd)| cmd.bound_descriptor_set(set_num as u32).0)
                {
                    if let Some(img) = set.image(num) {
                        return img.0.image();
                    }
                    num -= set.num_images();
                }
                panic!()
            }

            fn image_name(&self, mut num: usize) -> Cow<'static, str> {
                for (set_num, set) in self
                    .descriptor_sets
                    .iter()
                    .enumerate()
                    .map(|(set_num, cmd)| (set_num, cmd.bound_descriptor_set(set_num as u32).0))
                {
                    if let Some(img) = set.image(num) {
                        return format!("Image bound to set {} descriptor {}", set_num, img.1)
                            .into();
                    }
                    num -= set.num_images();
                }
                panic!()
            }
        }

        let pipeline = self
            .current_state
            .pipeline_graphics
            .as_ref()
            .unwrap()
            .bound_pipeline_graphics();

        let mut resources = Vec::new();
        let descriptor_sets = self.add_descriptor_set_resources(
            &mut resources,
            pipeline.layout(),
            PipelineBindPoint::Graphics,
        );
        let vertex_buffers =
            self.add_vertex_buffer_resources(&mut resources, pipeline.vertex_input());
        let index_buffer = self.add_index_buffer_resources(&mut resources);

        self.append_command(
            Cmd {
                descriptor_sets,
                vertex_buffers,
                index_buffer,
                index_count,
                instance_count,
                first_index,
                vertex_offset,
                first_instance,
            },
            &resources,
        )
        .unwrap();
    }

    /// Calls `vkCmdDrawIndirect` on the builder.
    #[inline]
    pub unsafe fn draw_indirect<B>(
        &mut self,
        indirect_buffer: B,
        draw_count: u32,
        stride: u32,
    ) -> Result<(), SyncCommandBufferBuilderError>
    where
        B: BufferAccess + 'static,
    {
        struct Cmd<B> {
            descriptor_sets: SmallVec<[Arc<dyn Command>; 12]>,
            vertex_buffers: SmallVec<[(u32, Arc<dyn Command>); 4]>,
            indirect_buffer: B,
            draw_count: u32,
            stride: u32,
        }

        impl<B> Command for Cmd<B>
        where
            B: BufferAccess + 'static,
        {
            fn name(&self) -> &'static str {
                "vkCmdDrawIndirect"
            }

            unsafe fn send(&self, out: &mut UnsafeCommandBufferBuilder) {
                out.draw_indirect(&self.indirect_buffer, self.draw_count, self.stride);
            }

            fn buffer(&self, mut num: usize) -> &dyn BufferAccess {
                for set in self
                    .descriptor_sets
                    .iter()
                    .enumerate()
                    .map(|(set_num, cmd)| cmd.bound_descriptor_set(set_num as u32).0)
                {
                    if let Some(buf) = set.buffer(num) {
                        return buf.0;
                    }
                    num -= set.num_buffers();
                }

                for buffer in self
                    .vertex_buffers
                    .iter()
                    .map(|(binding_num, cmd)| cmd.bound_vertex_buffer(*binding_num))
                {
                    if num == 0 {
                        return buffer;
                    }
                    num -= 1;
                }

                if num == 0 {
                    return &self.indirect_buffer;
                }

                panic!()
            }

            fn buffer_name(&self, mut num: usize) -> Cow<'static, str> {
                for (set_num, set) in self
                    .descriptor_sets
                    .iter()
                    .enumerate()
                    .map(|(set_num, cmd)| (set_num, cmd.bound_descriptor_set(set_num as u32).0))
                {
                    if let Some(buf) = set.buffer(num) {
                        return format!("Buffer bound to set {} descriptor {}", set_num, buf.1)
                            .into();
                    }
                    num -= set.num_buffers();
                }

                for binding_num in self
                    .vertex_buffers
                    .iter()
                    .map(|(binding_num, _)| *binding_num)
                {
                    if num == 0 {
                        return format!("Vertex buffer binding {}", binding_num).into();
                    }
                    num -= 1;
                }

                if num == 0 {
                    return "indirect buffer".into();
                }

                panic!()
            }

            fn image(&self, mut num: usize) -> &dyn ImageAccess {
                for set in self
                    .descriptor_sets
                    .iter()
                    .enumerate()
                    .map(|(set_num, cmd)| cmd.bound_descriptor_set(set_num as u32).0)
                {
                    if let Some(img) = set.image(num) {
                        return img.0.image();
                    }
                    num -= set.num_images();
                }
                panic!()
            }

            fn image_name(&self, mut num: usize) -> Cow<'static, str> {
                for (set_num, set) in self
                    .descriptor_sets
                    .iter()
                    .enumerate()
                    .map(|(set_num, cmd)| (set_num, cmd.bound_descriptor_set(set_num as u32).0))
                {
                    if let Some(img) = set.image(num) {
                        return format!("Image bound to set {} descriptor {}", set_num, img.1)
                            .into();
                    }
                    num -= set.num_images();
                }
                panic!()
            }
        }

        let pipeline = self
            .current_state
            .pipeline_graphics
            .as_ref()
            .unwrap()
            .bound_pipeline_graphics();

        let mut resources = Vec::new();
        let descriptor_sets = self.add_descriptor_set_resources(
            &mut resources,
            pipeline.layout(),
            PipelineBindPoint::Graphics,
        );
        let vertex_buffers =
            self.add_vertex_buffer_resources(&mut resources, pipeline.vertex_input());
        self.add_indirect_buffer_resources(&mut resources);

        self.append_command(
            Cmd {
                descriptor_sets,
                vertex_buffers,
                indirect_buffer,
                draw_count,
                stride,
            },
            &resources,
        )?;

        Ok(())
    }

    /// Calls `vkCmdDrawIndexedIndirect` on the builder.
    #[inline]
    pub unsafe fn draw_indexed_indirect<B>(
        &mut self,
        indirect_buffer: B,
        draw_count: u32,
        stride: u32,
    ) -> Result<(), SyncCommandBufferBuilderError>
    where
        B: BufferAccess + 'static,
    {
        struct Cmd<B> {
            descriptor_sets: SmallVec<[Arc<dyn Command>; 12]>,
            vertex_buffers: SmallVec<[(u32, Arc<dyn Command>); 4]>,
            index_buffer: Arc<dyn Command>,
            indirect_buffer: B,
            draw_count: u32,
            stride: u32,
        }

        impl<B> Command for Cmd<B>
        where
            B: BufferAccess + 'static,
        {
            fn name(&self) -> &'static str {
                "vkCmdDrawIndexedIndirect"
            }

            unsafe fn send(&self, out: &mut UnsafeCommandBufferBuilder) {
                out.draw_indexed_indirect(&self.indirect_buffer, self.draw_count, self.stride);
            }

            fn buffer(&self, mut num: usize) -> &dyn BufferAccess {
                for set in self
                    .descriptor_sets
                    .iter()
                    .enumerate()
                    .map(|(set_num, cmd)| cmd.bound_descriptor_set(set_num as u32).0)
                {
                    if let Some(buf) = set.buffer(num) {
                        return buf.0;
                    }
                    num -= set.num_buffers();
                }

                for buffer in self
                    .vertex_buffers
                    .iter()
                    .map(|(binding_num, cmd)| cmd.bound_vertex_buffer(*binding_num))
                {
                    if num == 0 {
                        return buffer;
                    }
                    num -= 1;
                }

                if num == 0 {
                    return self.index_buffer.bound_index_buffer().0;
                } else if num == 1 {
                    return &self.indirect_buffer;
                }

                panic!()
            }

            fn buffer_name(&self, mut num: usize) -> Cow<'static, str> {
                for (set_num, set) in self
                    .descriptor_sets
                    .iter()
                    .enumerate()
                    .map(|(set_num, cmd)| (set_num, cmd.bound_descriptor_set(set_num as u32).0))
                {
                    if let Some(buf) = set.buffer(num) {
                        return format!("Buffer bound to set {} descriptor {}", set_num, buf.1)
                            .into();
                    }
                    num -= set.num_buffers();
                }

                for binding_num in self
                    .vertex_buffers
                    .iter()
                    .map(|(binding_num, _)| *binding_num)
                {
                    if num == 0 {
                        return format!("Vertex buffer binding {}", binding_num).into();
                    }
                    num -= 1;
                }

                if num == 0 {
                    return "index buffer".into();
                } else if num == 1 {
                    return "indirect buffer".into();
                }

                panic!()
            }

            fn image(&self, mut num: usize) -> &dyn ImageAccess {
                for set in self
                    .descriptor_sets
                    .iter()
                    .enumerate()
                    .map(|(set_num, cmd)| cmd.bound_descriptor_set(set_num as u32).0)
                {
                    if let Some(img) = set.image(num) {
                        return img.0.image();
                    }
                    num -= set.num_images();
                }
                panic!()
            }

            fn image_name(&self, mut num: usize) -> Cow<'static, str> {
                for (set_num, set) in self
                    .descriptor_sets
                    .iter()
                    .enumerate()
                    .map(|(set_num, cmd)| (set_num, cmd.bound_descriptor_set(set_num as u32).0))
                {
                    if let Some(img) = set.image(num) {
                        return format!("Image bound to set {} descriptor {}", set_num, img.1)
                            .into();
                    }
                    num -= set.num_images();
                }
                panic!()
            }
        }

        let pipeline = self
            .current_state
            .pipeline_graphics
            .as_ref()
            .unwrap()
            .bound_pipeline_graphics();

        let mut resources = Vec::new();
        let descriptor_sets = self.add_descriptor_set_resources(
            &mut resources,
            pipeline.layout(),
            PipelineBindPoint::Graphics,
        );
        let vertex_buffers =
            self.add_vertex_buffer_resources(&mut resources, pipeline.vertex_input());
        let index_buffer = self.add_index_buffer_resources(&mut resources);
        self.add_indirect_buffer_resources(&mut resources);

        self.append_command(
            Cmd {
                descriptor_sets,
                vertex_buffers,
                index_buffer,
                indirect_buffer,
                draw_count,
                stride,
            },
            &resources,
        )?;

        Ok(())
    }

    /// Calls `vkCmdEndQuery` on the builder.
    #[inline]
    pub unsafe fn end_query(&mut self, query_pool: Arc<QueryPool>, query: u32) {
        struct Cmd {
            query_pool: Arc<QueryPool>,
            query: u32,
        }

        impl Command for Cmd {
            fn name(&self) -> &'static str {
                "vkCmdEndQuery"
            }

            unsafe fn send(&self, out: &mut UnsafeCommandBufferBuilder) {
                out.end_query(self.query_pool.query(self.query).unwrap());
            }
        }

        self.append_command(Cmd { query_pool, query }, &[]).unwrap();
    }

    /// Calls `vkCmdEndRenderPass` on the builder.
    #[inline]
    pub unsafe fn end_render_pass(&mut self) {
        struct Cmd;

        impl Command for Cmd {
            fn name(&self) -> &'static str {
                "vkCmdEndRenderPass"
            }

            unsafe fn send(&self, out: &mut UnsafeCommandBufferBuilder) {
                out.end_render_pass();
            }
        }

        self.append_command(Cmd, &[]).unwrap();
        debug_assert!(self.latest_render_pass_enter.is_some());
        self.latest_render_pass_enter = None;
    }

    /// Starts the process of executing secondary command buffers. Returns an intermediate struct
    /// which can be used to add the command buffers.
    #[inline]
    pub unsafe fn execute_commands(&mut self) -> SyncCommandBufferBuilderExecuteCommands {
        SyncCommandBufferBuilderExecuteCommands {
            builder: self,
            inner: Vec::new(),
        }
    }

    /// Calls `vkCmdFillBuffer` on the builder.
    #[inline]
    pub unsafe fn fill_buffer<B>(&mut self, buffer: B, data: u32)
    where
        B: BufferAccess + 'static,
    {
        struct Cmd<B> {
            buffer: B,
            data: u32,
        }

        impl<B> Command for Cmd<B>
        where
            B: BufferAccess + 'static,
        {
            fn name(&self) -> &'static str {
                "vkCmdFillBuffer"
            }

            unsafe fn send(&self, out: &mut UnsafeCommandBufferBuilder) {
                out.fill_buffer(&self.buffer, self.data);
            }

            fn buffer(&self, num: usize) -> &dyn BufferAccess {
                assert_eq!(num, 0);
                &self.buffer
            }

            fn buffer_name(&self, _: usize) -> Cow<'static, str> {
                "destination".into()
            }
        }

        self.append_command(
            Cmd { buffer, data },
            &[(
                KeyTy::Buffer,
                Some((
                    PipelineMemoryAccess {
                        stages: PipelineStages {
                            transfer: true,
                            ..PipelineStages::none()
                        },
                        access: AccessFlags {
                            transfer_write: true,
                            ..AccessFlags::none()
                        },
                        exclusive: true,
                    },
                    ImageLayout::Undefined,
                    ImageLayout::Undefined,
                    ImageUninitializedSafe::Unsafe,
                )),
            )],
        )
        .unwrap();
    }

    /// Calls `vkCmdNextSubpass` on the builder.
    #[inline]
    pub unsafe fn next_subpass(&mut self, subpass_contents: SubpassContents) {
        struct Cmd {
            subpass_contents: SubpassContents,
        }

        impl Command for Cmd {
            fn name(&self) -> &'static str {
                "vkCmdNextSubpass"
            }

            unsafe fn send(&self, out: &mut UnsafeCommandBufferBuilder) {
                out.next_subpass(self.subpass_contents);
            }
        }

        self.append_command(Cmd { subpass_contents }, &[]).unwrap();
    }

    /// Calls `vkCmdPushConstants` on the builder.
    #[inline]
    pub unsafe fn push_constants<D>(
        &mut self,
        pipeline_layout: Arc<PipelineLayout>,
        stages: ShaderStages,
        offset: u32,
        size: u32,
        data: &D,
    ) where
        D: ?Sized + Send + Sync + 'static,
    {
        struct Cmd {
            pipeline_layout: Arc<PipelineLayout>,
            stages: ShaderStages,
            offset: u32,
            size: u32,
            data: Box<[u8]>,
        }

        impl Command for Cmd {
            fn name(&self) -> &'static str {
                "vkCmdPushConstants"
            }

            unsafe fn send(&self, out: &mut UnsafeCommandBufferBuilder) {
                out.push_constants::<[u8]>(
                    &self.pipeline_layout,
                    self.stages,
                    self.offset,
                    self.size,
                    &self.data,
                );
            }
        }

        debug_assert!(mem::size_of_val(data) >= size as usize);

        let mut out = Vec::with_capacity(size as usize);
        ptr::copy::<u8>(
            data as *const D as *const u8,
            out.as_mut_ptr(),
            size as usize,
        );
        out.set_len(size as usize);

        self.append_command(
            Cmd {
                pipeline_layout: pipeline_layout.clone(),
                stages,
                offset,
                size,
                data: out.into(),
            },
            &[],
        )
        .unwrap();

        // TODO: Track the state of which push constant bytes are set, and potential invalidations.
        // The Vulkan spec currently is unclear about this, so Vulkano can't do much more for the
        // moment. See:
        // https://github.com/KhronosGroup/Vulkan-Docs/issues/1485
        // https://github.com/KhronosGroup/Vulkan-ValidationLayers/issues/2711
        self.current_state.push_constants = Some(PushConstantState { pipeline_layout });
    }

    /// Calls `vkCmdResetEvent` on the builder.
    #[inline]
    pub unsafe fn reset_event(&mut self, event: Arc<Event>, stages: PipelineStages) {
        struct Cmd {
            event: Arc<Event>,
            stages: PipelineStages,
        }

        impl Command for Cmd {
            fn name(&self) -> &'static str {
                "vkCmdResetEvent"
            }

            unsafe fn send(&self, out: &mut UnsafeCommandBufferBuilder) {
                out.reset_event(&self.event, self.stages);
            }
        }

        self.append_command(Cmd { event, stages }, &[]).unwrap();
    }

    /// Calls `vkCmdResetQueryPool` on the builder.
    #[inline]
    pub unsafe fn reset_query_pool(&mut self, query_pool: Arc<QueryPool>, queries: Range<u32>) {
        struct Cmd {
            query_pool: Arc<QueryPool>,
            queries: Range<u32>,
        }

        impl Command for Cmd {
            fn name(&self) -> &'static str {
                "vkCmdResetQueryPool"
            }

            unsafe fn send(&self, out: &mut UnsafeCommandBufferBuilder) {
                out.reset_query_pool(self.query_pool.queries_range(self.queries.clone()).unwrap());
            }
        }

        self.append_command(
            Cmd {
                query_pool,
                queries,
            },
            &[],
        )
        .unwrap();
    }

    /// Calls `vkCmdSetBlendConstants` on the builder.
    #[inline]
    pub unsafe fn set_blend_constants(&mut self, constants: [f32; 4]) {
        struct Cmd {
            constants: [f32; 4],
        }

        impl Command for Cmd {
            fn name(&self) -> &'static str {
                "vkCmdSetBlendConstants"
            }

            unsafe fn send(&self, out: &mut UnsafeCommandBufferBuilder) {
                out.set_blend_constants(self.constants);
            }
        }

        self.append_command(Cmd { constants }, &[]).unwrap();
        self.current_state.blend_constants = Some(constants);
    }

    /// Calls `vkCmdSetDepthBias` on the builder.
    #[inline]
    pub unsafe fn set_depth_bias(&mut self, constant_factor: f32, clamp: f32, slope_factor: f32) {
        struct Cmd {
            constant_factor: f32,
            clamp: f32,
            slope_factor: f32,
        }

        impl Command for Cmd {
            fn name(&self) -> &'static str {
                "vkCmdSetDepthBias"
            }

            unsafe fn send(&self, out: &mut UnsafeCommandBufferBuilder) {
                out.set_depth_bias(self.constant_factor, self.clamp, self.slope_factor);
            }
        }

        self.append_command(
            Cmd {
                constant_factor,
                clamp,
                slope_factor,
            },
            &[],
        )
        .unwrap();
        self.current_state.depth_bias = Some((constant_factor, clamp, slope_factor));
    }

    /// Calls `vkCmdSetDepthBounds` on the builder.
    #[inline]
    pub unsafe fn set_depth_bounds(&mut self, min: f32, max: f32) {
        struct Cmd {
            min: f32,
            max: f32,
        }

        impl Command for Cmd {
            fn name(&self) -> &'static str {
                "vkCmdSetDepthBounds"
            }

            unsafe fn send(&self, out: &mut UnsafeCommandBufferBuilder) {
                out.set_depth_bounds(self.min, self.max);
            }
        }

        self.append_command(Cmd { min, max }, &[]).unwrap();
        self.current_state.depth_bounds = Some((min, max));
    }

    /// Calls `vkCmdSetEvent` on the builder.
    #[inline]
    pub unsafe fn set_event(&mut self, event: Arc<Event>, stages: PipelineStages) {
        struct Cmd {
            event: Arc<Event>,
            stages: PipelineStages,
        }

        impl Command for Cmd {
            fn name(&self) -> &'static str {
                "vkCmdSetEvent"
            }

            unsafe fn send(&self, out: &mut UnsafeCommandBufferBuilder) {
                out.set_event(&self.event, self.stages);
            }
        }

        self.append_command(Cmd { event, stages }, &[]).unwrap();
    }

    /// Calls `vkCmdSetLineWidth` on the builder.
    #[inline]
    pub unsafe fn set_line_width(&mut self, line_width: f32) {
        struct Cmd {
            line_width: f32,
        }

        impl Command for Cmd {
            fn name(&self) -> &'static str {
                "vkCmdSetLineWidth"
            }

            unsafe fn send(&self, out: &mut UnsafeCommandBufferBuilder) {
                out.set_line_width(self.line_width);
            }
        }

        self.append_command(Cmd { line_width }, &[]).unwrap();
        self.current_state.line_width = Some(line_width);
    }

    /// Calls `vkCmdSetStencilCompareMask` on the builder.
    #[inline]
    pub unsafe fn set_stencil_compare_mask(&mut self, faces: StencilFaces, compare_mask: u32) {
        struct Cmd {
            faces: StencilFaces,
            compare_mask: u32,
        }

        impl Command for Cmd {
            fn name(&self) -> &'static str {
                "vkCmdSetStencilCompareMask"
            }

            unsafe fn send(&self, out: &mut UnsafeCommandBufferBuilder) {
                out.set_stencil_compare_mask(self.faces, self.compare_mask);
            }
        }

        self.append_command(
            Cmd {
                faces,
                compare_mask,
            },
            &[],
        )
        .unwrap();

        let faces = ash::vk::StencilFaceFlags::from(faces);

        if faces.intersects(ash::vk::StencilFaceFlags::FRONT) {
            self.current_state.stencil_compare_mask.front = Some(compare_mask);
        }

        if faces.intersects(ash::vk::StencilFaceFlags::BACK) {
            self.current_state.stencil_compare_mask.back = Some(compare_mask);
        }
    }

    /// Calls `vkCmdSetStencilReference` on the builder.
    #[inline]
    pub unsafe fn set_stencil_reference(&mut self, faces: StencilFaces, reference: u32) {
        struct Cmd {
            faces: StencilFaces,
            reference: u32,
        }

        impl Command for Cmd {
            fn name(&self) -> &'static str {
                "vkCmdSetStencilReference"
            }

            unsafe fn send(&self, out: &mut UnsafeCommandBufferBuilder) {
                out.set_stencil_reference(self.faces, self.reference);
            }
        }

        self.append_command(Cmd { faces, reference }, &[]).unwrap();

        let faces = ash::vk::StencilFaceFlags::from(faces);

        if faces.intersects(ash::vk::StencilFaceFlags::FRONT) {
            self.current_state.stencil_reference.front = Some(reference);
        }

        if faces.intersects(ash::vk::StencilFaceFlags::BACK) {
            self.current_state.stencil_reference.back = Some(reference);
        }
    }

    /// Calls `vkCmdSetStencilWriteMask` on the builder.
    #[inline]
    pub unsafe fn set_stencil_write_mask(&mut self, faces: StencilFaces, write_mask: u32) {
        struct Cmd {
            faces: StencilFaces,
            write_mask: u32,
        }

        impl Command for Cmd {
            fn name(&self) -> &'static str {
                "vkCmdSetStencilWriteMask"
            }

            unsafe fn send(&self, out: &mut UnsafeCommandBufferBuilder) {
                out.set_stencil_write_mask(self.faces, self.write_mask);
            }
        }

        self.append_command(Cmd { faces, write_mask }, &[]).unwrap();

        let faces = ash::vk::StencilFaceFlags::from(faces);

        if faces.intersects(ash::vk::StencilFaceFlags::FRONT) {
            self.current_state.stencil_write_mask.front = Some(write_mask);
        }

        if faces.intersects(ash::vk::StencilFaceFlags::BACK) {
            self.current_state.stencil_write_mask.back = Some(write_mask);
        }
    }

    /// Calls `vkCmdSetScissor` on the builder.
    ///
    /// If the list is empty then the command is automatically ignored.
    #[inline]
    pub unsafe fn set_scissor<I>(&mut self, first_scissor: u32, scissors: I)
    where
        I: IntoIterator<Item = Scissor>,
    {
        struct Cmd {
            first_scissor: u32,
            scissors: Mutex<SmallVec<[Scissor; 2]>>,
        }

        impl Command for Cmd {
            fn name(&self) -> &'static str {
                "vkCmdSetScissor"
            }

            unsafe fn send(&self, out: &mut UnsafeCommandBufferBuilder) {
                out.set_scissor(self.first_scissor, self.scissors.lock().unwrap().drain(..));
            }
        }

        let scissors: SmallVec<[Scissor; 2]> = scissors.into_iter().collect();

        for (num, scissor) in scissors.iter().enumerate() {
            let num = num as u32 + first_scissor;
            self.current_state.scissor.insert(num, scissor.clone());
        }

        self.append_command(
            Cmd {
                first_scissor,
                scissors: Mutex::new(scissors),
            },
            &[],
        )
        .unwrap();
    }

    /// Calls `vkCmdSetViewport` on the builder.
    ///
    /// If the list is empty then the command is automatically ignored.
    #[inline]
    pub unsafe fn set_viewport<I>(&mut self, first_viewport: u32, viewports: I)
    where
        I: IntoIterator<Item = Viewport>,
    {
        struct Cmd {
            first_viewport: u32,
            viewports: Mutex<SmallVec<[Viewport; 2]>>,
        }

        impl Command for Cmd {
            fn name(&self) -> &'static str {
                "vkCmdSetViewport"
            }

            unsafe fn send(&self, out: &mut UnsafeCommandBufferBuilder) {
                out.set_viewport(
                    self.first_viewport,
                    self.viewports.lock().unwrap().drain(..),
                );
            }
        }

        let viewports: SmallVec<[Viewport; 2]> = viewports.into_iter().collect();

        for (num, viewport) in viewports.iter().enumerate() {
            let num = num as u32 + first_viewport;
            self.current_state.viewport.insert(num, viewport.clone());
        }

        self.append_command(
            Cmd {
                first_viewport,
                viewports: Mutex::new(viewports),
            },
            &[],
        )
        .unwrap();
    }

    /// Calls `vkCmdUpdateBuffer` on the builder.
    #[inline]
    pub unsafe fn update_buffer<B, D, Dd>(&mut self, buffer: B, data: Dd)
    where
        B: BufferAccess + 'static,
        D: ?Sized,
        Dd: SafeDeref<Target = D> + Send + Sync + 'static,
    {
        struct Cmd<B, Dd> {
            buffer: B,
            data: Dd,
        }

        impl<B, D, Dd> Command for Cmd<B, Dd>
        where
            B: BufferAccess + 'static,
            D: ?Sized,
            Dd: SafeDeref<Target = D> + Send + Sync + 'static,
        {
            fn name(&self) -> &'static str {
                "vkCmdUpdateBuffer"
            }

            unsafe fn send(&self, out: &mut UnsafeCommandBufferBuilder) {
                out.update_buffer(&self.buffer, self.data.deref());
            }

            fn buffer(&self, num: usize) -> &dyn BufferAccess {
                assert_eq!(num, 0);
                &self.buffer
            }

            fn buffer_name(&self, _: usize) -> Cow<'static, str> {
                "destination".into()
            }
        }

        self.append_command(
            Cmd { buffer, data },
            &[(
                KeyTy::Buffer,
                Some((
                    PipelineMemoryAccess {
                        stages: PipelineStages {
                            transfer: true,
                            ..PipelineStages::none()
                        },
                        access: AccessFlags {
                            transfer_write: true,
                            ..AccessFlags::none()
                        },
                        exclusive: true,
                    },
                    ImageLayout::Undefined,
                    ImageLayout::Undefined,
                    ImageUninitializedSafe::Unsafe,
                )),
            )],
        )
        .unwrap();
    }

    /// Calls `vkCmdWriteTimestamp` on the builder.
    #[inline]
    pub unsafe fn write_timestamp(
        &mut self,
        query_pool: Arc<QueryPool>,
        query: u32,
        stage: PipelineStage,
    ) {
        struct Cmd {
            query_pool: Arc<QueryPool>,
            query: u32,
            stage: PipelineStage,
        }

        impl Command for Cmd {
            fn name(&self) -> &'static str {
                "vkCmdWriteTimestamp"
            }

            unsafe fn send(&self, out: &mut UnsafeCommandBufferBuilder) {
                out.write_timestamp(self.query_pool.query(self.query).unwrap(), self.stage);
            }
        }

        self.append_command(
            Cmd {
                query_pool,
                query,
                stage,
            },
            &[],
        )
        .unwrap();
    }

    fn add_descriptor_set_resources(
        &self,
        resources: &mut Vec<(
            KeyTy,
            Option<(
                PipelineMemoryAccess,
                ImageLayout,
                ImageLayout,
                ImageUninitializedSafe,
            )>,
        )>,
        pipeline_layout: &PipelineLayout,
        pipeline_bind_point: PipelineBindPoint,
    ) -> SmallVec<[Arc<dyn Command>; 12]> {
        let descriptor_sets: SmallVec<[Arc<dyn Command>; 12]> = (0..pipeline_layout
            .descriptor_set_layouts()
            .len() as u32)
            .map(|set_num| {
                self.current_state.descriptor_sets[&pipeline_bind_point].descriptor_sets[&set_num]
                    .clone()
            })
            .collect();

        for ds in descriptor_sets
            .iter()
            .enumerate()
            .map(|(set_num, cmd)| cmd.bound_descriptor_set(set_num as u32).0)
        {
            for buf_num in 0..ds.num_buffers() {
                let desc = ds
                    .layout()
                    .descriptor(ds.buffer(buf_num).unwrap().1)
                    .unwrap();
                let exclusive = desc.mutable;
                let (stages, access) = desc.pipeline_stages_and_access();
                resources.push((
                    KeyTy::Buffer,
                    Some((
                        PipelineMemoryAccess {
                            stages,
                            access,
                            exclusive,
                        },
                        ImageLayout::Undefined,
                        ImageLayout::Undefined,
                        ImageUninitializedSafe::Unsafe,
                    )),
                ));
            }
            for img_num in 0..ds.num_images() {
                let (image_view, desc_num) = ds.image(img_num).unwrap();
                let desc = ds.layout().descriptor(desc_num).unwrap();
                let exclusive = desc.mutable;
                let (stages, access) = desc.pipeline_stages_and_access();
                let mut ignore_me_hack = false;
                let layouts = image_view
                    .image()
                    .descriptor_layouts()
                    .expect("descriptor_layouts must return Some when used in an image view");
                let layout = match desc.ty {
                    DescriptorDescTy::CombinedImageSampler { .. } => layouts.combined_image_sampler,
                    DescriptorDescTy::SampledImage { .. } => layouts.sampled_image,
                    DescriptorDescTy::StorageImage { .. } => layouts.storage_image,
                    DescriptorDescTy::InputAttachment { .. } => {
                        // FIXME: This is tricky. Since we read from the input attachment
                        // and this input attachment is being written in an earlier pass,
                        // vulkano will think that it needs to put a pipeline barrier and will
                        // return a `Conflict` error. For now as a work-around we simply ignore
                        // input attachments.
                        ignore_me_hack = true;
                        layouts.input_attachment
                    }
                    _ => panic!("Tried to bind an image to a non-image descriptor"),
                };
                resources.push((
                    KeyTy::Image,
                    if ignore_me_hack {
                        None
                    } else {
                        Some((
                            PipelineMemoryAccess {
                                stages,
                                access,
                                exclusive,
                            },
                            layout,
                            layout,
                            ImageUninitializedSafe::Unsafe,
                        ))
                    },
                ));
            }
        }

        descriptor_sets
    }

    fn add_vertex_buffer_resources(
        &self,
        resources: &mut Vec<(
            KeyTy,
            Option<(
                PipelineMemoryAccess,
                ImageLayout,
                ImageLayout,
                ImageUninitializedSafe,
            )>,
        )>,
        vertex_input: &VertexInput,
    ) -> SmallVec<[(u32, Arc<dyn Command>); 4]> {
        let vertex_buffers: SmallVec<[(u32, Arc<dyn Command>); 4]> = vertex_input
            .bindings()
            .map(|(binding_num, _)| {
                (
                    binding_num,
                    self.current_state.vertex_buffers[&binding_num].clone(),
                )
            })
            .collect();

        resources.extend(vertex_buffers.iter().map(|_| {
            (
                KeyTy::Buffer,
                Some((
                    PipelineMemoryAccess {
                        stages: PipelineStages {
                            vertex_input: true,
                            ..PipelineStages::none()
                        },
                        access: AccessFlags {
                            vertex_attribute_read: true,
                            ..AccessFlags::none()
                        },
                        exclusive: false,
                    },
                    ImageLayout::Undefined,
                    ImageLayout::Undefined,
                    ImageUninitializedSafe::Unsafe,
                )),
            )
        }));

        vertex_buffers
    }

    fn add_index_buffer_resources(
        &self,
        resources: &mut Vec<(
            KeyTy,
            Option<(
                PipelineMemoryAccess,
                ImageLayout,
                ImageLayout,
                ImageUninitializedSafe,
            )>,
        )>,
    ) -> Arc<dyn Command> {
        let index_buffer = self.current_state.index_buffer.as_ref().unwrap().clone();

        resources.push((
            KeyTy::Buffer,
            Some((
                PipelineMemoryAccess {
                    stages: PipelineStages {
                        vertex_input: true,
                        ..PipelineStages::none()
                    },
                    access: AccessFlags {
                        index_read: true,
                        ..AccessFlags::none()
                    },
                    exclusive: false,
                },
                ImageLayout::Undefined,
                ImageLayout::Undefined,
                ImageUninitializedSafe::Unsafe,
            )),
        ));

        index_buffer
    }

    fn add_indirect_buffer_resources(
        &self,
        resources: &mut Vec<(
            KeyTy,
            Option<(
                PipelineMemoryAccess,
                ImageLayout,
                ImageLayout,
                ImageUninitializedSafe,
            )>,
        )>,
    ) {
        resources.push((
            KeyTy::Buffer,
            Some((
                PipelineMemoryAccess {
                    stages: PipelineStages {
                        draw_indirect: true,
                        ..PipelineStages::none()
                    }, // TODO: is draw_indirect correct for dispatch too?
                    access: AccessFlags {
                        indirect_command_read: true,
                        ..AccessFlags::none()
                    },
                    exclusive: false,
                },
                ImageLayout::Undefined,
                ImageLayout::Undefined,
                ImageUninitializedSafe::Unsafe,
            )),
        ));
    }
}

pub struct SyncCommandBufferBuilderBindDescriptorSets<'b> {
    builder: &'b mut SyncCommandBufferBuilder,
    descriptor_sets: SmallVec<[DescriptorSetWithOffsets; 12]>,
}

impl<'b> SyncCommandBufferBuilderBindDescriptorSets<'b> {
    /// Adds a descriptor set to the list.
    #[inline]
    pub fn add<S>(&mut self, descriptor_set: S)
    where
        S: Into<DescriptorSetWithOffsets>,
    {
        self.descriptor_sets.push(descriptor_set.into());
    }

    #[inline]
    pub unsafe fn submit(
        self,
        pipeline_bind_point: PipelineBindPoint,
        pipeline_layout: Arc<PipelineLayout>,
        first_set: u32,
    ) {
        if self.descriptor_sets.is_empty() {
            return;
        }

        struct Cmd {
            descriptor_sets: SmallVec<[DescriptorSetWithOffsets; 12]>,
            pipeline_bind_point: PipelineBindPoint,
            pipeline_layout: Arc<PipelineLayout>,
            first_set: u32,
        }

        impl Command for Cmd {
            fn name(&self) -> &'static str {
                "vkCmdBindDescriptorSets"
            }

            unsafe fn send(&self, out: &mut UnsafeCommandBufferBuilder) {
                let descriptor_sets = self.descriptor_sets.iter().map(|x| x.as_ref().0.inner());
                let dynamic_offsets = self
                    .descriptor_sets
                    .iter()
                    .map(|x| x.as_ref().1.iter().copied())
                    .flatten();

                out.bind_descriptor_sets(
                    self.pipeline_bind_point,
                    &self.pipeline_layout,
                    self.first_set,
                    descriptor_sets,
                    dynamic_offsets,
                );
            }

            fn bound_descriptor_set(&self, set_num: u32) -> (&dyn DescriptorSet, &[u32]) {
                let index = set_num.checked_sub(self.first_set).unwrap() as usize;
                self.descriptor_sets[index].as_ref()
            }
        }

        let num_descriptor_sets = self.descriptor_sets.len() as u32;
        self.builder
            .append_command(
                Cmd {
                    descriptor_sets: self.descriptor_sets,
                    pipeline_bind_point,
                    pipeline_layout: pipeline_layout.clone(),
                    first_set,
                },
                &[],
            )
            .unwrap();

        let cmd = self.builder.commands.last().unwrap();
        let state = match self
            .builder
            .current_state
            .descriptor_sets
            .entry(pipeline_bind_point)
        {
            Entry::Vacant(entry) => entry.insert(DescriptorSetState {
                descriptor_sets: Default::default(),
                pipeline_layout,
            }),
            Entry::Occupied(entry) => {
                let state = entry.into_mut();

                let invalidate_from = if state.pipeline_layout.internal_object()
                    == pipeline_layout.internal_object()
                {
                    // If we're still using the exact same layout, then of course it's compatible.
                    None
                } else if state.pipeline_layout.push_constant_ranges()
                    != pipeline_layout.push_constant_ranges()
                {
                    // If the push constant ranges don't match,
                    // all bound descriptor sets are disturbed.
                    Some(0)
                } else {
                    // Find the first descriptor set layout in the current pipeline layout that
                    // isn't compatible with the corresponding set in the new pipeline layout.
                    // If an incompatible set was found, all bound sets from that slot onwards will
                    // be disturbed.
                    let current_layouts = state.pipeline_layout.descriptor_set_layouts();
                    let new_layouts = pipeline_layout.descriptor_set_layouts();
                    let max = (current_layouts.len() as u32).min(first_set + num_descriptor_sets);
                    (0..max).find(|&num| {
                        let num = num as usize;
                        !current_layouts[num].is_compatible_with(&new_layouts[num])
                    })
                };

                if let Some(invalidate_from) = invalidate_from {
                    // Remove disturbed sets and set new pipeline layout.
                    state
                        .descriptor_sets
                        .retain(|&num, _| num < invalidate_from);
                    state.pipeline_layout = pipeline_layout;
                } else if (first_set + num_descriptor_sets) as usize
                    >= state.pipeline_layout.descriptor_set_layouts().len()
                {
                    // New layout is a superset of the old one.
                    state.pipeline_layout = pipeline_layout;
                }

                state
            }
        };

        for i in 0..num_descriptor_sets {
            state.descriptor_sets.insert(first_set + i, cmd.clone());
        }
    }
}

/// Prototype for a `vkCmdBindVertexBuffers`.
pub struct SyncCommandBufferBuilderBindVertexBuffer<'a> {
    builder: &'a mut SyncCommandBufferBuilder,
    inner: UnsafeCommandBufferBuilderBindVertexBuffer,
    buffers: SmallVec<[Box<dyn BufferAccess>; 4]>,
}

impl<'a> SyncCommandBufferBuilderBindVertexBuffer<'a> {
    /// Adds a buffer to the list.
    #[inline]
    pub fn add<B>(&mut self, buffer: B)
    where
        B: BufferAccess + 'static,
    {
        self.inner.add(&buffer);
        self.buffers.push(Box::new(buffer));
    }

    #[inline]
    pub unsafe fn submit(self, first_set: u32) {
        struct Cmd {
            first_set: u32,
            inner: Mutex<Option<UnsafeCommandBufferBuilderBindVertexBuffer>>,
            buffers: SmallVec<[Box<dyn BufferAccess>; 4]>,
        }

        impl Command for Cmd {
            fn name(&self) -> &'static str {
                "vkCmdBindVertexBuffers"
            }

            unsafe fn send(&self, out: &mut UnsafeCommandBufferBuilder) {
                out.bind_vertex_buffers(self.first_set, self.inner.lock().unwrap().take().unwrap());
            }

            fn bound_vertex_buffer(&self, binding_num: u32) -> &dyn BufferAccess {
                let index = binding_num.checked_sub(self.first_set).unwrap() as usize;
                &self.buffers[index]
            }
        }

        let num_buffers = self.buffers.len() as u32;
        self.builder
            .append_command(
                Cmd {
                    first_set,
                    inner: Mutex::new(Some(self.inner)),
                    buffers: self.buffers,
                },
                &[],
            )
            .unwrap();

        let cmd = self.builder.commands.last().unwrap();
        for i in 0..num_buffers {
            self.builder
                .current_state
                .vertex_buffers
                .insert(first_set + i, cmd.clone());
        }
    }
}

/// Prototype for a `vkCmdExecuteCommands`.
pub struct SyncCommandBufferBuilderExecuteCommands<'a> {
    builder: &'a mut SyncCommandBufferBuilder,
    inner: Vec<Box<dyn SecondaryCommandBuffer>>,
}

impl<'a> SyncCommandBufferBuilderExecuteCommands<'a> {
    /// Adds a command buffer to the list.
    #[inline]
    pub fn add<C>(&mut self, command_buffer: C)
    where
        C: SecondaryCommandBuffer + 'static,
    {
        self.inner.push(Box::new(command_buffer));
    }

    #[inline]
    pub unsafe fn submit(self) -> Result<(), SyncCommandBufferBuilderError> {
        struct DropUnlock(Box<dyn SecondaryCommandBuffer>);
        impl std::ops::Deref for DropUnlock {
            type Target = Box<dyn SecondaryCommandBuffer>;

            fn deref(&self) -> &Self::Target {
                &self.0
            }
        }
        unsafe impl SafeDeref for DropUnlock {}

        impl Drop for DropUnlock {
            fn drop(&mut self) {
                unsafe {
                    self.unlock();
                }
            }
        }

        struct Cmd(Vec<DropUnlock>);

        impl Command for Cmd {
            fn name(&self) -> &'static str {
                "vkCmdExecuteCommands"
            }

            unsafe fn send(&self, out: &mut UnsafeCommandBufferBuilder) {
                let mut execute = UnsafeCommandBufferBuilderExecuteCommands::new();
                self.0
                    .iter()
                    .for_each(|cbuf| execute.add_raw(cbuf.inner().internal_object()));
                out.execute_commands(execute);
            }

            fn buffer(&self, mut num: usize) -> &dyn BufferAccess {
                for cbuf in self.0.iter() {
                    if let Some(buf) = cbuf.buffer(num) {
                        return buf.0;
                    }
                    num -= cbuf.num_buffers();
                }
                panic!()
            }

            fn buffer_name(&self, mut num: usize) -> Cow<'static, str> {
                for (cbuf_num, cbuf) in self.0.iter().enumerate() {
                    if let Some(buf) = cbuf.buffer(num) {
                        return format!("Buffer bound to secondary command buffer {}", cbuf_num)
                            .into();
                    }
                    num -= cbuf.num_buffers();
                }
                panic!()
            }

            fn image(&self, mut num: usize) -> &dyn ImageAccess {
                for cbuf in self.0.iter() {
                    if let Some(img) = cbuf.image(num) {
                        return img.0;
                    }
                    num -= cbuf.num_images();
                }
                panic!()
            }

            fn image_name(&self, mut num: usize) -> Cow<'static, str> {
                for (cbuf_num, cbuf) in self.0.iter().enumerate() {
                    if let Some(img) = cbuf.image(num) {
                        return format!("Image bound to secondary command buffer {}", cbuf_num)
                            .into();
                    }
                    num -= cbuf.num_images();
                }
                panic!()
            }
        }

        let resources = {
            let mut resources = Vec::new();
            for cbuf in self.inner.iter() {
                for buf_num in 0..cbuf.num_buffers() {
                    resources.push((
                        KeyTy::Buffer,
                        Some((
                            cbuf.buffer(buf_num).unwrap().1,
                            ImageLayout::Undefined,
                            ImageLayout::Undefined,
                            ImageUninitializedSafe::Unsafe,
                        )),
                    ));
                }
                for img_num in 0..cbuf.num_images() {
                    let (_, memory, start_layout, end_layout, image_uninitialized_safe) =
                        cbuf.image(img_num).unwrap();
                    resources.push((
                        KeyTy::Image,
                        Some((memory, start_layout, end_layout, image_uninitialized_safe)),
                    ));
                }
            }
            resources
        };

        self.builder.append_command(
            Cmd(self
                .inner
                .into_iter()
                .map(|cbuf| {
                    cbuf.lock_record()?;
                    Ok(DropUnlock(cbuf))
                })
                .collect::<Result<Vec<_>, CommandBufferExecError>>()?),
            &resources,
        )?;

        Ok(())
    }
}<|MERGE_RESOLUTION|>--- conflicted
+++ resolved
@@ -65,49 +65,6 @@
 use std::ptr;
 use std::sync::{Arc, Mutex};
 
-<<<<<<< HEAD
-/// Holds the current binding and setting state.
-#[derive(Debug, Default)]
-pub(super) struct CurrentState {
-    descriptor_sets: FnvHashMap<PipelineBindPoint, DescriptorSetState>,
-    index_buffer: Option<Arc<dyn Command>>,
-    pipeline_compute: Option<Arc<dyn Command>>,
-    pipeline_graphics: Option<Arc<dyn Command>>,
-    vertex_buffers: FnvHashMap<u32, Arc<dyn Command>>,
-
-    push_constants: Option<PushConstantState>,
-
-    blend_constants: Option<[f32; 4]>,
-    depth_bias: Option<(f32, f32, f32)>,
-    depth_bounds: Option<(f32, f32)>,
-    line_width: Option<f32>,
-    stencil_compare_mask: StencilState,
-    stencil_reference: StencilState,
-    stencil_write_mask: StencilState,
-    scissor: FnvHashMap<u32, Scissor>,
-    viewport: FnvHashMap<u32, Viewport>,
-}
-
-#[derive(Debug)]
-struct DescriptorSetState {
-    descriptor_sets: FnvHashMap<u32, Arc<dyn Command>>,
-    pipeline_layout: Arc<PipelineLayout>,
-}
-
-#[derive(Debug)]
-struct PushConstantState {
-    pipeline_layout: Arc<PipelineLayout>,
-}
-
-/// Holds the current stencil state of a `SyncCommandBufferBuilder`.
-#[derive(Clone, Copy, Debug, Default)]
-pub struct StencilState {
-    pub front: Option<u32>,
-    pub back: Option<u32>,
-}
-
-=======
->>>>>>> 9122da13
 impl SyncCommandBufferBuilder {
     /// Calls `vkCmdBeginQuery` on the builder.
     #[inline]
@@ -685,7 +642,7 @@
         regions: R,
     ) -> Result<(), SyncCommandBufferBuilderError>
     where
-        I: ImageAccess + Send + Sync + 'static,
+        I: ImageAccess + 'static,
         R: IntoIterator<Item = UnsafeCommandBufferBuilderDepthStencilImageClear>
             + Send
             + Sync
@@ -700,7 +657,7 @@
 
         impl<I, R> Command for Cmd<I, R>
         where
-            I: ImageAccess + Send + Sync + 'static,
+            I: ImageAccess + 'static,
             R: IntoIterator<Item = UnsafeCommandBufferBuilderDepthStencilImageClear>
                 + Send
                 + Sync

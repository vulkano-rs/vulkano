// Copyright (c) 2016 The vulkano developers
// Licensed under the Apache License, Version 2.0
// <LICENSE-APACHE or
// https://www.apache.org/licenses/LICENSE-2.0> or the MIT
// license <LICENSE-MIT or https://opensource.org/licenses/MIT>,
// at your option. All files in the project carrying such
// notice may not be copied, modified, or distributed except
// according to those terms.

use crate::VulkanObject;
use buffer::BufferAccess;
use command_buffer::synced::base::Command;
use command_buffer::synced::base::FinalCommand;
use command_buffer::synced::base::KeyTy;
use command_buffer::synced::base::SyncCommandBufferBuilder;
use command_buffer::synced::base::SyncCommandBufferBuilderError;
use command_buffer::sys::UnsafeCommandBufferBuilder;
use command_buffer::sys::UnsafeCommandBufferBuilderBindVertexBuffer;
use command_buffer::sys::UnsafeCommandBufferBuilderBufferImageCopy;
use command_buffer::sys::UnsafeCommandBufferBuilderColorImageClear;
use command_buffer::sys::UnsafeCommandBufferBuilderExecuteCommands;
use command_buffer::sys::UnsafeCommandBufferBuilderImageBlit;
use command_buffer::sys::UnsafeCommandBufferBuilderImageCopy;
use command_buffer::CommandBuffer;
use command_buffer::CommandBufferExecError;
use command_buffer::SubpassContents;
use descriptor::descriptor::DescriptorDescTy;
use descriptor::descriptor::ShaderStages;
use descriptor::descriptor_set::DescriptorSet;
use descriptor::pipeline_layout::PipelineLayoutAbstract;
use format::ClearValue;
use framebuffer::FramebufferAbstract;
use image::ImageAccess;
use image::ImageLayout;
use pipeline::depth_stencil::DynamicStencilValue;
use pipeline::depth_stencil::StencilFaceFlags;
use pipeline::input_assembly::IndexType;
use pipeline::viewport::Scissor;
use pipeline::viewport::Viewport;
use pipeline::ComputePipelineAbstract;
use pipeline::GraphicsPipelineAbstract;
use sampler::Filter;
use smallvec::SmallVec;
use std::borrow::Cow;
use std::ffi::CStr;
use std::mem;
use std::ptr;
use std::sync::Arc;
use sync::AccessFlagBits;
use sync::Event;
use sync::PipelineMemoryAccess;
use sync::PipelineStages;
use SafeDeref;

impl SyncCommandBufferBuilder {
    /// Calls `vkBeginRenderPass` on the builder.
    // TODO: it shouldn't be possible to get an error if the framebuffer checked conflicts already
    // TODO: after begin_render_pass has been called, flushing should be forbidden and an error
    //       returned if conflict
    #[inline]
    pub unsafe fn begin_render_pass<F, I>(
        &mut self,
        framebuffer: F,
        subpass_contents: SubpassContents,
        clear_values: I,
    ) -> Result<(), SyncCommandBufferBuilderError>
    where
        F: FramebufferAbstract + Send + Sync + 'static,
        I: Iterator<Item = ClearValue> + Send + Sync + 'static,
    {
        struct Cmd<F, I> {
            framebuffer: F,
            subpass_contents: SubpassContents,
            clear_values: Option<I>,
        }

        impl<F, I> Command for Cmd<F, I>
        where
            F: FramebufferAbstract + Send + Sync + 'static,
            I: Iterator<Item = ClearValue>,
        {
            fn name(&self) -> &'static str {
                "vkCmdBeginRenderPass"
            }

            unsafe fn send(&mut self, out: &mut UnsafeCommandBufferBuilder) {
                out.begin_render_pass(
                    &self.framebuffer,
                    self.subpass_contents,
                    self.clear_values.take().unwrap(),
                );
            }

            fn into_final_command(self: Box<Self>) -> Box<dyn FinalCommand + Send + Sync> {
                struct Fin<F>(F);
                impl<F> FinalCommand for Fin<F>
                where
                    F: FramebufferAbstract + Send + Sync + 'static,
                {
                    fn name(&self) -> &'static str {
                        "vkCmdBeginRenderPass"
                    }
                    fn image(&self, num: usize) -> &dyn ImageAccess {
                        self.0.attached_image_view(num).unwrap().image()
                    }
                    fn image_name(&self, num: usize) -> Cow<'static, str> {
                        format!("attachment {}", num).into()
                    }
                }
                Box::new(Fin(self.framebuffer))
            }

            fn image(&self, num: usize) -> &dyn ImageAccess {
                self.framebuffer.attached_image_view(num).unwrap().image()
            }

            fn image_name(&self, num: usize) -> Cow<'static, str> {
                format!("attachment {}", num).into()
            }
        }

        let resources = (0..framebuffer.num_attachments())
            .map(|atch| {
                let desc = framebuffer.attachment_desc(atch).unwrap();
                (
                    KeyTy::Image,
                    Some((
                        PipelineMemoryAccess {
                            stages: PipelineStages {
                                all_commands: true,
                                ..PipelineStages::none()
                            }, // TODO: wrong!
                            access: AccessFlagBits {
                                input_attachment_read: true,
                                color_attachment_read: true,
                                color_attachment_write: true,
                                depth_stencil_attachment_read: true,
                                depth_stencil_attachment_write: true,
                                ..AccessFlagBits::none()
                            }, // TODO: suboptimal
                            exclusive: true, // TODO: suboptimal ; note: remember to always pass true if desc.initial_layout != desc.final_layout
                        },
                        desc.initial_layout,
                        desc.final_layout,
                    )),
                )
            })
            .collect::<Vec<_>>();

        self.append_command(
            Cmd {
                framebuffer,
                subpass_contents,
                clear_values: Some(clear_values),
            },
            &resources,
        )?;

        self.prev_cmd_entered_render_pass();
        Ok(())
    }

    /// Calls `vkCmdBindIndexBuffer` on the builder.
    #[inline]
    pub unsafe fn bind_index_buffer<B>(
        &mut self,
        buffer: B,
        index_ty: IndexType,
    ) -> Result<(), SyncCommandBufferBuilderError>
    where
        B: BufferAccess + Send + Sync + 'static,
    {
        struct Cmd<B> {
            buffer: B,
            index_ty: IndexType,
        }

        impl<B> Command for Cmd<B>
        where
            B: BufferAccess + Send + Sync + 'static,
        {
            fn name(&self) -> &'static str {
                "vkCmdBindIndexBuffer"
            }

            unsafe fn send(&mut self, out: &mut UnsafeCommandBufferBuilder) {
                out.bind_index_buffer(&self.buffer, self.index_ty);
            }

            fn into_final_command(self: Box<Self>) -> Box<dyn FinalCommand + Send + Sync> {
                struct Fin<B>(B);
                impl<B> FinalCommand for Fin<B>
                where
                    B: BufferAccess + Send + Sync + 'static,
                {
                    fn name(&self) -> &'static str {
                        "vkCmdBindIndexBuffer"
                    }
                    fn buffer(&self, num: usize) -> &dyn BufferAccess {
                        assert_eq!(num, 0);
                        &self.0
                    }
                    fn buffer_name(&self, num: usize) -> Cow<'static, str> {
                        assert_eq!(num, 0);
                        "index buffer".into()
                    }
                }
                Box::new(Fin(self.buffer))
            }

            fn buffer(&self, num: usize) -> &dyn BufferAccess {
                assert_eq!(num, 0);
                &self.buffer
            }

            fn buffer_name(&self, num: usize) -> Cow<'static, str> {
                assert_eq!(num, 0);
                "index buffer".into()
            }
        }

        self.append_command(
            Cmd { buffer, index_ty },
            &[(
                KeyTy::Buffer,
                Some((
                    PipelineMemoryAccess {
                        stages: PipelineStages {
                            vertex_input: true,
                            ..PipelineStages::none()
                        },
                        access: AccessFlagBits {
                            index_read: true,
                            ..AccessFlagBits::none()
                        },
                        exclusive: false,
                    },
                    ImageLayout::Undefined,
                    ImageLayout::Undefined,
                )),
            )],
        )?;

        Ok(())
    }

    /// Calls `vkCmdBindPipeline` on the builder with a graphics pipeline.
    #[inline]
    pub unsafe fn bind_pipeline_graphics<Gp>(&mut self, pipeline: Gp)
    where
        Gp: GraphicsPipelineAbstract + Send + Sync + 'static,
    {
        struct Cmd<Gp> {
            pipeline: Gp,
        }

        impl<Gp> Command for Cmd<Gp>
        where
            Gp: GraphicsPipelineAbstract + Send + Sync + 'static,
        {
            fn name(&self) -> &'static str {
                "vkCmdBindPipeline"
            }

            unsafe fn send(&mut self, out: &mut UnsafeCommandBufferBuilder) {
                out.bind_pipeline_graphics(&self.pipeline);
            }

            fn into_final_command(self: Box<Self>) -> Box<dyn FinalCommand + Send + Sync> {
                struct Fin<Gp>(Gp);
                impl<Gp> FinalCommand for Fin<Gp>
                where
                    Gp: Send + Sync + 'static,
                {
                    fn name(&self) -> &'static str {
                        "vkCmdBindPipeline"
                    }
                }
                Box::new(Fin(self.pipeline))
            }
        }

        self.append_command(Cmd { pipeline }, &[]).unwrap();
    }

    /// Calls `vkCmdBindPipeline` on the builder with a compute pipeline.
    #[inline]
    pub unsafe fn bind_pipeline_compute<Cp>(&mut self, pipeline: Cp)
    where
        Cp: ComputePipelineAbstract + Send + Sync + 'static,
    {
        struct Cmd<Gp> {
            pipeline: Gp,
        }

        impl<Gp> Command for Cmd<Gp>
        where
            Gp: ComputePipelineAbstract + Send + Sync + 'static,
        {
            fn name(&self) -> &'static str {
                "vkCmdBindPipeline"
            }

            unsafe fn send(&mut self, out: &mut UnsafeCommandBufferBuilder) {
                out.bind_pipeline_compute(&self.pipeline);
            }

            fn into_final_command(self: Box<Self>) -> Box<dyn FinalCommand + Send + Sync> {
                struct Fin<Cp>(Cp);
                impl<Cp> FinalCommand for Fin<Cp>
                where
                    Cp: Send + Sync + 'static,
                {
                    fn name(&self) -> &'static str {
                        "vkCmdBindPipeline"
                    }
                }
                Box::new(Fin(self.pipeline))
            }
        }

        self.append_command(Cmd { pipeline }, &[]).unwrap();
    }

    /// Starts the process of binding descriptor sets. Returns an intermediate struct which can be
    /// used to add the sets.
    #[inline]
    pub fn bind_descriptor_sets(&mut self) -> SyncCommandBufferBuilderBindDescriptorSets {
        SyncCommandBufferBuilderBindDescriptorSets {
            builder: self,
            inner: SmallVec::new(),
        }
    }

    /// Starts the process of binding vertex buffers. Returns an intermediate struct which can be
    /// used to add the buffers.
    #[inline]
    pub fn bind_vertex_buffers(&mut self) -> SyncCommandBufferBuilderBindVertexBuffer {
        SyncCommandBufferBuilderBindVertexBuffer {
            builder: self,
            inner: UnsafeCommandBufferBuilderBindVertexBuffer::new(),
            buffers: Vec::new(),
        }
    }

    /// Calls `vkCmdCopyImage` on the builder.
    ///
    /// Does nothing if the list of regions is empty, as it would be a no-op and isn't a valid
    /// usage of the command anyway.
    #[inline]
    pub unsafe fn copy_image<S, D, R>(
        &mut self,
        source: S,
        source_layout: ImageLayout,
        destination: D,
        destination_layout: ImageLayout,
        regions: R,
    ) -> Result<(), SyncCommandBufferBuilderError>
    where
        S: ImageAccess + Send + Sync + 'static,
        D: ImageAccess + Send + Sync + 'static,
        R: Iterator<Item = UnsafeCommandBufferBuilderImageCopy> + Send + Sync + 'static,
    {
        struct Cmd<S, D, R> {
            source: Option<S>,
            source_layout: ImageLayout,
            destination: Option<D>,
            destination_layout: ImageLayout,
            regions: Option<R>,
        }

        impl<S, D, R> Command for Cmd<S, D, R>
        where
            S: ImageAccess + Send + Sync + 'static,
            D: ImageAccess + Send + Sync + 'static,
            R: Iterator<Item = UnsafeCommandBufferBuilderImageCopy>,
        {
            fn name(&self) -> &'static str {
                "vkCmdCopyImage"
            }

            unsafe fn send(&mut self, out: &mut UnsafeCommandBufferBuilder) {
                out.copy_image(
                    self.source.as_ref().unwrap(),
                    self.source_layout,
                    self.destination.as_ref().unwrap(),
                    self.destination_layout,
                    self.regions.take().unwrap(),
                );
            }

            fn into_final_command(mut self: Box<Self>) -> Box<dyn FinalCommand + Send + Sync> {
                struct Fin<S, D>(S, D);
                impl<S, D> FinalCommand for Fin<S, D>
                where
                    S: ImageAccess + Send + Sync + 'static,
                    D: ImageAccess + Send + Sync + 'static,
                {
                    fn name(&self) -> &'static str {
                        "vkCmdCopyImage"
                    }
                    fn image(&self, num: usize) -> &dyn ImageAccess {
                        if num == 0 {
                            &self.0
                        } else if num == 1 {
                            &self.1
                        } else {
                            panic!()
                        }
                    }
                    fn image_name(&self, num: usize) -> Cow<'static, str> {
                        if num == 0 {
                            "source".into()
                        } else if num == 1 {
                            "destination".into()
                        } else {
                            panic!()
                        }
                    }
                }

                // Note: borrow checker somehow doesn't accept `self.source` and `self.destination`
                // without using an Option.
                Box::new(Fin(
                    self.source.take().unwrap(),
                    self.destination.take().unwrap(),
                ))
            }

            fn image(&self, num: usize) -> &dyn ImageAccess {
                if num == 0 {
                    self.source.as_ref().unwrap()
                } else if num == 1 {
                    self.destination.as_ref().unwrap()
                } else {
                    panic!()
                }
            }

            fn image_name(&self, num: usize) -> Cow<'static, str> {
                if num == 0 {
                    "source".into()
                } else if num == 1 {
                    "destination".into()
                } else {
                    panic!()
                }
            }
        }

        self.append_command(
            Cmd {
                source: Some(source),
                source_layout,
                destination: Some(destination),
                destination_layout,
                regions: Some(regions),
            },
            &[
                (
                    KeyTy::Image,
                    Some((
                        PipelineMemoryAccess {
                            stages: PipelineStages {
                                transfer: true,
                                ..PipelineStages::none()
                            },
                            access: AccessFlagBits {
                                transfer_read: true,
                                ..AccessFlagBits::none()
                            },
                            exclusive: false,
                        },
                        source_layout,
                        source_layout,
                    )),
                ),
                (
                    KeyTy::Image,
                    Some((
                        PipelineMemoryAccess {
                            stages: PipelineStages {
                                transfer: true,
                                ..PipelineStages::none()
                            },
                            access: AccessFlagBits {
                                transfer_write: true,
                                ..AccessFlagBits::none()
                            },
                            exclusive: true,
                        },
                        destination_layout,
                        destination_layout,
                    )),
                ),
            ],
        )?;

        Ok(())
    }

    /// Calls `vkCmdBlitImage` on the builder.
    ///
    /// Does nothing if the list of regions is empty, as it would be a no-op and isn't a valid
    /// usage of the command anyway.
    #[inline]
    pub unsafe fn blit_image<S, D, R>(
        &mut self,
        source: S,
        source_layout: ImageLayout,
        destination: D,
        destination_layout: ImageLayout,
        regions: R,
        filter: Filter,
    ) -> Result<(), SyncCommandBufferBuilderError>
    where
        S: ImageAccess + Send + Sync + 'static,
        D: ImageAccess + Send + Sync + 'static,
        R: Iterator<Item = UnsafeCommandBufferBuilderImageBlit> + Send + Sync + 'static,
    {
        struct Cmd<S, D, R> {
            source: Option<S>,
            source_layout: ImageLayout,
            destination: Option<D>,
            destination_layout: ImageLayout,
            regions: Option<R>,
            filter: Filter,
        }

        impl<S, D, R> Command for Cmd<S, D, R>
        where
            S: ImageAccess + Send + Sync + 'static,
            D: ImageAccess + Send + Sync + 'static,
            R: Iterator<Item = UnsafeCommandBufferBuilderImageBlit>,
        {
            fn name(&self) -> &'static str {
                "vkCmdBlitImage"
            }

            unsafe fn send(&mut self, out: &mut UnsafeCommandBufferBuilder) {
                out.blit_image(
                    self.source.as_ref().unwrap(),
                    self.source_layout,
                    self.destination.as_ref().unwrap(),
                    self.destination_layout,
                    self.regions.take().unwrap(),
                    self.filter,
                );
            }

            fn into_final_command(mut self: Box<Self>) -> Box<dyn FinalCommand + Send + Sync> {
                struct Fin<S, D>(S, D);
                impl<S, D> FinalCommand for Fin<S, D>
                where
                    S: ImageAccess + Send + Sync + 'static,
                    D: ImageAccess + Send + Sync + 'static,
                {
                    fn name(&self) -> &'static str {
                        "vkCmdBlitImage"
                    }
                    fn image(&self, num: usize) -> &dyn ImageAccess {
                        if num == 0 {
                            &self.0
                        } else if num == 1 {
                            &self.1
                        } else {
                            panic!()
                        }
                    }
                    fn image_name(&self, num: usize) -> Cow<'static, str> {
                        if num == 0 {
                            "source".into()
                        } else if num == 1 {
                            "destination".into()
                        } else {
                            panic!()
                        }
                    }
                }

                // Note: borrow checker somehow doesn't accept `self.source` and `self.destination`
                // without using an Option.
                Box::new(Fin(
                    self.source.take().unwrap(),
                    self.destination.take().unwrap(),
                ))
            }

            fn image(&self, num: usize) -> &dyn ImageAccess {
                if num == 0 {
                    self.source.as_ref().unwrap()
                } else if num == 1 {
                    self.destination.as_ref().unwrap()
                } else {
                    panic!()
                }
            }

            fn image_name(&self, num: usize) -> Cow<'static, str> {
                if num == 0 {
                    "source".into()
                } else if num == 1 {
                    "destination".into()
                } else {
                    panic!()
                }
            }
        }

        self.append_command(
            Cmd {
                source: Some(source),
                source_layout,
                destination: Some(destination),
                destination_layout,
                regions: Some(regions),
                filter,
            },
            &[
                (
                    KeyTy::Image,
                    Some((
                        PipelineMemoryAccess {
                            stages: PipelineStages {
                                transfer: true,
                                ..PipelineStages::none()
                            },
                            access: AccessFlagBits {
                                transfer_read: true,
                                ..AccessFlagBits::none()
                            },
                            exclusive: false,
                        },
                        source_layout,
                        source_layout,
                    )),
                ),
                (
                    KeyTy::Image,
                    Some((
                        PipelineMemoryAccess {
                            stages: PipelineStages {
                                transfer: true,
                                ..PipelineStages::none()
                            },
                            access: AccessFlagBits {
                                transfer_write: true,
                                ..AccessFlagBits::none()
                            },
                            exclusive: true,
                        },
                        destination_layout,
                        destination_layout,
                    )),
                ),
            ],
        )?;

        Ok(())
    }

    /// Calls `vkCmdClearColorImage` on the builder.
    ///
    /// Does nothing if the list of regions is empty, as it would be a no-op and isn't a valid
    /// usage of the command anyway.
    pub unsafe fn clear_color_image<I, R>(
        &mut self,
        image: I,
        layout: ImageLayout,
        color: ClearValue,
        regions: R,
    ) -> Result<(), SyncCommandBufferBuilderError>
    where
        I: ImageAccess + Send + Sync + 'static,
        R: Iterator<Item = UnsafeCommandBufferBuilderColorImageClear> + Send + Sync + 'static,
    {
        struct Cmd<I, R> {
            image: Option<I>,
            layout: ImageLayout,
            color: ClearValue,
            regions: Option<R>,
        }

        impl<I, R> Command for Cmd<I, R>
        where
            I: ImageAccess + Send + Sync + 'static,
            R: Iterator<Item = UnsafeCommandBufferBuilderColorImageClear> + Send + Sync + 'static,
        {
            fn name(&self) -> &'static str {
                "vkCmdClearColorImage"
            }

            unsafe fn send(&mut self, out: &mut UnsafeCommandBufferBuilder) {
                out.clear_color_image(
                    self.image.as_ref().unwrap(),
                    self.layout,
                    self.color,
                    self.regions.take().unwrap(),
                );
            }

            fn into_final_command(mut self: Box<Self>) -> Box<dyn FinalCommand + Send + Sync> {
                struct Fin<I>(I);
                impl<I> FinalCommand for Fin<I>
                where
                    I: ImageAccess + Send + Sync + 'static,
                {
                    fn name(&self) -> &'static str {
                        "vkCmdClearColorImage"
                    }
                    fn image(&self, num: usize) -> &dyn ImageAccess {
                        assert_eq!(num, 0);
                        &self.0
                    }
                    fn image_name(&self, num: usize) -> Cow<'static, str> {
                        assert_eq!(num, 0);
                        "target".into()
                    }
                }

                // Note: borrow checker somehow doesn't accept `self.image` without using an Option.
                Box::new(Fin(self.image.take().unwrap()))
            }

            fn image(&self, num: usize) -> &dyn ImageAccess {
                assert_eq!(num, 0);
                self.image.as_ref().unwrap()
            }

            fn image_name(&self, num: usize) -> Cow<'static, str> {
                assert_eq!(num, 0);
                "target".into()
            }
        }

        self.append_command(
            Cmd {
                image: Some(image),
                layout,
                color,
                regions: Some(regions),
            },
            &[(
                KeyTy::Image,
                Some((
                    PipelineMemoryAccess {
                        stages: PipelineStages {
                            transfer: true,
                            ..PipelineStages::none()
                        },
                        access: AccessFlagBits {
                            transfer_write: true,
                            ..AccessFlagBits::none()
                        },
                        exclusive: true,
                    },
                    layout,
                    layout,
                )),
            )],
        )?;

        Ok(())
    }

    /// Calls `vkCmdCopyBuffer` on the builder.
    ///
    /// Does nothing if the list of regions is empty, as it would be a no-op and isn't a valid
    /// usage of the command anyway.
    #[inline]
    pub unsafe fn copy_buffer<S, D, R>(
        &mut self,
        source: S,
        destination: D,
        regions: R,
    ) -> Result<(), SyncCommandBufferBuilderError>
    where
        S: BufferAccess + Send + Sync + 'static,
        D: BufferAccess + Send + Sync + 'static,
        R: Iterator<Item = (usize, usize, usize)> + Send + Sync + 'static,
    {
        struct Cmd<S, D, R> {
            source: Option<S>,
            destination: Option<D>,
            regions: Option<R>,
        }

        impl<S, D, R> Command for Cmd<S, D, R>
        where
            S: BufferAccess + Send + Sync + 'static,
            D: BufferAccess + Send + Sync + 'static,
            R: Iterator<Item = (usize, usize, usize)>,
        {
            fn name(&self) -> &'static str {
                "vkCmdCopyBuffer"
            }

            unsafe fn send(&mut self, out: &mut UnsafeCommandBufferBuilder) {
                out.copy_buffer(
                    self.source.as_ref().unwrap(),
                    self.destination.as_ref().unwrap(),
                    self.regions.take().unwrap(),
                );
            }

            fn into_final_command(mut self: Box<Self>) -> Box<dyn FinalCommand + Send + Sync> {
                struct Fin<S, D>(S, D);
                impl<S, D> FinalCommand for Fin<S, D>
                where
                    S: BufferAccess + Send + Sync + 'static,
                    D: BufferAccess + Send + Sync + 'static,
                {
                    fn name(&self) -> &'static str {
                        "vkCmdCopyBuffer"
                    }
                    fn buffer(&self, num: usize) -> &dyn BufferAccess {
                        match num {
                            0 => &self.0,
                            1 => &self.1,
                            _ => panic!(),
                        }
                    }
                    fn buffer_name(&self, num: usize) -> Cow<'static, str> {
                        match num {
                            0 => "source".into(),
                            1 => "destination".into(),
                            _ => panic!(),
                        }
                    }
                }
                // Note: borrow checker somehow doesn't accept `self.source` and `self.destination`
                // without using an Option.
                Box::new(Fin(
                    self.source.take().unwrap(),
                    self.destination.take().unwrap(),
                ))
            }

            fn buffer(&self, num: usize) -> &dyn BufferAccess {
                match num {
                    0 => self.source.as_ref().unwrap(),
                    1 => self.destination.as_ref().unwrap(),
                    _ => panic!(),
                }
            }

            fn buffer_name(&self, num: usize) -> Cow<'static, str> {
                match num {
                    0 => "source".into(),
                    1 => "destination".into(),
                    _ => panic!(),
                }
            }
        }

        self.append_command(
            Cmd {
                source: Some(source),
                destination: Some(destination),
                regions: Some(regions),
            },
            &[
                (
                    KeyTy::Buffer,
                    Some((
                        PipelineMemoryAccess {
                            stages: PipelineStages {
                                transfer: true,
                                ..PipelineStages::none()
                            },
                            access: AccessFlagBits {
                                transfer_read: true,
                                ..AccessFlagBits::none()
                            },
                            exclusive: false,
                        },
                        ImageLayout::Undefined,
                        ImageLayout::Undefined,
                    )),
                ),
                (
                    KeyTy::Buffer,
                    Some((
                        PipelineMemoryAccess {
                            stages: PipelineStages {
                                transfer: true,
                                ..PipelineStages::none()
                            },
                            access: AccessFlagBits {
                                transfer_write: true,
                                ..AccessFlagBits::none()
                            },
                            exclusive: true,
                        },
                        ImageLayout::Undefined,
                        ImageLayout::Undefined,
                    )),
                ),
            ],
        )?;

        Ok(())
    }

    /// Calls `vkCmdCopyBufferToImage` on the builder.
    ///
    /// Does nothing if the list of regions is empty, as it would be a no-op and isn't a valid
    /// usage of the command anyway.
    #[inline]
    pub unsafe fn copy_buffer_to_image<S, D, R>(
        &mut self,
        source: S,
        destination: D,
        destination_layout: ImageLayout,
        regions: R,
    ) -> Result<(), SyncCommandBufferBuilderError>
    where
        S: BufferAccess + Send + Sync + 'static,
        D: ImageAccess + Send + Sync + 'static,
        R: Iterator<Item = UnsafeCommandBufferBuilderBufferImageCopy> + Send + Sync + 'static,
    {
        struct Cmd<S, D, R> {
            source: Option<S>,
            destination: Option<D>,
            destination_layout: ImageLayout,
            regions: Option<R>,
        }

        impl<S, D, R> Command for Cmd<S, D, R>
        where
            S: BufferAccess + Send + Sync + 'static,
            D: ImageAccess + Send + Sync + 'static,
            R: Iterator<Item = UnsafeCommandBufferBuilderBufferImageCopy>,
        {
            fn name(&self) -> &'static str {
                "vkCmdCopyBufferToImage"
            }

            unsafe fn send(&mut self, out: &mut UnsafeCommandBufferBuilder) {
                out.copy_buffer_to_image(
                    self.source.as_ref().unwrap(),
                    self.destination.as_ref().unwrap(),
                    self.destination_layout,
                    self.regions.take().unwrap(),
                );
            }

            fn into_final_command(mut self: Box<Self>) -> Box<dyn FinalCommand + Send + Sync> {
                struct Fin<S, D>(S, D);
                impl<S, D> FinalCommand for Fin<S, D>
                where
                    S: BufferAccess + Send + Sync + 'static,
                    D: ImageAccess + Send + Sync + 'static,
                {
                    fn name(&self) -> &'static str {
                        "vkCmdCopyBufferToImage"
                    }
                    fn buffer(&self, num: usize) -> &dyn BufferAccess {
                        assert_eq!(num, 0);
                        &self.0
                    }
                    fn buffer_name(&self, num: usize) -> Cow<'static, str> {
                        assert_eq!(num, 0);
                        "source".into()
                    }
                    fn image(&self, num: usize) -> &dyn ImageAccess {
                        assert_eq!(num, 0);
                        &self.1
                    }
                    fn image_name(&self, num: usize) -> Cow<'static, str> {
                        assert_eq!(num, 0);
                        "destination".into()
                    }
                }

                // Note: borrow checker somehow doesn't accept `self.source` and `self.destination`
                // without using an Option.
                Box::new(Fin(
                    self.source.take().unwrap(),
                    self.destination.take().unwrap(),
                ))
            }

            fn buffer(&self, num: usize) -> &dyn BufferAccess {
                assert_eq!(num, 0);
                self.source.as_ref().unwrap()
            }

            fn buffer_name(&self, num: usize) -> Cow<'static, str> {
                assert_eq!(num, 0);
                "source".into()
            }

            fn image(&self, num: usize) -> &dyn ImageAccess {
                assert_eq!(num, 0);
                self.destination.as_ref().unwrap()
            }

            fn image_name(&self, num: usize) -> Cow<'static, str> {
                assert_eq!(num, 0);
                "destination".into()
            }
        }

        self.append_command(
            Cmd {
                source: Some(source),
                destination: Some(destination),
                destination_layout,
                regions: Some(regions),
            },
            &[
                (
                    KeyTy::Buffer,
                    Some((
                        PipelineMemoryAccess {
                            stages: PipelineStages {
                                transfer: true,
                                ..PipelineStages::none()
                            },
                            access: AccessFlagBits {
                                transfer_read: true,
                                ..AccessFlagBits::none()
                            },
                            exclusive: false,
                        },
                        ImageLayout::Undefined,
                        ImageLayout::Undefined,
                    )),
                ),
                (
                    KeyTy::Image,
                    Some((
                        PipelineMemoryAccess {
                            stages: PipelineStages {
                                transfer: true,
                                ..PipelineStages::none()
                            },
                            access: AccessFlagBits {
                                transfer_write: true,
                                ..AccessFlagBits::none()
                            },
                            exclusive: true,
                        },
                        destination_layout,
                        destination_layout,
                    )),
                ),
            ],
        )?;

        Ok(())
    }

    /// Calls `vkCmdCopyImageToBuffer` on the builder.
    ///
    /// Does nothing if the list of regions is empty, as it would be a no-op and isn't a valid
    /// usage of the command anyway.
    #[inline]
    pub unsafe fn copy_image_to_buffer<S, D, R>(
        &mut self,
        source: S,
        source_layout: ImageLayout,
        destination: D,
        regions: R,
    ) -> Result<(), SyncCommandBufferBuilderError>
    where
        S: ImageAccess + Send + Sync + 'static,
        D: BufferAccess + Send + Sync + 'static,
        R: Iterator<Item = UnsafeCommandBufferBuilderBufferImageCopy> + Send + Sync + 'static,
    {
        struct Cmd<S, D, R> {
            source: Option<S>,
            source_layout: ImageLayout,
            destination: Option<D>,
            regions: Option<R>,
        }

        impl<S, D, R> Command for Cmd<S, D, R>
        where
            S: ImageAccess + Send + Sync + 'static,
            D: BufferAccess + Send + Sync + 'static,
            R: Iterator<Item = UnsafeCommandBufferBuilderBufferImageCopy>,
        {
            fn name(&self) -> &'static str {
                "vkCmdCopyImageToBuffer"
            }

            unsafe fn send(&mut self, out: &mut UnsafeCommandBufferBuilder) {
                out.copy_image_to_buffer(
                    self.source.as_ref().unwrap(),
                    self.source_layout,
                    self.destination.as_ref().unwrap(),
                    self.regions.take().unwrap(),
                );
            }

            fn into_final_command(mut self: Box<Self>) -> Box<dyn FinalCommand + Send + Sync> {
                struct Fin<S, D>(S, D);
                impl<S, D> FinalCommand for Fin<S, D>
                where
                    S: ImageAccess + Send + Sync + 'static,
                    D: BufferAccess + Send + Sync + 'static,
                {
                    fn name(&self) -> &'static str {
                        "vkCmdCopyImageToBuffer"
                    }
                    fn buffer(&self, num: usize) -> &dyn BufferAccess {
                        assert_eq!(num, 0);
                        &self.1
                    }
                    fn buffer_name(&self, num: usize) -> Cow<'static, str> {
                        assert_eq!(num, 0);
                        "destination".into()
                    }
                    fn image(&self, num: usize) -> &dyn ImageAccess {
                        assert_eq!(num, 0);
                        &self.0
                    }
                    fn image_name(&self, num: usize) -> Cow<'static, str> {
                        assert_eq!(num, 0);
                        "source".into()
                    }
                }

                // Note: borrow checker somehow doesn't accept `self.source` and `self.destination`
                // without using an Option.
                Box::new(Fin(
                    self.source.take().unwrap(),
                    self.destination.take().unwrap(),
                ))
            }

            fn buffer(&self, num: usize) -> &dyn BufferAccess {
                assert_eq!(num, 0);
                self.destination.as_ref().unwrap()
            }

            fn buffer_name(&self, num: usize) -> Cow<'static, str> {
                assert_eq!(num, 0);
                "destination".into()
            }

            fn image(&self, num: usize) -> &dyn ImageAccess {
                assert_eq!(num, 0);
                self.source.as_ref().unwrap()
            }

            fn image_name(&self, num: usize) -> Cow<'static, str> {
                assert_eq!(num, 0);
                "source".into()
            }
        }

        self.append_command(
            Cmd {
                source: Some(source),
                destination: Some(destination),
                source_layout,
                regions: Some(regions),
            },
            &[
                (
                    KeyTy::Image,
                    Some((
                        PipelineMemoryAccess {
                            stages: PipelineStages {
                                transfer: true,
                                ..PipelineStages::none()
                            },
                            access: AccessFlagBits {
                                transfer_read: true,
                                ..AccessFlagBits::none()
                            },
                            exclusive: false,
                        },
                        source_layout,
                        source_layout,
                    )),
                ),
                (
                    KeyTy::Buffer,
                    Some((
                        PipelineMemoryAccess {
                            stages: PipelineStages {
                                transfer: true,
                                ..PipelineStages::none()
                            },
                            access: AccessFlagBits {
                                transfer_write: true,
                                ..AccessFlagBits::none()
                            },
                            exclusive: true,
                        },
                        ImageLayout::Undefined,
                        ImageLayout::Undefined,
                    )),
                ),
            ],
        )?;

        Ok(())
    }

    /// Calls `vkCmdBeginDebugUtilsLabelEXT` on the builder.
    ///
    /// # Safety
    /// The command pool that this command buffer was allocated from must support graphics or
    /// compute operations
    #[inline]
    pub unsafe fn debug_marker_begin(&mut self, name: &'static CStr, color: [f32; 4]) {
        struct Cmd {
            name: &'static CStr,
            color: [f32; 4],
        }

        impl Command for Cmd {
            fn name(&self) -> &'static str {
                "vkCmdBeginDebugUtilsLabelEXT"
            }

            unsafe fn send(&mut self, out: &mut UnsafeCommandBufferBuilder) {
                out.debug_marker_begin(self.name, self.color);
            }

            fn into_final_command(self: Box<Self>) -> Box<dyn FinalCommand + Send + Sync> {
                Box::new("vkCmdBeginDebugUtilsLabelEXT")
            }
        }

        self.append_command(Cmd { name, color }, &[]).unwrap();
    }

    /// Calls `vkCmdEndDebugUtilsLabelEXT` on the builder.
    ///
    /// # Safety
    /// - The command pool that this command buffer was allocated from must support graphics or
    /// compute operations
    /// - There must be an outstanding `debug_marker_begin` command prior to the
    /// `debug_marker_end` on the queue.
    #[inline]
    pub unsafe fn debug_marker_end(&mut self) {
        struct Cmd {}

        impl Command for Cmd {
            fn name(&self) -> &'static str {
                "vkCmdEndDebugUtilsLabelEXT"
            }

            unsafe fn send(&mut self, out: &mut UnsafeCommandBufferBuilder) {
                out.debug_marker_end();
            }

            fn into_final_command(self: Box<Self>) -> Box<dyn FinalCommand + Send + Sync> {
                Box::new("vkCmdEndDebugUtilsLabelEXT")
            }
        }

        self.append_command(Cmd {}, &[]).unwrap();
    }

    /// Calls `vkCmdInsertDebugUtilsLabelEXT` on the builder.
    ///
    /// # Safety
    /// The command pool that this command buffer was allocated from must support graphics or
    /// compute operations
    #[inline]
    pub unsafe fn debug_marker_insert(&mut self, name: &'static CStr, color: [f32; 4]) {
        struct Cmd {
            name: &'static CStr,
            color: [f32; 4],
        }

        impl Command for Cmd {
            fn name(&self) -> &'static str {
                "vkCmdInsertDebugUtilsLabelEXT"
            }

            unsafe fn send(&mut self, out: &mut UnsafeCommandBufferBuilder) {
                out.debug_marker_insert(self.name, self.color);
            }

            fn into_final_command(self: Box<Self>) -> Box<dyn FinalCommand + Send + Sync> {
                Box::new("vkCmdInsertDebugUtilsLabelEXT")
            }
        }

        self.append_command(Cmd { name, color }, &[]).unwrap();
    }

    /// Calls `vkCmdDispatch` on the builder.
    #[inline]
    pub unsafe fn dispatch(&mut self, group_counts: [u32; 3]) {
        struct Cmd {
            group_counts: [u32; 3],
        }

        impl Command for Cmd {
            fn name(&self) -> &'static str {
                "vkCmdDispatch"
            }

            unsafe fn send(&mut self, out: &mut UnsafeCommandBufferBuilder) {
                out.dispatch(self.group_counts);
            }

            fn into_final_command(self: Box<Self>) -> Box<dyn FinalCommand + Send + Sync> {
                Box::new("vkCmdDispatch")
            }
        }

<<<<<<< HEAD
        self.append_command(Cmd { group_counts });
=======
        self.append_command(Cmd { dimensions }, &[]).unwrap();
>>>>>>> 58d19e58
    }

    /// Calls `vkCmdDispatchIndirect` on the builder.
    #[inline]
    pub unsafe fn dispatch_indirect<B>(
        &mut self,
        buffer: B,
    ) -> Result<(), SyncCommandBufferBuilderError>
    where
        B: BufferAccess + Send + Sync + 'static,
    {
        struct Cmd<B> {
            buffer: B,
        }

        impl<B> Command for Cmd<B>
        where
            B: BufferAccess + Send + Sync + 'static,
        {
            fn name(&self) -> &'static str {
                "vkCmdDispatchIndirect"
            }

            unsafe fn send(&mut self, out: &mut UnsafeCommandBufferBuilder) {
                out.dispatch_indirect(&self.buffer);
            }

            fn into_final_command(self: Box<Self>) -> Box<dyn FinalCommand + Send + Sync> {
                struct Fin<B>(B);
                impl<B> FinalCommand for Fin<B>
                where
                    B: BufferAccess + Send + Sync + 'static,
                {
                    fn name(&self) -> &'static str {
                        "vkCmdDispatchIndirect"
                    }
                    fn buffer(&self, num: usize) -> &dyn BufferAccess {
                        assert_eq!(num, 0);
                        &self.0
                    }
                    fn buffer_name(&self, num: usize) -> Cow<'static, str> {
                        assert_eq!(num, 0);
                        "indirect buffer".into()
                    }
                }
                Box::new(Fin(self.buffer))
            }

            fn buffer(&self, num: usize) -> &dyn BufferAccess {
                assert_eq!(num, 0);
                &self.buffer
            }

            fn buffer_name(&self, num: usize) -> Cow<'static, str> {
                assert_eq!(num, 0);
                "indirect buffer".into()
            }
        }

        self.append_command(
            Cmd { buffer },
            &[(
                KeyTy::Buffer,
                Some((
                    PipelineMemoryAccess {
                        stages: PipelineStages {
                            draw_indirect: true,
                            ..PipelineStages::none()
                        }, // TODO: is draw_indirect correct?
                        access: AccessFlagBits {
                            indirect_command_read: true,
                            ..AccessFlagBits::none()
                        },
                        exclusive: false,
                    },
                    ImageLayout::Undefined,
                    ImageLayout::Undefined,
                )),
            )],
        )?;

        Ok(())
    }

    /// Calls `vkCmdDraw` on the builder.
    #[inline]
    pub unsafe fn draw(
        &mut self,
        vertex_count: u32,
        instance_count: u32,
        first_vertex: u32,
        first_instance: u32,
    ) {
        struct Cmd {
            vertex_count: u32,
            instance_count: u32,
            first_vertex: u32,
            first_instance: u32,
        }

        impl Command for Cmd {
            fn name(&self) -> &'static str {
                "vkCmdDraw"
            }

            unsafe fn send(&mut self, out: &mut UnsafeCommandBufferBuilder) {
                out.draw(
                    self.vertex_count,
                    self.instance_count,
                    self.first_vertex,
                    self.first_instance,
                );
            }

            fn into_final_command(self: Box<Self>) -> Box<dyn FinalCommand + Send + Sync> {
                Box::new("vkCmdDraw")
            }
        }

        self.append_command(
            Cmd {
                vertex_count,
                instance_count,
                first_vertex,
                first_instance,
            },
            &[],
        )
        .unwrap();
    }

    /// Calls `vkCmdDrawIndexed` on the builder.
    #[inline]
    pub unsafe fn draw_indexed(
        &mut self,
        index_count: u32,
        instance_count: u32,
        first_index: u32,
        vertex_offset: i32,
        first_instance: u32,
    ) {
        struct Cmd {
            index_count: u32,
            instance_count: u32,
            first_index: u32,
            vertex_offset: i32,
            first_instance: u32,
        }

        impl Command for Cmd {
            fn name(&self) -> &'static str {
                "vkCmdDrawIndexed"
            }

            unsafe fn send(&mut self, out: &mut UnsafeCommandBufferBuilder) {
                out.draw_indexed(
                    self.index_count,
                    self.instance_count,
                    self.first_index,
                    self.vertex_offset,
                    self.first_instance,
                );
            }

            fn into_final_command(self: Box<Self>) -> Box<dyn FinalCommand + Send + Sync> {
                Box::new("vkCmdDrawIndexed")
            }
        }

        self.append_command(
            Cmd {
                index_count,
                instance_count,
                first_index,
                vertex_offset,
                first_instance,
            },
            &[],
        )
        .unwrap();
    }

    /// Calls `vkCmdDrawIndirect` on the builder.
    #[inline]
    pub unsafe fn draw_indirect<B>(
        &mut self,
        buffer: B,
        draw_count: u32,
        stride: u32,
    ) -> Result<(), SyncCommandBufferBuilderError>
    where
        B: BufferAccess + Send + Sync + 'static,
    {
        struct Cmd<B> {
            buffer: B,
            draw_count: u32,
            stride: u32,
        }

        impl<B> Command for Cmd<B>
        where
            B: BufferAccess + Send + Sync + 'static,
        {
            fn name(&self) -> &'static str {
                "vkCmdDrawIndirect"
            }

            unsafe fn send(&mut self, out: &mut UnsafeCommandBufferBuilder) {
                out.draw_indirect(&self.buffer, self.draw_count, self.stride);
            }

            fn into_final_command(self: Box<Self>) -> Box<dyn FinalCommand + Send + Sync> {
                struct Fin<B>(B);
                impl<B> FinalCommand for Fin<B>
                where
                    B: BufferAccess + Send + Sync + 'static,
                {
                    fn name(&self) -> &'static str {
                        "vkCmdDrawIndirect"
                    }
                    fn buffer(&self, num: usize) -> &dyn BufferAccess {
                        assert_eq!(num, 0);
                        &self.0
                    }
                    fn buffer_name(&self, num: usize) -> Cow<'static, str> {
                        assert_eq!(num, 0);
                        "indirect buffer".into()
                    }
                }
                Box::new(Fin(self.buffer))
            }

            fn buffer(&self, num: usize) -> &dyn BufferAccess {
                assert_eq!(num, 0);
                &self.buffer
            }

            fn buffer_name(&self, num: usize) -> Cow<'static, str> {
                assert_eq!(num, 0);
                "indirect buffer".into()
            }
        }

        self.append_command(
            Cmd {
                buffer,
                draw_count,
                stride,
            },
            &[(
                KeyTy::Buffer,
                Some((
                    PipelineMemoryAccess {
                        stages: PipelineStages {
                            draw_indirect: true,
                            ..PipelineStages::none()
                        },
                        access: AccessFlagBits {
                            indirect_command_read: true,
                            ..AccessFlagBits::none()
                        },
                        exclusive: false,
                    },
                    ImageLayout::Undefined,
                    ImageLayout::Undefined,
                )),
            )],
        )?;

        Ok(())
    }

    /// Calls `vkCmdDrawIndexedIndirect` on the builder.
    #[inline]
    pub unsafe fn draw_indexed_indirect<B>(
        &mut self,
        buffer: B,
        draw_count: u32,
        stride: u32,
    ) -> Result<(), SyncCommandBufferBuilderError>
    where
        B: BufferAccess + Send + Sync + 'static,
    {
        struct Cmd<B> {
            buffer: B,
            draw_count: u32,
            stride: u32,
        }

        impl<B> Command for Cmd<B>
        where
            B: BufferAccess + Send + Sync + 'static,
        {
            fn name(&self) -> &'static str {
                "vkCmdDrawIndexedIndirect"
            }

            unsafe fn send(&mut self, out: &mut UnsafeCommandBufferBuilder) {
                out.draw_indexed_indirect(&self.buffer, self.draw_count, self.stride);
            }

            fn into_final_command(self: Box<Self>) -> Box<dyn FinalCommand + Send + Sync> {
                struct Fin<B>(B);
                impl<B> FinalCommand for Fin<B>
                where
                    B: BufferAccess + Send + Sync + 'static,
                {
                    fn name(&self) -> &'static str {
                        "vkCmdDrawIndexedIndirect"
                    }
                    fn buffer(&self, num: usize) -> &dyn BufferAccess {
                        assert_eq!(num, 0);
                        &self.0
                    }
                    fn buffer_name(&self, num: usize) -> Cow<'static, str> {
                        assert_eq!(num, 0);
                        "indirect buffer".into()
                    }
                }
                Box::new(Fin(self.buffer))
            }

            fn buffer(&self, num: usize) -> &dyn BufferAccess {
                assert_eq!(num, 0);
                &self.buffer
            }

            fn buffer_name(&self, num: usize) -> Cow<'static, str> {
                assert_eq!(num, 0);
                "indirect buffer".into()
            }
        }

        self.append_command(
            Cmd {
                buffer,
                draw_count,
                stride,
            },
            &[(
                KeyTy::Buffer,
                Some((
                    PipelineMemoryAccess {
                        stages: PipelineStages {
                            draw_indirect: true,
                            ..PipelineStages::none()
                        },
                        access: AccessFlagBits {
                            indirect_command_read: true,
                            ..AccessFlagBits::none()
                        },
                        exclusive: false,
                    },
                    ImageLayout::Undefined,
                    ImageLayout::Undefined,
                )),
            )],
        )?;

        Ok(())
    }

    /// Calls `vkCmdEndRenderPass` on the builder.
    #[inline]
    pub unsafe fn end_render_pass(&mut self) {
        struct Cmd;

        impl Command for Cmd {
            fn name(&self) -> &'static str {
                "vkCmdEndRenderPass"
            }

            unsafe fn send(&mut self, out: &mut UnsafeCommandBufferBuilder) {
                out.end_render_pass();
            }

            fn into_final_command(self: Box<Self>) -> Box<dyn FinalCommand + Send + Sync> {
                Box::new("vkCmdEndRenderPass")
            }
        }

        self.append_command(Cmd, &[]).unwrap();
        self.prev_cmd_left_render_pass();
    }

    /// Starts the process of executing secondary command buffers. Returns an intermediate struct
    /// which can be used to add the command buffers.
    #[inline]
    pub unsafe fn execute_commands(&mut self) -> SyncCommandBufferBuilderExecuteCommands {
        SyncCommandBufferBuilderExecuteCommands {
            builder: self,
            inner: Vec::new(),
        }
    }

    /// Calls `vkCmdFillBuffer` on the builder.
    #[inline]
    pub unsafe fn fill_buffer<B>(&mut self, buffer: B, data: u32)
    where
        B: BufferAccess + Send + Sync + 'static,
    {
        struct Cmd<B> {
            buffer: B,
            data: u32,
        }

        impl<B> Command for Cmd<B>
        where
            B: BufferAccess + Send + Sync + 'static,
        {
            fn name(&self) -> &'static str {
                "vkCmdFillBuffer"
            }

            unsafe fn send(&mut self, out: &mut UnsafeCommandBufferBuilder) {
                out.fill_buffer(&self.buffer, self.data);
            }

            fn into_final_command(self: Box<Self>) -> Box<dyn FinalCommand + Send + Sync> {
                struct Fin<B>(B);
                impl<B> FinalCommand for Fin<B>
                where
                    B: BufferAccess + Send + Sync + 'static,
                {
                    fn name(&self) -> &'static str {
                        "vkCmdFillBuffer"
                    }
                    fn buffer(&self, num: usize) -> &dyn BufferAccess {
                        assert_eq!(num, 0);
                        &self.0
                    }
                    fn buffer_name(&self, _: usize) -> Cow<'static, str> {
                        "destination".into()
                    }
                }
                Box::new(Fin(self.buffer))
            }

            fn buffer(&self, num: usize) -> &dyn BufferAccess {
                assert_eq!(num, 0);
                &self.buffer
            }

            fn buffer_name(&self, _: usize) -> Cow<'static, str> {
                "destination".into()
            }
        }

        self.append_command(
            Cmd { buffer, data },
            &[(
                KeyTy::Buffer,
                Some((
                    PipelineMemoryAccess {
                        stages: PipelineStages {
                            transfer: true,
                            ..PipelineStages::none()
                        },
                        access: AccessFlagBits {
                            transfer_write: true,
                            ..AccessFlagBits::none()
                        },
                        exclusive: true,
                    },
                    ImageLayout::Undefined,
                    ImageLayout::Undefined,
                )),
            )],
        )
        .unwrap();
    }

    /// Calls `vkCmdNextSubpass` on the builder.
    #[inline]
    pub unsafe fn next_subpass(&mut self, subpass_contents: SubpassContents) {
        struct Cmd {
            subpass_contents: SubpassContents,
        }

        impl Command for Cmd {
            fn name(&self) -> &'static str {
                "vkCmdNextSubpass"
            }

            unsafe fn send(&mut self, out: &mut UnsafeCommandBufferBuilder) {
                out.next_subpass(self.subpass_contents);
            }

            fn into_final_command(self: Box<Self>) -> Box<dyn FinalCommand + Send + Sync> {
                Box::new("vkCmdNextSubpass")
            }
        }

        self.append_command(Cmd { subpass_contents }, &[]).unwrap();
    }

    /// Calls `vkCmdPushConstants` on the builder.
    #[inline]
    pub unsafe fn push_constants<Pl, D>(
        &mut self,
        pipeline_layout: Pl,
        stages: ShaderStages,
        offset: u32,
        size: u32,
        data: &D,
    ) where
        Pl: PipelineLayoutAbstract + Send + Sync + 'static,
        D: ?Sized + Send + Sync + 'static,
    {
        struct Cmd<Pl> {
            pipeline_layout: Pl,
            stages: ShaderStages,
            offset: u32,
            size: u32,
            data: Box<[u8]>,
        }

        impl<Pl> Command for Cmd<Pl>
        where
            Pl: PipelineLayoutAbstract + Send + Sync + 'static,
        {
            fn name(&self) -> &'static str {
                "vkCmdPushConstants"
            }

            unsafe fn send(&mut self, out: &mut UnsafeCommandBufferBuilder) {
                out.push_constants::<_, [u8]>(
                    &self.pipeline_layout,
                    self.stages,
                    self.offset,
                    self.size,
                    &self.data,
                );
            }

            fn into_final_command(self: Box<Self>) -> Box<dyn FinalCommand + Send + Sync> {
                struct Fin<Pl>(Pl);
                impl<Pl> FinalCommand for Fin<Pl>
                where
                    Pl: Send + Sync + 'static,
                {
                    fn name(&self) -> &'static str {
                        "vkCmdPushConstants"
                    }
                }
                Box::new(Fin(self.pipeline_layout))
            }
        }

        debug_assert!(mem::size_of_val(data) >= size as usize);

        let mut out = Vec::with_capacity(size as usize);
        ptr::copy::<u8>(
            data as *const D as *const u8,
            out.as_mut_ptr(),
            size as usize,
        );
        out.set_len(size as usize);

        self.append_command(
            Cmd {
                pipeline_layout,
                stages,
                offset,
                size,
                data: out.into(),
            },
            &[],
        )
        .unwrap();
    }

    /// Calls `vkCmdResetEvent` on the builder.
    #[inline]
    pub unsafe fn reset_event(&mut self, event: Arc<Event>, stages: PipelineStages) {
        struct Cmd {
            event: Arc<Event>,
            stages: PipelineStages,
        }

        impl Command for Cmd {
            fn name(&self) -> &'static str {
                "vkCmdResetEvent"
            }

            unsafe fn send(&mut self, out: &mut UnsafeCommandBufferBuilder) {
                out.reset_event(&self.event, self.stages);
            }

            fn into_final_command(self: Box<Self>) -> Box<dyn FinalCommand + Send + Sync> {
                struct Fin(Arc<Event>);
                impl FinalCommand for Fin {
                    fn name(&self) -> &'static str {
                        "vkCmdResetEvent"
                    }
                }
                Box::new(Fin(self.event))
            }
        }

        self.append_command(Cmd { event, stages }, &[]).unwrap();
    }

    /// Calls `vkCmdSetBlendConstants` on the builder.
    #[inline]
    pub unsafe fn set_blend_constants(&mut self, constants: [f32; 4]) {
        struct Cmd {
            constants: [f32; 4],
        }

        impl Command for Cmd {
            fn name(&self) -> &'static str {
                "vkCmdSetBlendConstants"
            }

            unsafe fn send(&mut self, out: &mut UnsafeCommandBufferBuilder) {
                out.set_blend_constants(self.constants);
            }

            fn into_final_command(self: Box<Self>) -> Box<dyn FinalCommand + Send + Sync> {
                Box::new("vkCmdSetBlendConstants")
            }
        }

        self.append_command(Cmd { constants }, &[]).unwrap();
    }

    /// Calls `vkCmdSetDepthBias` on the builder.
    #[inline]
    pub unsafe fn set_depth_bias(&mut self, constant_factor: f32, clamp: f32, slope_factor: f32) {
        struct Cmd {
            constant_factor: f32,
            clamp: f32,
            slope_factor: f32,
        }

        impl Command for Cmd {
            fn name(&self) -> &'static str {
                "vkCmdSetDepthBias"
            }

            unsafe fn send(&mut self, out: &mut UnsafeCommandBufferBuilder) {
                out.set_depth_bias(self.constant_factor, self.clamp, self.slope_factor);
            }

            fn into_final_command(self: Box<Self>) -> Box<dyn FinalCommand + Send + Sync> {
                Box::new("vkCmdSetDepthBias")
            }
        }

        self.append_command(
            Cmd {
                constant_factor,
                clamp,
                slope_factor,
            },
            &[],
        )
        .unwrap();
    }

    /// Calls `vkCmdSetDepthBounds` on the builder.
    #[inline]
    pub unsafe fn set_depth_bounds(&mut self, min: f32, max: f32) {
        struct Cmd {
            min: f32,
            max: f32,
        }

        impl Command for Cmd {
            fn name(&self) -> &'static str {
                "vkCmdSetDepthBounds"
            }

            unsafe fn send(&mut self, out: &mut UnsafeCommandBufferBuilder) {
                out.set_depth_bounds(self.min, self.max);
            }

            fn into_final_command(self: Box<Self>) -> Box<dyn FinalCommand + Send + Sync> {
                Box::new("vkCmdSetDepthBounds")
            }
        }

        self.append_command(Cmd { min, max }, &[]).unwrap();
    }

    /// Calls `vkCmdSetEvent` on the builder.
    #[inline]
    pub unsafe fn set_event(&mut self, event: Arc<Event>, stages: PipelineStages) {
        struct Cmd {
            event: Arc<Event>,
            stages: PipelineStages,
        }

        impl Command for Cmd {
            fn name(&self) -> &'static str {
                "vkCmdSetEvent"
            }

            unsafe fn send(&mut self, out: &mut UnsafeCommandBufferBuilder) {
                out.set_event(&self.event, self.stages);
            }

            fn into_final_command(self: Box<Self>) -> Box<dyn FinalCommand + Send + Sync> {
                struct Fin(Arc<Event>);
                impl FinalCommand for Fin {
                    fn name(&self) -> &'static str {
                        "vkCmdSetEvent"
                    }
                }
                Box::new(Fin(self.event))
            }
        }

        self.append_command(Cmd { event, stages }, &[]).unwrap();
    }

    /// Calls `vkCmdSetLineWidth` on the builder.
    #[inline]
    pub unsafe fn set_line_width(&mut self, line_width: f32) {
        struct Cmd {
            line_width: f32,
        }

        impl Command for Cmd {
            fn name(&self) -> &'static str {
                "vkCmdSetLineWidth"
            }

            unsafe fn send(&mut self, out: &mut UnsafeCommandBufferBuilder) {
                out.set_line_width(self.line_width);
            }

            fn into_final_command(self: Box<Self>) -> Box<dyn FinalCommand + Send + Sync> {
                Box::new("vkCmdSetLineWidth")
            }
        }

        self.append_command(Cmd { line_width }, &[]).unwrap();
    }

    /// Calls `vkCmdSetStencilCompareMask` on the builder.
    #[inline]
    pub unsafe fn set_stencil_compare_mask(&mut self, compare_mask: DynamicStencilValue) {
        struct Cmd {
            face_mask: StencilFaceFlags,
            compare_mask: u32,
        }

        impl Command for Cmd {
            fn name(&self) -> &'static str {
                "vkCmdSetStencilCompareMask"
            }

            unsafe fn send(&mut self, out: &mut UnsafeCommandBufferBuilder) {
                out.set_stencil_compare_mask(self.face_mask, self.compare_mask);
            }

            fn into_final_command(self: Box<Self>) -> Box<dyn FinalCommand + Send + Sync> {
                Box::new("vkCmdSetStencilCompareMask")
            }
        }

        self.append_command(
            Cmd {
                face_mask: compare_mask.face,
                compare_mask: compare_mask.value,
            },
            &[],
        )
        .unwrap();
    }

    /// Calls `vkCmdSetStencilReference` on the builder.
    #[inline]
    pub unsafe fn set_stencil_reference(&mut self, reference: DynamicStencilValue) {
        struct Cmd {
            face_mask: StencilFaceFlags,
            reference: u32,
        }

        impl Command for Cmd {
            fn name(&self) -> &'static str {
                "vkCmdSetStencilReference"
            }

            unsafe fn send(&mut self, out: &mut UnsafeCommandBufferBuilder) {
                out.set_stencil_reference(self.face_mask, self.reference);
            }

            fn into_final_command(self: Box<Self>) -> Box<dyn FinalCommand + Send + Sync> {
                Box::new("vkCmdSetStencilReference")
            }
        }

        self.append_command(
            Cmd {
                face_mask: reference.face,
                reference: reference.value,
            },
            &[],
        )
        .unwrap();
    }

    /// Calls `vkCmdSetStencilWriteMask` on the builder.
    #[inline]
    pub unsafe fn set_stencil_write_mask(&mut self, write_mask: DynamicStencilValue) {
        struct Cmd {
            face_mask: StencilFaceFlags,
            write_mask: u32,
        }

        impl Command for Cmd {
            fn name(&self) -> &'static str {
                "vkCmdSetStencilWriteMask"
            }

            unsafe fn send(&mut self, out: &mut UnsafeCommandBufferBuilder) {
                out.set_stencil_write_mask(self.face_mask, self.write_mask);
            }

            fn into_final_command(self: Box<Self>) -> Box<dyn FinalCommand + Send + Sync> {
                Box::new("vkCmdSetStencilWriteMask")
            }
        }

        self.append_command(
            Cmd {
                face_mask: write_mask.face,
                write_mask: write_mask.value,
            },
            &[],
        )
        .unwrap();
    }

    /// Calls `vkCmdSetScissor` on the builder.
    ///
    /// If the list is empty then the command is automatically ignored.
    #[inline]
    pub unsafe fn set_scissor<I>(&mut self, first_scissor: u32, scissors: I)
    where
        I: Iterator<Item = Scissor> + Send + Sync + 'static,
    {
        struct Cmd<I> {
            first_scissor: u32,
            scissors: Option<I>,
        }

        impl<I> Command for Cmd<I>
        where
            I: Iterator<Item = Scissor>,
        {
            fn name(&self) -> &'static str {
                "vkCmdSetScissor"
            }

            unsafe fn send(&mut self, out: &mut UnsafeCommandBufferBuilder) {
                out.set_scissor(self.first_scissor, self.scissors.take().unwrap());
            }

            fn into_final_command(self: Box<Self>) -> Box<dyn FinalCommand + Send + Sync> {
                Box::new("vkCmdSetScissor")
            }
        }

        self.append_command(
            Cmd {
                first_scissor,
                scissors: Some(scissors),
            },
            &[],
        )
        .unwrap();
    }

    /// Calls `vkCmdSetViewport` on the builder.
    ///
    /// If the list is empty then the command is automatically ignored.
    #[inline]
    pub unsafe fn set_viewport<I>(&mut self, first_viewport: u32, viewports: I)
    where
        I: Iterator<Item = Viewport> + Send + Sync + 'static,
    {
        struct Cmd<I> {
            first_viewport: u32,
            viewports: Option<I>,
        }

        impl<I> Command for Cmd<I>
        where
            I: Iterator<Item = Viewport>,
        {
            fn name(&self) -> &'static str {
                "vkCmdSetViewport"
            }

            unsafe fn send(&mut self, out: &mut UnsafeCommandBufferBuilder) {
                out.set_viewport(self.first_viewport, self.viewports.take().unwrap());
            }

            fn into_final_command(self: Box<Self>) -> Box<dyn FinalCommand + Send + Sync> {
                Box::new("vkCmdSetViewport")
            }
        }

        self.append_command(
            Cmd {
                first_viewport,
                viewports: Some(viewports),
            },
            &[],
        )
        .unwrap();
    }

    /// Calls `vkCmdUpdateBuffer` on the builder.
    #[inline]
    pub unsafe fn update_buffer<B, D, Dd>(&mut self, buffer: B, data: Dd)
    where
        B: BufferAccess + Send + Sync + 'static,
        D: ?Sized,
        Dd: SafeDeref<Target = D> + Send + Sync + 'static,
    {
        struct Cmd<B, Dd> {
            buffer: B,
            data: Dd,
        }

        impl<B, D, Dd> Command for Cmd<B, Dd>
        where
            B: BufferAccess + Send + Sync + 'static,
            D: ?Sized,
            Dd: SafeDeref<Target = D> + Send + Sync + 'static,
        {
            fn name(&self) -> &'static str {
                "vkCmdUpdateBuffer"
            }

            unsafe fn send(&mut self, out: &mut UnsafeCommandBufferBuilder) {
                out.update_buffer(&self.buffer, self.data.deref());
            }

            fn into_final_command(self: Box<Self>) -> Box<dyn FinalCommand + Send + Sync> {
                struct Fin<B>(B);
                impl<B> FinalCommand for Fin<B>
                where
                    B: BufferAccess + Send + Sync + 'static,
                {
                    fn name(&self) -> &'static str {
                        "vkCmdUpdateBuffer"
                    }
                    fn buffer(&self, num: usize) -> &dyn BufferAccess {
                        assert_eq!(num, 0);
                        &self.0
                    }
                    fn buffer_name(&self, _: usize) -> Cow<'static, str> {
                        "destination".into()
                    }
                }
                Box::new(Fin(self.buffer))
            }

            fn buffer(&self, num: usize) -> &dyn BufferAccess {
                assert_eq!(num, 0);
                &self.buffer
            }

            fn buffer_name(&self, _: usize) -> Cow<'static, str> {
                "destination".into()
            }
        }

        self.append_command(
            Cmd { buffer, data },
            &[(
                KeyTy::Buffer,
                Some((
                    PipelineMemoryAccess {
                        stages: PipelineStages {
                            transfer: true,
                            ..PipelineStages::none()
                        },
                        access: AccessFlagBits {
                            transfer_write: true,
                            ..AccessFlagBits::none()
                        },
                        exclusive: true,
                    },
                    ImageLayout::Undefined,
                    ImageLayout::Undefined,
                )),
            )],
        )
        .unwrap();
    }
}

pub struct SyncCommandBufferBuilderBindDescriptorSets<'b> {
    builder: &'b mut SyncCommandBufferBuilder,
    inner: SmallVec<[Box<dyn DescriptorSet + Send + Sync>; 12]>,
}

impl<'b> SyncCommandBufferBuilderBindDescriptorSets<'b> {
    /// Adds a descriptor set to the list.
    #[inline]
    pub fn add<S>(&mut self, set: S)
    where
        S: DescriptorSet + Send + Sync + 'static,
    {
        self.inner.push(Box::new(set));
    }

    #[inline]
    pub unsafe fn submit<Pl, I>(
        self,
        graphics: bool,
        pipeline_layout: Pl,
        first_binding: u32,
        dynamic_offsets: I,
    ) -> Result<(), SyncCommandBufferBuilderError>
    where
        Pl: PipelineLayoutAbstract + Send + Sync + 'static,
        I: Iterator<Item = u32> + Send + Sync + 'static,
    {
        if self.inner.is_empty() {
            return Ok(());
        }

        struct Cmd<Pl, I> {
            inner: SmallVec<[Box<dyn DescriptorSet + Send + Sync>; 12]>,
            graphics: bool,
            pipeline_layout: Pl,
            first_binding: u32,
            dynamic_offsets: Option<I>,
        }

        impl<Pl, I> Command for Cmd<Pl, I>
        where
            Pl: PipelineLayoutAbstract,
            I: Iterator<Item = u32>,
        {
            fn name(&self) -> &'static str {
                "vkCmdBindDescriptorSets"
            }

            unsafe fn send(&mut self, out: &mut UnsafeCommandBufferBuilder) {
                out.bind_descriptor_sets(
                    self.graphics,
                    &self.pipeline_layout,
                    self.first_binding,
                    self.inner.iter().map(|s| s.inner()),
                    self.dynamic_offsets.take().unwrap(),
                );
            }

            fn into_final_command(self: Box<Self>) -> Box<dyn FinalCommand + Send + Sync> {
                struct Fin(SmallVec<[Box<dyn DescriptorSet + Send + Sync>; 12]>);
                impl FinalCommand for Fin {
                    fn name(&self) -> &'static str {
                        "vkCmdBindDescriptorSets"
                    }
                    fn buffer(&self, mut num: usize) -> &dyn BufferAccess {
                        for set in self.0.iter() {
                            if let Some(buf) = set.buffer(num) {
                                return buf.0;
                            }
                            num -= set.num_buffers();
                        }
                        panic!()
                    }
                    fn buffer_name(&self, mut num: usize) -> Cow<'static, str> {
                        for (set_num, set) in self.0.iter().enumerate() {
                            if let Some(buf) = set.buffer(num) {
                                return format!(
                                    "Buffer bound to descriptor {} of set {}",
                                    buf.1, set_num
                                )
                                .into();
                            }
                            num -= set.num_buffers();
                        }
                        panic!()
                    }
                    fn image(&self, mut num: usize) -> &dyn ImageAccess {
                        for set in self.0.iter() {
                            if let Some(img) = set.image(num) {
                                return img.0.image();
                            }
                            num -= set.num_images();
                        }
                        panic!()
                    }
                    fn image_name(&self, mut num: usize) -> Cow<'static, str> {
                        for (set_num, set) in self.0.iter().enumerate() {
                            if let Some(img) = set.image(num) {
                                return format!(
                                    "Image bound to descriptor {} of set {}",
                                    img.1, set_num
                                )
                                .into();
                            }
                            num -= set.num_images();
                        }
                        panic!()
                    }
                }
                Box::new(Fin(self.inner))
            }

            fn buffer(&self, mut num: usize) -> &dyn BufferAccess {
                for set in self.inner.iter() {
                    if let Some(buf) = set.buffer(num) {
                        return buf.0;
                    }
                    num -= set.num_buffers();
                }
                panic!()
            }

            fn buffer_name(&self, mut num: usize) -> Cow<'static, str> {
                for (set_num, set) in self.inner.iter().enumerate() {
                    if let Some(buf) = set.buffer(num) {
                        return format!("Buffer bound to descriptor {} of set {}", buf.1, set_num)
                            .into();
                    }
                    num -= set.num_buffers();
                }
                panic!()
            }

            fn image(&self, mut num: usize) -> &dyn ImageAccess {
                for set in self.inner.iter() {
                    if let Some(img) = set.image(num) {
                        return img.0.image();
                    }
                    num -= set.num_images();
                }
                panic!()
            }

            fn image_name(&self, mut num: usize) -> Cow<'static, str> {
                for (set_num, set) in self.inner.iter().enumerate() {
                    if let Some(img) = set.image(num) {
                        return format!("Image bound to descriptor {} of set {}", img.1, set_num)
                            .into();
                    }
                    num -= set.num_images();
                }
                panic!()
            }
        }

        let resources = {
            let mut resources = Vec::new();
            for ds in self.inner.iter() {
                for buf_num in 0..ds.num_buffers() {
                    let desc = ds
                        .descriptor(ds.buffer(buf_num).unwrap().1 as usize)
                        .unwrap();
                    let exclusive = !desc.readonly;
                    let (stages, access) = desc.pipeline_stages_and_access();
                    resources.push((
                        KeyTy::Buffer,
                        Some((
                            PipelineMemoryAccess {
                                stages,
                                access,
                                exclusive,
                            },
                            ImageLayout::Undefined,
                            ImageLayout::Undefined,
                        )),
                    ));
                }
                for img_num in 0..ds.num_images() {
                    let (image_view, desc_num) = ds.image(img_num).unwrap();
                    let desc = ds.descriptor(desc_num as usize).unwrap();
                    let exclusive = !desc.readonly;
                    let (stages, access) = desc.pipeline_stages_and_access();
                    let mut ignore_me_hack = false;
                    let layouts = image_view
                        .image()
                        .descriptor_layouts()
                        .expect("descriptor_layouts must return Some when used in an image view");
                    let layout = match desc.ty {
                        DescriptorDescTy::CombinedImageSampler(_) => layouts.combined_image_sampler,
                        DescriptorDescTy::Image(ref img) => {
                            if img.sampled {
                                layouts.sampled_image
                            } else {
                                layouts.storage_image
                            }
                        }
                        DescriptorDescTy::InputAttachment { .. } => {
                            // FIXME: This is tricky. Since we read from the input attachment
                            // and this input attachment is being written in an earlier pass,
                            // vulkano will think that it needs to put a pipeline barrier and will
                            // return a `Conflict` error. For now as a work-around we simply ignore
                            // input attachments.
                            ignore_me_hack = true;
                            layouts.input_attachment
                        }
                        _ => panic!("Tried to bind an image to a non-image descriptor"),
                    };
                    resources.push((
                        KeyTy::Image,
                        if ignore_me_hack {
                            None
                        } else {
                            Some((
                                PipelineMemoryAccess {
                                    stages,
                                    access,
                                    exclusive,
                                },
                                layout,
                                layout,
                            ))
                        },
                    ));
                }
            }
            resources
        };

        self.builder.append_command(
            Cmd {
                inner: self.inner,
                graphics,
                pipeline_layout,
                first_binding,
                dynamic_offsets: Some(dynamic_offsets),
            },
            &resources,
        )?;

        Ok(())
    }
}

/// Prototype for a `vkCmdBindVertexBuffers`.
pub struct SyncCommandBufferBuilderBindVertexBuffer<'a> {
    builder: &'a mut SyncCommandBufferBuilder,
    inner: UnsafeCommandBufferBuilderBindVertexBuffer,
    buffers: Vec<Box<dyn BufferAccess + Send + Sync>>,
}

impl<'a> SyncCommandBufferBuilderBindVertexBuffer<'a> {
    /// Adds a buffer to the list.
    #[inline]
    pub fn add<B>(&mut self, buffer: B)
    where
        B: BufferAccess + Send + Sync + 'static,
    {
        self.inner.add(&buffer);
        self.buffers.push(Box::new(buffer));
    }

    #[inline]
    pub unsafe fn submit(self, first_binding: u32) -> Result<(), SyncCommandBufferBuilderError> {
        struct Cmd {
            first_binding: u32,
            inner: Option<UnsafeCommandBufferBuilderBindVertexBuffer>,
            buffers: Vec<Box<dyn BufferAccess + Send + Sync>>,
        }

        impl Command for Cmd {
            fn name(&self) -> &'static str {
                "vkCmdBindVertexBuffers"
            }

            unsafe fn send(&mut self, out: &mut UnsafeCommandBufferBuilder) {
                out.bind_vertex_buffers(self.first_binding, self.inner.take().unwrap());
            }

            fn into_final_command(self: Box<Self>) -> Box<dyn FinalCommand + Send + Sync> {
                struct Fin(Vec<Box<dyn BufferAccess + Send + Sync>>);
                impl FinalCommand for Fin {
                    fn name(&self) -> &'static str {
                        "vkCmdBindVertexBuffers"
                    }
                    fn buffer(&self, num: usize) -> &dyn BufferAccess {
                        &self.0[num]
                    }
                    fn buffer_name(&self, num: usize) -> Cow<'static, str> {
                        format!("Buffer #{}", num).into()
                    }
                }
                Box::new(Fin(self.buffers))
            }

            fn buffer(&self, num: usize) -> &dyn BufferAccess {
                &self.buffers[num]
            }

            fn buffer_name(&self, num: usize) -> Cow<'static, str> {
                format!("Buffer #{}", num).into()
            }
        }

        let resources = self
            .buffers
            .iter()
            .map(|_| {
                (
                    KeyTy::Buffer,
                    Some((
                        PipelineMemoryAccess {
                            stages: PipelineStages {
                                vertex_input: true,
                                ..PipelineStages::none()
                            },
                            access: AccessFlagBits {
                                vertex_attribute_read: true,
                                ..AccessFlagBits::none()
                            },
                            exclusive: false,
                        },
                        ImageLayout::Undefined,
                        ImageLayout::Undefined,
                    )),
                )
            })
            .collect::<Vec<_>>();

        self.builder.append_command(
            Cmd {
                first_binding,
                inner: Some(self.inner),
                buffers: self.buffers,
            },
            &resources,
        )?;

        Ok(())
    }
}

/// Prototype for a `vkCmdExecuteCommands`.
pub struct SyncCommandBufferBuilderExecuteCommands<'a> {
    builder: &'a mut SyncCommandBufferBuilder,
    inner: Vec<Box<dyn CommandBuffer + Send + Sync>>,
}

impl<'a> SyncCommandBufferBuilderExecuteCommands<'a> {
    /// Adds a command buffer to the list.
    #[inline]
    pub fn add<C>(&mut self, command_buffer: C)
    where
        C: CommandBuffer + Send + Sync + 'static,
    {
        self.inner.push(Box::new(command_buffer));
    }

    #[inline]
    pub unsafe fn submit(self) -> Result<(), SyncCommandBufferBuilderError> {
        struct DropUnlock(Box<dyn CommandBuffer + Send + Sync>);
        impl std::ops::Deref for DropUnlock {
            type Target = Box<dyn CommandBuffer + Send + Sync>;

            fn deref(&self) -> &Self::Target {
                &self.0
            }
        }
        unsafe impl SafeDeref for DropUnlock {}

        impl Drop for DropUnlock {
            fn drop(&mut self) {
                unsafe {
                    self.unlock();
                }
            }
        }

        struct Cmd(Vec<DropUnlock>);

        impl Command for Cmd {
            fn name(&self) -> &'static str {
                "vkCmdExecuteCommands"
            }

            unsafe fn send(&mut self, out: &mut UnsafeCommandBufferBuilder) {
                let mut execute = UnsafeCommandBufferBuilderExecuteCommands::new();
                self.0
                    .iter()
                    .for_each(|cbuf| execute.add_raw(cbuf.inner().internal_object()));
                out.execute_commands(execute);
            }

            fn into_final_command(mut self: Box<Self>) -> Box<dyn FinalCommand + Send + Sync> {
                struct Fin(Vec<DropUnlock>);
                impl FinalCommand for Fin {
                    fn name(&self) -> &'static str {
                        "vkCmdExecuteCommands"
                    }

                    fn buffer(&self, mut num: usize) -> &dyn BufferAccess {
                        for cbuf in self.0.iter() {
                            if let Some(buf) = cbuf.buffer(num) {
                                return buf.0;
                            }
                            num -= cbuf.num_buffers();
                        }
                        panic!()
                    }

                    fn buffer_name(&self, mut num: usize) -> Cow<'static, str> {
                        for (cbuf_num, cbuf) in self.0.iter().enumerate() {
                            if let Some(buf) = cbuf.buffer(num) {
                                return format!(
                                    "Buffer bound to secondary command buffer {}",
                                    cbuf_num
                                )
                                .into();
                            }
                            num -= cbuf.num_buffers();
                        }
                        panic!()
                    }

                    fn image(&self, mut num: usize) -> &dyn ImageAccess {
                        for cbuf in self.0.iter() {
                            if let Some(img) = cbuf.image(num) {
                                return img.0;
                            }
                            num -= cbuf.num_images();
                        }
                        panic!()
                    }

                    fn image_name(&self, mut num: usize) -> Cow<'static, str> {
                        for (cbuf_num, cbuf) in self.0.iter().enumerate() {
                            if let Some(img) = cbuf.image(num) {
                                return format!(
                                    "Image bound to secondary command buffer {}",
                                    cbuf_num
                                )
                                .into();
                            }
                            num -= cbuf.num_images();
                        }
                        panic!()
                    }
                }
                Box::new(Fin(std::mem::take(&mut self.0)))
            }

            fn buffer(&self, mut num: usize) -> &dyn BufferAccess {
                for cbuf in self.0.iter() {
                    if let Some(buf) = cbuf.buffer(num) {
                        return buf.0;
                    }
                    num -= cbuf.num_buffers();
                }
                panic!()
            }

            fn buffer_name(&self, mut num: usize) -> Cow<'static, str> {
                for (cbuf_num, cbuf) in self.0.iter().enumerate() {
                    if let Some(buf) = cbuf.buffer(num) {
                        return format!("Buffer bound to secondary command buffer {}", cbuf_num)
                            .into();
                    }
                    num -= cbuf.num_buffers();
                }
                panic!()
            }

            fn image(&self, mut num: usize) -> &dyn ImageAccess {
                for cbuf in self.0.iter() {
                    if let Some(img) = cbuf.image(num) {
                        return img.0;
                    }
                    num -= cbuf.num_images();
                }
                panic!()
            }

            fn image_name(&self, mut num: usize) -> Cow<'static, str> {
                for (cbuf_num, cbuf) in self.0.iter().enumerate() {
                    if let Some(img) = cbuf.image(num) {
                        return format!("Image bound to secondary command buffer {}", cbuf_num)
                            .into();
                    }
                    num -= cbuf.num_images();
                }
                panic!()
            }
        }

        let resources = {
            let mut resources = Vec::new();
            for cbuf in self.inner.iter() {
                for buf_num in 0..cbuf.num_buffers() {
                    resources.push((
                        KeyTy::Buffer,
                        Some((
                            cbuf.buffer(buf_num).unwrap().1,
                            ImageLayout::Undefined,
                            ImageLayout::Undefined,
                        )),
                    ));
                }
                for img_num in 0..cbuf.num_images() {
                    let (_, memory, start_layout, end_layout) = cbuf.image(img_num).unwrap();
                    resources.push((KeyTy::Image, Some((memory, start_layout, end_layout))));
                }
            }
            resources
        };

        self.builder.append_command(
            Cmd(self
                .inner
                .into_iter()
                .map(|cbuf| {
                    cbuf.lock_record()?;
                    Ok(DropUnlock(cbuf))
                })
                .collect::<Result<Vec<_>, CommandBufferExecError>>()?),
            &resources,
        )?;

        Ok(())
    }
}<|MERGE_RESOLUTION|>--- conflicted
+++ resolved
@@ -1309,11 +1309,7 @@
             }
         }
 
-<<<<<<< HEAD
-        self.append_command(Cmd { group_counts });
-=======
-        self.append_command(Cmd { dimensions }, &[]).unwrap();
->>>>>>> 58d19e58
+        self.append_command(Cmd { group_counts }, &[]).unwrap();
     }
 
     /// Calls `vkCmdDispatchIndirect` on the builder.

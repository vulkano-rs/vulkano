// Copyright (c) 2016 The vulkano developers
// Licensed under the Apache License, Version 2.0
// <LICENSE-APACHE or
// https://www.apache.org/licenses/LICENSE-2.0> or the MIT
// license <LICENSE-MIT or https://opensource.org/licenses/MIT>,
// at your option. All files in the project carrying such
// notice may not be copied, modified, or distributed except
// according to those terms.

use crate::buffer::BufferAccess;
use crate::command_buffer::pool::UnsafeCommandPoolAlloc;
use crate::command_buffer::sys::Flags;
use crate::command_buffer::sys::UnsafeCommandBuffer;
use crate::command_buffer::sys::UnsafeCommandBufferBuilder;
use crate::command_buffer::sys::UnsafeCommandBufferBuilderPipelineBarrier;
use crate::command_buffer::CommandBufferExecError;
use crate::command_buffer::CommandBufferLevel;
use crate::device::Device;
use crate::device::DeviceOwned;
use crate::device::Queue;
use crate::image::ImageAccess;
use crate::image::ImageLayout;
use crate::render_pass::FramebufferAbstract;
use crate::sync::AccessCheckError;
use crate::sync::AccessError;
use crate::sync::AccessFlagBits;
use crate::sync::GpuFuture;
use crate::sync::PipelineMemoryAccess;
use crate::sync::PipelineStages;
use crate::OomError;
use fnv::FnvHashMap;
use std::borrow::Cow;
use std::cell::RefCell;
use std::collections::hash_map::Entry;
use std::error;
use std::fmt;
use std::hash::{Hash, Hasher};
use std::sync::Arc;
use std::sync::Mutex;

/// Wrapper around `UnsafeCommandBufferBuilder` that handles synchronization for you.
///
/// Each method of the `UnsafeCommandBufferBuilder` has an equivalent in this wrapper, except
/// for `pipeline_layout` which is automatically handled. This wrapper automatically builds
/// pipeline barriers, keeps used resources alive and implements the `CommandBuffer` trait.
///
/// Since the implementation needs to cache commands in a `Vec`, most methods have additional
/// `Send + Sync + 'static` trait requirements on their generics.
///
/// If this builder finds out that a command isn't valid because of synchronization reasons (eg.
/// trying to copy from a buffer to an image which share the same memory), then an error is
/// returned.
/// Note that all methods are still unsafe, because this builder doesn't check the validity of
/// the commands except for synchronization purposes. The builder may panic if you pass invalid
/// commands.
pub struct SyncCommandBufferBuilder {
    // The actual Vulkan command buffer builder.
    inner: UnsafeCommandBufferBuilder,

    // Resources and their accesses. Used for executing secondary command buffers in a primary.
    buffers: Vec<(ResourceLocation, PipelineMemoryAccess)>,
    images: Vec<(
        ResourceLocation,
        PipelineMemoryAccess,
        ImageLayout,
        ImageLayout,
    )>,

    // Stores the current state of all resources (buffers and images) that are in use by the
    // command buffer.
    resources: FnvHashMap<BuilderKey, ResourceState>,

    // Prototype for the pipeline barrier that must be submitted before flushing the commands
    // in `commands`.
    pending_barrier: UnsafeCommandBufferBuilderPipelineBarrier,

    // Stores all the commands that were added to the sync builder. Some of them are maybe not
    // submitted to the inner builder yet. A copy of this `Arc` is stored in each `BuilderKey`.
    commands: Arc<Mutex<Commands>>,

    // Locations within commands that pipeline barriers were inserted. For debugging purposes.
    // TODO: present only in cfg(debug_assertions)?
    barriers: Vec<usize>,

    // `true` if the builder has been put in an inconsistent state. This happens when
    // `append_command` throws an error, because some changes to the internal state have already
    // been made at that point and can't be reverted.
    // TODO: throw the error in `append_command` _before_ any state changes are made,
    // so that this is no longer needed.
    is_poisoned: bool,

    // True if we're a secondary command buffer.
    is_secondary: bool,
}

// # How pipeline stages work in Vulkan
//
// Imagine you create a command buffer that contains 10 dispatch commands, and submit that command
// buffer. According to the Vulkan specs, the implementation is free to execute the 10 commands
// simultaneously.
//
// Now imagine that the command buffer contains 10 draw commands instead. Contrary to the dispatch
// commands, the draw pipeline contains multiple stages: draw indirect, vertex input, vertex shader,
// ..., fragment shader, late fragment test, color output. When there are multiple stages, the
// implementations must start and end the stages in order. In other words it can start the draw
// indirect stage of all 10 commands, then start the vertex input stage of all 10 commands, and so
// on. But it can't for example start the fragment shader stage of a command before starting the
// vertex shader stage of another command. Same thing for ending the stages in the right order.
//
// Depending on the type of the command, the pipeline stages are different. Compute shaders use the
// compute stage, while transfer commands use the transfer stage. The compute and transfer stages
// aren't ordered.
//
// When you submit multiple command buffers to a queue, the implementation doesn't do anything in
// particular and behaves as if the command buffers were appended to one another. Therefore if you
// submit a command buffer with 10 dispatch commands, followed with another command buffer with 5
// dispatch commands, then the implementation can perform the 15 commands simultaneously.
//
// ## Introducing barriers
//
// In some situations this is not the desired behaviour. If you add a command that writes to a
// buffer followed with another command that reads that buffer, you don't want them to execute
// simultaneously. Instead you want the second one to wait until the first one is finished. This
// is done by adding a pipeline barrier between the two commands.
//
// A pipeline barriers has a source stage and a destination stage (plus various other things).
// A barrier represents a split in the list of commands. When you add it, the stages of the commands
// before the barrier corresponding to the source stage of the barrier, must finish before the
// stages of the commands after the barrier corresponding to the destination stage of the barrier
// can start.
//
// For example if you add a barrier that transitions from the compute stage to the compute stage,
// then the compute stage of all the commands before the barrier must end before the compute stage
// of all the commands after the barrier can start. This is appropriate for the example about
// writing then reading the same buffer.
//
// ## Batching barriers
//
// Since barriers are "expensive" (as the queue must block), vulkano attempts to group as many
// pipeline barriers as possible into one.
//
// Adding a command to a sync command buffer builder does not immediately add it to the underlying
// command buffer builder. Instead the command is added to a queue, and the builder keeps a
// prototype of a barrier that must be added before the commands in the queue are flushed.
//
// Whenever you add a command, the builder will find out whether a barrier is needed before the
// command. If so, it will try to merge this barrier with the prototype and add the command to the
// queue. If not possible, the queue will be entirely flushed and the command added to a fresh new
// queue with a fresh new barrier prototype.

impl fmt::Debug for SyncCommandBufferBuilder {
    #[inline]
    fn fmt(&self, f: &mut fmt::Formatter) -> fmt::Result {
        fmt::Debug::fmt(&self.inner, f)
    }
}

/// Error returned if the builder detects that there's an unsolvable conflict.
#[derive(Debug, Clone)]
pub enum SyncCommandBufferBuilderError {
    /// Unsolvable conflict.
    Conflict {
        command1_name: &'static str,
        command1_param: Cow<'static, str>,
        command1_offset: usize,

        command2_name: &'static str,
        command2_param: Cow<'static, str>,
        command2_offset: usize,
    },

    ExecError(CommandBufferExecError),
}

impl error::Error for SyncCommandBufferBuilderError {}

impl fmt::Display for SyncCommandBufferBuilderError {
    #[inline]
    fn fmt(&self, fmt: &mut fmt::Formatter) -> Result<(), fmt::Error> {
        match self {
            SyncCommandBufferBuilderError::Conflict { .. } => write!(fmt, "unsolvable conflict"),
            SyncCommandBufferBuilderError::ExecError(err) => err.fmt(fmt),
        }
    }
}

impl From<CommandBufferExecError> for SyncCommandBufferBuilderError {
    #[inline]
    fn from(val: CommandBufferExecError) -> Self {
        SyncCommandBufferBuilderError::ExecError(val)
    }
}

// List of commands stored inside a `SyncCommandBufferBuilder`.
struct Commands {
    // Only the commands before `first_unflushed` have already been sent to the inner
    // `UnsafeCommandBufferBuilder`.
    first_unflushed: usize,

    // If we're currently inside a render pass, contains the index of the `CmdBeginRenderPass`
    // command.
    latest_render_pass_enter: Option<usize>,

    // The actual list.
    commands: Vec<Box<dyn Command + Send + Sync>>,
}

// Trait for single commands within the list of commands.
pub trait Command {
    // Returns a user-friendly name for the command, for error reporting purposes.
    fn name(&self) -> &'static str;

    // Sends the command to the `UnsafeCommandBufferBuilder`. Calling this method twice on the same
    // object will likely lead to a panic.
    unsafe fn send(&mut self, out: &mut UnsafeCommandBufferBuilder);

    // Turns this command into a `FinalCommand`.
    fn into_final_command(self: Box<Self>) -> Box<dyn FinalCommand + Send + Sync>;

    // Gives access to the `num`th buffer used by the command.
    fn buffer(&self, _num: usize) -> &dyn BufferAccess {
        panic!()
    }

    // Gives access to the `num`th image used by the command.
    fn image(&self, _num: usize) -> &dyn ImageAccess {
        panic!()
    }

    // Returns a user-friendly name for the `num`th buffer used by the command, for error
    // reporting purposes.
    fn buffer_name(&self, _num: usize) -> Cow<'static, str> {
        panic!()
    }

    // Returns a user-friendly name for the `num`th image used by the command, for error
    // reporting purposes.
    fn image_name(&self, _num: usize) -> Cow<'static, str> {
        panic!()
    }
}

struct CmdPipelineBarrier;

impl Command for CmdPipelineBarrier {
    fn name(&self) -> &'static str {
        "vkCmdPipelineBarrier"
    }

    unsafe fn send(&mut self, out: &mut UnsafeCommandBufferBuilder) {}

    fn into_final_command(self: Box<Self>) -> Box<dyn FinalCommand + Send + Sync> {
        struct Fin;
        impl FinalCommand for Fin {
            fn name(&self) -> &'static str {
                "vkCmdPipelineBarrier"
            }
        }
        Box::new(Fin)
    }
}

/// Type of resource whose state is to be tracked.
#[derive(Debug, Copy, Clone, PartialEq, Eq)]
pub enum KeyTy {
    Buffer,
    Image,
}

// Identifies a resource within the list of commands.
#[derive(Clone, Copy, Debug)]
struct ResourceLocation {
    // Index of the command that holds the resource.
    command_id: usize,
    // Index of the resource within the command.
    resource_index: usize,
}

// Key that identifies a resource. Implements `PartialEq`, `Eq` and `Hash` so that two resources
// that conflict with each other compare equal.
//
// This works by holding an Arc to the list of commands and the index of the command that holds
// the resource.
struct BuilderKey {
    // Same `Arc` as in the `SyncCommandBufferBuilder`.
    commands: Arc<Mutex<Commands>>,
    // Index of the command that holds the resource within `commands`.
    command_ids: RefCell<Vec<usize>>,
    // Type of the resource.
    resource_ty: KeyTy,
    // Index of the resource within the command.
    resource_index: usize,
}

impl BuilderKey {
    // Turns this key used by the builder into a key used by the final command buffer.
    // Called when the command buffer is being built.
    fn into_cb_key(
        self,
        final_commands: Arc<Vec<Box<dyn FinalCommand + Send + Sync>>>,
    ) -> CbKey<'static> {
        CbKey::Command {
            commands: final_commands,
            command_ids: self.command_ids.borrow().clone(),
            resource_ty: self.resource_ty,
            resource_index: self.resource_index,
        }
    }

    #[inline]
    fn conflicts_buffer(&self, commands_lock: &Commands, buf: &dyn BufferAccess) -> bool {
        // TODO: put the conflicts_* methods directly on the Command trait to avoid an indirect call?
        match self.resource_ty {
            KeyTy::Buffer => self.command_ids.borrow().iter().any(|command_id| {
                let c = &commands_lock.commands[*command_id];
                c.buffer(self.resource_index).conflicts_buffer(buf)
            }),
            KeyTy::Image => self.command_ids.borrow().iter().any(|command_id| {
                let c = &commands_lock.commands[*command_id];
                c.image(self.resource_index).conflicts_buffer(buf)
            }),
        }
    }

    #[inline]
    fn conflicts_image(&self, commands_lock: &Commands, img: &dyn ImageAccess) -> bool {
        // TODO: put the conflicts_* methods directly on the Command trait to avoid an indirect call?
        match self.resource_ty {
            KeyTy::Buffer => self.command_ids.borrow().iter().any(|command_id| {
                let c = &commands_lock.commands[*command_id];
                c.buffer(self.resource_index).conflicts_image(img)
            }),
            KeyTy::Image => self.command_ids.borrow().iter().any(|command_id| {
                let c = &commands_lock.commands[*command_id];
                c.image(self.resource_index).conflicts_image(img)
            }),
        }
    }
}

impl PartialEq for BuilderKey {
    #[inline]
    fn eq(&self, other: &BuilderKey) -> bool {
        debug_assert!(Arc::ptr_eq(&self.commands, &other.commands));
        let commands_lock = self.commands.lock().unwrap();

        match other.resource_ty {
            KeyTy::Buffer => other.command_ids.borrow().iter().any(|command_id| {
                let c = &commands_lock.commands[*command_id];
                self.conflicts_buffer(&commands_lock, c.buffer(other.resource_index))
            }),
            KeyTy::Image => other.command_ids.borrow().iter().any(|command_id| {
                let c = &commands_lock.commands[*command_id];
                self.conflicts_image(&commands_lock, c.image(other.resource_index))
            }),
        }
    }
}

impl Eq for BuilderKey {}

impl Hash for BuilderKey {
    #[inline]
    fn hash<H: Hasher>(&self, state: &mut H) {
        let commands_lock = self.commands.lock().unwrap();

        match self.resource_ty {
            KeyTy::Buffer => {
                let c = &commands_lock.commands[self.command_ids.borrow()[0]];
                c.buffer(self.resource_index).conflict_key().hash(state)
            }
            KeyTy::Image => {
                let c = &commands_lock.commands[self.command_ids.borrow()[0]];
                c.image(self.resource_index).conflict_key().hash(state);
                c.image(self.resource_index)
                    .current_miplevels_access()
                    .hash(state);
                c.image(self.resource_index)
                    .current_layer_levels_access()
                    .hash(state);
            }
        }
    }
}

// State of a resource during the building of the command buffer.
#[derive(Debug, Clone)]
struct ResourceState {
    // Memory access of the command that last used this resource.
    memory: PipelineMemoryAccess,

    // True if the resource was used in exclusive mode at any point during the building of the
    // command buffer. Also true if an image layout transition or queue transfer has been performed.
    exclusive_any: bool,

    // Layout at the first use of the resource by the command buffer. Can be `Undefined` if we
    // don't care.
    initial_layout: ImageLayout,

    // Current layout at this stage of the building.
    current_layout: ImageLayout,
}

impl ResourceState {
    // Turns this `ResourceState` into a `ResourceFinalState`. Called when the command buffer is
    // being built.
    #[inline]
    fn finalize(self) -> ResourceFinalState {
        ResourceFinalState {
            final_stages: self.memory.stages,
            final_access: self.memory.access,
            exclusive: self.exclusive_any,
            initial_layout: self.initial_layout,
            final_layout: self.current_layout,
        }
    }
}

impl SyncCommandBufferBuilder {
    /// Builds a new `SyncCommandBufferBuilder`. The parameters are the same as the
    /// `UnsafeCommandBufferBuilder::new` function.
    ///
    /// # Safety
    ///
    /// See `UnsafeCommandBufferBuilder::new()`.
    pub unsafe fn new<F>(
        pool_alloc: &UnsafeCommandPoolAlloc,
<<<<<<< HEAD
        kind: Kind<F>,
=======
        level: CommandBufferLevel<R, F>,
>>>>>>> a3465537
        flags: Flags,
    ) -> Result<SyncCommandBufferBuilder, OomError>
    where
        F: FramebufferAbstract,
    {
        let (is_secondary, inside_render_pass) = match level {
            CommandBufferLevel::Primary => (false, false),
            CommandBufferLevel::Secondary(ref inheritance) => {
                (true, inheritance.render_pass.is_some())
            }
        };

        let cmd = UnsafeCommandBufferBuilder::new(pool_alloc, level, flags)?;
        Ok(SyncCommandBufferBuilder::from_unsafe_cmd(
            cmd,
            is_secondary,
            inside_render_pass,
        ))
    }

    /// Builds a `SyncCommandBufferBuilder` from an existing `UnsafeCommandBufferBuilder`.
    ///
    /// # Safety
    ///
    /// See `UnsafeCommandBufferBuilder::new()`.
    ///
    /// In addition to this, the `UnsafeCommandBufferBuilder` should be empty. If it isn't, then
    /// you must take into account the fact that the `SyncCommandBufferBuilder` won't be aware of
    /// any existing resource usage.
    #[inline]
    pub unsafe fn from_unsafe_cmd(
        cmd: UnsafeCommandBufferBuilder,
        is_secondary: bool,
        inside_render_pass: bool,
    ) -> SyncCommandBufferBuilder {
        let latest_render_pass_enter = if inside_render_pass { Some(0) } else { None };

        SyncCommandBufferBuilder {
            inner: cmd,
            buffers: Vec::new(),
            images: Vec::new(),
            resources: FnvHashMap::default(),
            pending_barrier: UnsafeCommandBufferBuilderPipelineBarrier::new(),
            commands: Arc::new(Mutex::new(Commands {
                first_unflushed: 0,
                latest_render_pass_enter,
                commands: Vec::new(),
            })),
            barriers: Vec::new(),
            is_poisoned: false,
            is_secondary,
        }
    }

    // Adds a command to be processed by the builder.
    //
    // The `resources` argument should contain each buffer or image used by the command.
    // The function will take care of handling the pipeline barrier or flushing.
    //
    // - The index of the resource within the `resources` slice maps to the resource accessed
    //   through `Command::buffer(..)` or `Command::image(..)`.
    // - `PipelineMemoryAccess` must match the way the resource has been used.
    // - `start_layout` and `end_layout` designate the image layout that the image is expected to be
    //   in when the command starts, and the image layout that the image will be transitioned to
    //   during the command. When it comes to buffers, you should pass `Undefined` for both.
    #[inline]
    pub(super) fn append_command<C>(
        &mut self,
        command: C,
        resources: &[(
            KeyTy,
            Option<(PipelineMemoryAccess, ImageLayout, ImageLayout)>,
        )],
    ) -> Result<(), SyncCommandBufferBuilderError>
    where
        C: Command + Send + Sync + 'static,
    {
        // TODO: see comment for the `is_poisoned` member in the struct
        assert!(
            !self.is_poisoned,
            "The builder has been put in an inconsistent state by a previous error"
        );

        // Note that we don't submit the command to the inner command buffer yet.
        let (latest_command_id, end) = {
            let mut commands_lock = self.commands.lock().unwrap();
            commands_lock.commands.push(Box::new(command));
            let latest_command_id = commands_lock.commands.len() - 1;
            let end = commands_lock
                .latest_render_pass_enter
                .unwrap_or(latest_command_id);
            (latest_command_id, end)
        };
        let mut last_cmd_buffer = 0;
        let mut last_cmd_image = 0;

        for &(resource_ty, resource) in resources {
            if let Some((memory, start_layout, end_layout)) = resource {
                // Anti-dumbness checks.
                debug_assert!(memory.exclusive || start_layout == end_layout);
                debug_assert!(memory.access.is_compatible_with(&memory.stages));
                debug_assert!(resource_ty != KeyTy::Image || end_layout != ImageLayout::Undefined);
                debug_assert!(
                    resource_ty != KeyTy::Buffer || start_layout == ImageLayout::Undefined
                );
                debug_assert!(resource_ty != KeyTy::Buffer || end_layout == ImageLayout::Undefined);
                debug_assert_ne!(end_layout, ImageLayout::Preinitialized);

                let resource_index = match resource_ty {
                    KeyTy::Buffer => last_cmd_buffer,
                    KeyTy::Image => last_cmd_image,
                };

                let key = BuilderKey {
                    commands: self.commands.clone(),
                    command_ids: RefCell::new(vec![latest_command_id]),
                    resource_ty,
                    resource_index,
                };

                // Note that the call to `entry()` will lock the mutex, so we can't keep it locked
                // throughout the function.
                match self.resources.entry(key) {
                    // Situation where this resource was used before in this command buffer.
                    Entry::Occupied(entry) => {
                        // `collision_cmd_ids` contains the IDs of the commands that we are potentially
                        // colliding with.
                        let collision_cmd_ids = entry.key().command_ids.borrow().clone();
                        debug_assert!(collision_cmd_ids.iter().all(|id| *id <= latest_command_id));

                        let entry_key_resource_index = entry.key().resource_index;
                        let entry_key_resource_ty = entry.key().resource_ty;

                        // Find out if we have a collision with the pending commands.
                        if memory.exclusive
                            || entry.get().memory.exclusive
                            || entry.get().current_layout != start_layout
                        {
                            // Collision found between `latest_command_id` and `collision_cmd_id`.

                            // We now want to modify the current pipeline barrier in order to handle the
                            // collision. But since the pipeline barrier is going to be submitted before
                            // the flushed commands, it would be a mistake if `collision_cmd_id` hasn't
                            // been flushed yet.
                            let first_unflushed_cmd_id = {
                                let commands_lock = self.commands.lock().unwrap();
                                commands_lock.first_unflushed
                            };

                            if collision_cmd_ids
                                .iter()
                                .any(|command_id| *command_id >= first_unflushed_cmd_id)
                                || entry.get().current_layout != start_layout
                            {
                                unsafe {
                                    // Flush the pending barrier.
                                    self.inner.pipeline_barrier(&self.pending_barrier);
                                    self.pending_barrier =
                                        UnsafeCommandBufferBuilderPipelineBarrier::new();

                                    // Flush the commands if possible, or return an error if not possible.
                                    {
                                        let mut commands_lock = self.commands.lock().unwrap();
                                        let start = commands_lock.first_unflushed;
                                        self.barriers.push(start); // Track inserted barriers

                                        if let Some(collision_cmd_id) = collision_cmd_ids
                                            .iter()
                                            .find(|command_id| **command_id >= end)
                                        {
                                            // TODO: see comment for the `is_poisoned` member in the struct
                                            self.is_poisoned = true;

                                            let cmd1 = &commands_lock.commands[*collision_cmd_id];
                                            let cmd2 = &commands_lock.commands[latest_command_id];

                                            return Err(SyncCommandBufferBuilderError::Conflict {
                                                command1_name: cmd1.name(),
                                                command1_param: match entry_key_resource_ty {
                                                    KeyTy::Buffer => {
                                                        cmd1.buffer_name(entry_key_resource_index)
                                                    }
                                                    KeyTy::Image => {
                                                        cmd1.image_name(entry_key_resource_index)
                                                    }
                                                },
                                                command1_offset: *collision_cmd_id,

                                                command2_name: cmd2.name(),
                                                command2_param: match resource_ty {
                                                    KeyTy::Buffer => {
                                                        cmd2.buffer_name(resource_index)
                                                    }
                                                    KeyTy::Image => cmd2.image_name(resource_index),
                                                },
                                                command2_offset: latest_command_id,
                                            });
                                        }
                                        for command in &mut commands_lock.commands[start..end] {
                                            command.send(&mut self.inner);
                                        }
                                        commands_lock.first_unflushed = end;
                                    }
                                }
                            }

                            entry.key().command_ids.borrow_mut().push(latest_command_id);
                            let entry = entry.into_mut();

                            // Modify the pipeline barrier to handle the collision.
                            unsafe {
                                let commands_lock = self.commands.lock().unwrap();
                                match resource_ty {
                                    KeyTy::Buffer => {
                                        let buf = commands_lock.commands[latest_command_id]
                                            .buffer(resource_index);

                                        let b = &mut self.pending_barrier;
                                        b.add_buffer_memory_barrier(
                                            buf,
                                            entry.memory.stages,
                                            entry.memory.access,
                                            memory.stages,
                                            memory.access,
                                            true,
                                            None,
                                            0,
                                            buf.size(),
                                        );
                                    }

                                    KeyTy::Image => {
                                        let img = commands_lock.commands[latest_command_id]
                                            .image(resource_index);

                                        let b = &mut self.pending_barrier;
                                        b.add_image_memory_barrier(
                                            img,
                                            img.current_miplevels_access(),
                                            img.current_layer_levels_access(),
                                            entry.memory.stages,
                                            entry.memory.access,
                                            memory.stages,
                                            memory.access,
                                            true,
                                            None,
                                            entry.current_layout,
                                            start_layout,
                                        );
                                    }
                                };
                            }

                            // Update state.
                            entry.memory = memory;
                            entry.exclusive_any = true;
                            if memory.exclusive || end_layout != ImageLayout::Undefined {
                                // Only modify the layout in case of a write, because buffer operations
                                // pass `Undefined` for the layout. While a buffer write *must* set the
                                // layout to `Undefined`, a buffer read must not touch it.
                                entry.current_layout = end_layout;
                            }
                        } else {
                            // There is no collision. Simply merge the stages and accesses.
                            // TODO: what about simplifying the newly-constructed stages/accesses?
                            //       this would simplify the job of the driver, but is it worth it?
                            let entry = entry.into_mut();
                            entry.memory.stages |= memory.stages;
                            entry.memory.access |= memory.access;
                        }
                    }

                    // Situation where this is the first time we use this resource in this command buffer.
                    Entry::Vacant(entry) => {
                        // We need to perform some tweaks if the initial layout requirement of the image
                        // is different from the first layout usage.
                        let mut actually_exclusive = memory.exclusive;
                        let mut actual_start_layout = start_layout;

                        if !self.is_secondary
                            && resource_ty == KeyTy::Image
                            && start_layout != ImageLayout::Undefined
                            && start_layout != ImageLayout::Preinitialized
                        {
                            let commands_lock = self.commands.lock().unwrap();
                            let img =
                                commands_lock.commands[latest_command_id].image(resource_index);
                            let initial_layout_requirement = img.initial_layout_requirement();

                            // Checks if the image is initialized and transitions it
                            // if it isn't
                            let is_layout_initialized = img.is_layout_initialized();

                            if initial_layout_requirement != start_layout || !is_layout_initialized
                            {
                                // Note that we transition from `bottom_of_pipe`, which means that we
                                // wait for all the previous commands to be entirely finished. This is
                                // suboptimal, but:
                                //
                                // - If we're at the start of the command buffer we have no choice anyway,
                                //   because we have no knowledge about what comes before.
                                // - If we're in the middle of the command buffer, this pipeline is going
                                //   to be merged with an existing barrier. While it may still be
                                //   suboptimal in some cases, in the general situation it will be ok.
                                //
                                unsafe {
                                    let from_layout = if is_layout_initialized {
                                        actually_exclusive = true;
                                        initial_layout_requirement
                                    } else {
                                        if img.preinitialized_layout() {
                                            ImageLayout::Preinitialized
                                        } else {
                                            ImageLayout::Undefined
                                        }
                                    };
                                    if initial_layout_requirement != start_layout {
                                        actual_start_layout = initial_layout_requirement;
                                    }
                                    let b = &mut self.pending_barrier;
                                    b.add_image_memory_barrier(
                                        img,
                                        img.current_miplevels_access(),
                                        img.current_layer_levels_access(),
                                        PipelineStages {
                                            bottom_of_pipe: true,
                                            ..PipelineStages::none()
                                        },
                                        AccessFlagBits::none(),
                                        memory.stages,
                                        memory.access,
                                        true,
                                        None,
                                        from_layout,
                                        start_layout,
                                    );
                                    img.layout_initialized();
                                }
                            }
                        }

                        entry.insert(ResourceState {
                            memory: PipelineMemoryAccess {
                                stages: memory.stages,
                                access: memory.access,
                                exclusive: actually_exclusive,
                            },
                            exclusive_any: actually_exclusive,
                            initial_layout: actual_start_layout,
                            current_layout: end_layout, // TODO: what if we reach the end with Undefined? that's not correct?
                        });
                    }
                }

                // Add the resources to the lists
                // TODO: Perhaps any barriers for a resource in the secondary command buffer will "protect"
                // its accesses so the primary needs less strict barriers.
                // Less barriers is more efficient, so worth investigating!
                let location = ResourceLocation {
                    command_id: latest_command_id,
                    resource_index,
                };

                match resource_ty {
                    KeyTy::Buffer => {
                        self.buffers.push((location, memory));
                        last_cmd_buffer += 1;
                    }
                    KeyTy::Image => {
                        self.images
                            .push((location, memory, start_layout, end_layout));
                        last_cmd_image += 1;
                    }
                }
            } else {
                match resource_ty {
                    KeyTy::Buffer => {
                        last_cmd_buffer += 1;
                    }
                    KeyTy::Image => {
                        last_cmd_image += 1;
                    }
                }
            }
        }

        Ok(())
    }

    // Call this when the previous command entered a render pass.
    #[inline]
    pub(super) fn prev_cmd_entered_render_pass(&mut self) {
        // TODO: see comment for the `is_poisoned` member in the struct
        assert!(
            !self.is_poisoned,
            "The builder has been put in an inconsistent state by a previous error"
        );

        let mut cmd_lock = self.commands.lock().unwrap();
        cmd_lock.latest_render_pass_enter = Some(cmd_lock.commands.len() - 1);
    }

    // Call this when the previous command left a render pass.
    #[inline]
    pub(super) fn prev_cmd_left_render_pass(&mut self) {
        // TODO: see comment for the `is_poisoned` member in the struct
        assert!(
            !self.is_poisoned,
            "The builder has been put in an inconsistent state by a previous error"
        );

        let mut cmd_lock = self.commands.lock().unwrap();
        debug_assert!(cmd_lock.latest_render_pass_enter.is_some());
        cmd_lock.latest_render_pass_enter = None;
    }

    /// Builds the command buffer and turns it into a `SyncCommandBuffer`.
    #[inline]
    pub fn build(mut self) -> Result<SyncCommandBuffer, OomError> {
        // TODO: see comment for the `is_poisoned` member in the struct
        assert!(
            !self.is_poisoned,
            "The builder has been put in an inconsistent state by a previous error"
        );

        let mut commands_lock = self.commands.lock().unwrap();
        debug_assert!(
            commands_lock.latest_render_pass_enter.is_none() || self.pending_barrier.is_empty()
        );

        // The commands that haven't been sent to the inner command buffer yet need to be sent.
        unsafe {
            self.inner.pipeline_barrier(&self.pending_barrier);
            let start = commands_lock.first_unflushed;
            self.barriers.push(start); // Track inserted barriers
            for command in &mut commands_lock.commands[start..] {
                command.send(&mut self.inner);
            }
        }

        // Transition images to their desired final layout.
        if !self.is_secondary {
            unsafe {
                // TODO: this could be optimized by merging the barrier with the barrier above?
                let mut barrier = UnsafeCommandBufferBuilderPipelineBarrier::new();

                for (key, state) in &mut self.resources {
                    if key.resource_ty != KeyTy::Image {
                        continue;
                    }

                    let img = commands_lock.commands[key.command_ids.borrow()[0]]
                        .image(key.resource_index);
                    let requested_layout = img.final_layout_requirement();
                    if requested_layout == state.current_layout {
                        continue;
                    }

                    barrier.add_image_memory_barrier(
                        img,
                        img.current_miplevels_access(),
                        img.current_layer_levels_access(),
                        state.memory.stages,
                        state.memory.access,
                        PipelineStages {
                            top_of_pipe: true,
                            ..PipelineStages::none()
                        },
                        AccessFlagBits::none(),
                        true,
                        None, // TODO: queue transfers?
                        state.current_layout,
                        requested_layout,
                    );

                    state.exclusive_any = true;
                    state.current_layout = requested_layout;
                }

                self.inner.pipeline_barrier(&barrier);
            }
        }

        // Turns the commands into a list of "final commands" that are slimmer.
        let final_commands = {
            let mut final_commands = Vec::with_capacity(commands_lock.commands.len());
            for command in commands_lock.commands.drain(..) {
                final_commands.push(command.into_final_command());
            }
            Arc::new(final_commands)
        };

        // Build the final resources states.
        let final_resources_states: FnvHashMap<_, _> = {
            self.resources
                .into_iter()
                .map(|(resource, state)| {
                    (
                        resource.into_cb_key(final_commands.clone()),
                        state.finalize(),
                    )
                })
                .collect()
        };

        Ok(SyncCommandBuffer {
            inner: self.inner.build()?,
            buffers: self.buffers,
            images: self.images,
            resources: final_resources_states,
            commands: final_commands,
            barriers: self.barriers,
        })
    }
}

unsafe impl DeviceOwned for SyncCommandBufferBuilder {
    #[inline]
    fn device(&self) -> &Arc<Device> {
        self.inner.device()
    }
}

/// Command buffer built from a `SyncCommandBufferBuilder` that provides utilities to handle
/// synchronization.
pub struct SyncCommandBuffer {
    // The actual Vulkan command buffer.
    inner: UnsafeCommandBuffer,

    // Resources and their accesses. Used for executing secondary command buffers in a primary.
    buffers: Vec<(ResourceLocation, PipelineMemoryAccess)>,
    images: Vec<(
        ResourceLocation,
        PipelineMemoryAccess,
        ImageLayout,
        ImageLayout,
    )>,

    // State of all the resources used by this command buffer.
    resources: FnvHashMap<CbKey<'static>, ResourceFinalState>,

    // List of commands used by the command buffer. Used to hold the various resources that are
    // being used. Each element of `resources` has a copy of this `Arc`, but we need to keep one
    // here in case `resources` is empty.
    commands: Arc<Vec<Box<dyn FinalCommand + Send + Sync>>>,

    // Locations within commands that pipeline barriers were inserted. For debugging purposes.
    // TODO: present only in cfg(debug_assertions)?
    barriers: Vec<usize>,
}

impl SyncCommandBuffer {
    /// Tries to lock the resources used by the command buffer.
    ///
    /// > **Note**: You should call this in the implementation of the `CommandBuffer` trait.
    pub fn lock_submit(
        &self,
        future: &dyn GpuFuture,
        queue: &Queue,
    ) -> Result<(), CommandBufferExecError> {
        // Number of resources in `self.resources` that have been successfully locked.
        let mut locked_resources = 0;
        // Final return value of this function.
        let mut ret_value = Ok(());

        // Try locking resources. Updates `locked_resources` and `ret_value`, and break if an error
        // happens.
        for (key, entry) in self.resources.iter() {
            let (command_ids, resource_ty, resource_index) = match *key {
                CbKey::Command {
                    ref command_ids,
                    resource_ty,
                    resource_index,
                    ..
                } => (command_ids, resource_ty, resource_index),
                _ => unreachable!(),
            };

            let command = &self.commands[command_ids[0]];

            match resource_ty {
                KeyTy::Buffer => {
                    let buf = command.buffer(resource_index);

                    // Because try_gpu_lock needs to be called first,
                    // this should never return Ok without first returning Err
                    let prev_err = match future.check_buffer_access(&buf, entry.exclusive, queue) {
                        Ok(_) => {
                            unsafe {
                                buf.increase_gpu_lock();
                            }
                            locked_resources += 1;
                            continue;
                        }
                        Err(err) => err,
                    };

                    match (buf.try_gpu_lock(entry.exclusive, queue), prev_err) {
                        (Ok(_), _) => (),
                        (Err(err), AccessCheckError::Unknown)
                        | (_, AccessCheckError::Denied(err)) => {
                            ret_value = Err(CommandBufferExecError::AccessError {
                                error: err,
                                command_name: command.name().into(),
                                command_param: command.buffer_name(resource_index),
                                command_offset: command_ids[0],
                            });
                            break;
                        }
                    };
                }

                KeyTy::Image => {
                    let img = command.image(resource_index);

                    let prev_err = match future.check_image_access(
                        img,
                        entry.initial_layout,
                        entry.exclusive,
                        queue,
                    ) {
                        Ok(_) => {
                            unsafe {
                                img.increase_gpu_lock();
                            }
                            locked_resources += 1;
                            continue;
                        }
                        Err(err) => err,
                    };

                    match (
                        img.try_gpu_lock(entry.exclusive, entry.initial_layout),
                        prev_err,
                    ) {
                        (Ok(_), _) => (),
                        (Err(err), AccessCheckError::Unknown)
                        | (_, AccessCheckError::Denied(err)) => {
                            ret_value = Err(CommandBufferExecError::AccessError {
                                error: err,
                                command_name: command.name().into(),
                                command_param: command.image_name(resource_index),
                                command_offset: command_ids[0],
                            });
                            break;
                        }
                    };
                }
            }

            locked_resources += 1;
        }

        // If we are going to return an error, we have to unlock all the resources we locked above.
        if let Err(_) = ret_value {
            for (key, val) in self.resources.iter().take(locked_resources) {
                let (command_ids, resource_ty, resource_index) = match *key {
                    CbKey::Command {
                        ref command_ids,
                        resource_ty,
                        resource_index,
                        ..
                    } => (command_ids, resource_ty, resource_index),
                    _ => unreachable!(),
                };

                let command = &self.commands[command_ids[0]];

                match resource_ty {
                    KeyTy::Buffer => {
                        let buf = command.buffer(resource_index);
                        unsafe {
                            buf.unlock();
                        }
                    }

                    KeyTy::Image => {
                        let command = &self.commands[command_ids[0]];
                        let img = command.image(resource_index);
                        let trans = if val.final_layout != val.initial_layout {
                            Some(val.final_layout)
                        } else {
                            None
                        };
                        unsafe {
                            img.unlock(trans);
                        }
                    }
                }
            }
        }

        // TODO: pipeline barriers if necessary?

        ret_value
    }

    /// Unlocks the resources used by the command buffer.
    ///
    /// > **Note**: You should call this in the implementation of the `CommandBuffer` trait.
    ///
    /// # Safety
    ///
    /// The command buffer must have been successfully locked with `lock_submit()`.
    ///
    pub unsafe fn unlock(&self) {
        for (key, val) in self.resources.iter() {
            let (command_ids, resource_ty, resource_index) = match *key {
                CbKey::Command {
                    ref command_ids,
                    resource_ty,
                    resource_index,
                    ..
                } => (command_ids, resource_ty, resource_index),
                _ => unreachable!(),
            };

            let command = &self.commands[command_ids[0]];

            match resource_ty {
                KeyTy::Buffer => {
                    let buf = command.buffer(resource_index);
                    buf.unlock();
                }

                KeyTy::Image => {
                    let img = command.image(resource_index);
                    let trans = if val.final_layout != val.initial_layout {
                        Some(val.final_layout)
                    } else {
                        None
                    };
                    img.unlock(trans);
                }
            }
        }
    }

    /// Checks whether this command buffer has access to a buffer.
    ///
    /// > **Note**: Suitable when implementing the `CommandBuffer` trait.
    #[inline]
    pub fn check_buffer_access(
        &self,
        buffer: &dyn BufferAccess,
        exclusive: bool,
        queue: &Queue,
    ) -> Result<Option<(PipelineStages, AccessFlagBits)>, AccessCheckError> {
        // TODO: check the queue family

        if let Some(value) = self.resources.get(&CbKey::BufferRef(buffer)) {
            if !value.exclusive && exclusive {
                return Err(AccessCheckError::Unknown);
            }

            return Ok(Some((value.final_stages, value.final_access)));
        }

        Err(AccessCheckError::Unknown)
    }

    /// Checks whether this command buffer has access to an image.
    ///
    /// > **Note**: Suitable when implementing the `CommandBuffer` trait.
    #[inline]
    pub fn check_image_access(
        &self,
        image: &dyn ImageAccess,
        layout: ImageLayout,
        exclusive: bool,
        queue: &Queue,
    ) -> Result<Option<(PipelineStages, AccessFlagBits)>, AccessCheckError> {
        // TODO: check the queue family

        if let Some(value) = self.resources.get(&CbKey::ImageRef(image)) {
            if layout != ImageLayout::Undefined && value.final_layout != layout {
                return Err(AccessCheckError::Denied(
                    AccessError::UnexpectedImageLayout {
                        allowed: value.final_layout,
                        requested: layout,
                    },
                ));
            }

            if !value.exclusive && exclusive {
                return Err(AccessCheckError::Unknown);
            }

            return Ok(Some((value.final_stages, value.final_access)));
        }

        Err(AccessCheckError::Unknown)
    }

    #[inline]
    pub fn num_buffers(&self) -> usize {
        self.buffers.len()
    }

    #[inline]
    pub fn buffer(&self, index: usize) -> Option<(&dyn BufferAccess, PipelineMemoryAccess)> {
        self.buffers.get(index).map(|(location, memory)| {
            let cmd = &self.commands[location.command_id];
            (cmd.buffer(location.resource_index), *memory)
        })
    }

    #[inline]
    pub fn num_images(&self) -> usize {
        self.images.len()
    }

    #[inline]
    pub fn image(
        &self,
        index: usize,
    ) -> Option<(
        &dyn ImageAccess,
        PipelineMemoryAccess,
        ImageLayout,
        ImageLayout,
    )> {
        self.images
            .get(index)
            .map(|(location, memory, start_layout, end_layout)| {
                let cmd = &self.commands[location.command_id];
                (
                    cmd.image(location.resource_index),
                    *memory,
                    *start_layout,
                    *end_layout,
                )
            })
    }
}

impl AsRef<UnsafeCommandBuffer> for SyncCommandBuffer {
    #[inline]
    fn as_ref(&self) -> &UnsafeCommandBuffer {
        &self.inner
    }
}

unsafe impl DeviceOwned for SyncCommandBuffer {
    #[inline]
    fn device(&self) -> &Arc<Device> {
        self.inner.device()
    }
}

// Usage of a resource in a finished command buffer.
#[derive(Debug, Clone)]
struct ResourceFinalState {
    // Stages of the last command that uses the resource.
    final_stages: PipelineStages,
    // Access for the last command that uses the resource.
    final_access: AccessFlagBits,

    // True if the resource is used in exclusive mode.
    exclusive: bool,

    // Layout that an image must be in at the start of the command buffer. Can be `Undefined` if we
    // don't care.
    initial_layout: ImageLayout,

    // Layout the image will be in at the end of the command buffer.
    final_layout: ImageLayout, // TODO: maybe wrap in an Option to mean that the layout doesn't change? because of buffers?
}

/// Equivalent to `Command`, but with less methods. Typically contains less things than the
/// `Command` it comes from.
pub trait FinalCommand {
    // Returns a user-friendly name for the command, for error reporting purposes.
    fn name(&self) -> &'static str;

    // Gives access to the `num`th buffer used by the command.
    fn buffer(&self, _num: usize) -> &dyn BufferAccess {
        panic!()
    }

    // Gives access to the `num`th image used by the command.
    fn image(&self, _num: usize) -> &dyn ImageAccess {
        panic!()
    }

    // Returns a user-friendly name for the `num`th buffer used by the command, for error
    // reporting purposes.
    fn buffer_name(&self, _num: usize) -> Cow<'static, str> {
        panic!()
    }

    // Returns a user-friendly name for the `num`th image used by the command, for error
    // reporting purposes.
    fn image_name(&self, _num: usize) -> Cow<'static, str> {
        panic!()
    }
}

impl FinalCommand for &'static str {
    fn name(&self) -> &'static str {
        *self
    }
}

// Equivalent of `BuilderKey` for a finished command buffer.
//
// In addition to this, it also add two other variants which are `BufferRef` and `ImageRef`. These
// variants are used in order to make it possible to compare a `CbKey` stored in the
// `SyncCommandBuffer` with a temporarily-created `CbKey`. The Rust HashMap doesn't allow us to do
// that otherwise.
//
// You should never store a `BufferRef` or a `ImageRef` inside the `SyncCommandBuffer`.
enum CbKey<'a> {
    // The resource is held in the list of commands.
    Command {
        // Same `Arc` as in the `SyncCommandBufferBuilder`.
        commands: Arc<Vec<Box<dyn FinalCommand + Send + Sync>>>,
        // Index of the command that holds the resource within `commands`.
        command_ids: Vec<usize>,
        // Type of the resource.
        resource_ty: KeyTy,
        // Index of the resource within the command.
        resource_index: usize,
    },

    // Temporary key that holds a reference to a buffer. Should never be stored in the list of
    // resources of `SyncCommandBuffer`.
    BufferRef(&'a dyn BufferAccess),

    // Temporary key that holds a reference to an image. Should never be stored in the list of
    // resources of `SyncCommandBuffer`.
    ImageRef(&'a dyn ImageAccess),
}

// The `CbKey::Command` variants implements `Send` and `Sync`, but the other two variants don't
// because it would be too constraining.
//
// Since only `CbKey::Command` must be stored in the resources hashmap, we force-implement `Send`
// and `Sync` so that the hashmap itself implements `Send` and `Sync`.
unsafe impl<'a> Send for CbKey<'a> {}
unsafe impl<'a> Sync for CbKey<'a> {}

impl<'a> CbKey<'a> {
    #[inline]
    fn conflicts_buffer(
        &self,
        commands_external: Option<&Vec<Box<dyn FinalCommand + Send + Sync>>>,
        buf: &dyn BufferAccess,
    ) -> bool {
        match *self {
            CbKey::Command {
                ref commands,
                ref command_ids,
                resource_ty,
                resource_index,
            } => {
                let commands = commands_external.unwrap_or(commands);

                // TODO: put the conflicts_* methods directly on the FinalCommand trait to avoid an indirect call?
                match resource_ty {
                    KeyTy::Buffer => command_ids.iter().any(|command_id| {
                        let c = &commands[*command_id];
                        c.buffer(resource_index).conflicts_buffer(buf)
                    }),
                    KeyTy::Image => command_ids.iter().any(|command_id| {
                        let c = &commands[*command_id];
                        c.image(resource_index).conflicts_buffer(buf)
                    }),
                }
            }

            CbKey::BufferRef(b) => b.conflicts_buffer(buf),
            CbKey::ImageRef(i) => i.conflicts_buffer(buf),
        }
    }

    #[inline]
    fn conflicts_image(
        &self,
        commands_external: Option<&Vec<Box<dyn FinalCommand + Send + Sync>>>,
        img: &dyn ImageAccess,
    ) -> bool {
        match *self {
            CbKey::Command {
                ref commands,
                ref command_ids,
                resource_ty,
                resource_index,
            } => {
                let commands = commands_external.unwrap_or(commands);

                // TODO: put the conflicts_* methods directly on the Command trait to avoid an indirect call?
                match resource_ty {
                    KeyTy::Buffer => command_ids.iter().any(|command_id| {
                        let c = &commands[*command_id];
                        c.buffer(resource_index).conflicts_image(img)
                    }),
                    KeyTy::Image => command_ids.iter().any(|command_id| {
                        let c = &commands[*command_id];
                        c.image(resource_index).conflicts_image(img)
                    }),
                }
            }

            CbKey::BufferRef(b) => b.conflicts_image(img),
            CbKey::ImageRef(i) => i.conflicts_image(img),
        }
    }
}

impl<'a> PartialEq for CbKey<'a> {
    #[inline]
    fn eq(&self, other: &CbKey) -> bool {
        match *self {
            CbKey::BufferRef(a) => other.conflicts_buffer(None, a),
            CbKey::ImageRef(a) => other.conflicts_image(None, a),
            CbKey::Command {
                ref commands,
                ref command_ids,
                resource_ty,
                resource_index,
            } => {
                let commands_lock = commands; //.lock().unwrap();

                match resource_ty {
                    KeyTy::Buffer => command_ids.iter().any(|command_id| {
                        let c = &commands_lock[*command_id];
                        other.conflicts_buffer(Some(&commands_lock), c.buffer(resource_index))
                    }),
                    KeyTy::Image => command_ids.iter().any(|command_id| {
                        let c = &commands_lock[*command_id];
                        other.conflicts_image(Some(&commands_lock), c.image(resource_index))
                    }),
                }
            }
        }
    }
}

impl<'a> Eq for CbKey<'a> {}

impl<'a> Hash for CbKey<'a> {
    #[inline]
    fn hash<H: Hasher>(&self, state: &mut H) {
        match *self {
            CbKey::Command {
                ref commands,
                ref command_ids,
                resource_ty,
                resource_index,
            } => match resource_ty {
                KeyTy::Buffer => {
                    let c = &commands[command_ids[0]];
                    c.buffer(resource_index).conflict_key().hash(state)
                }
                KeyTy::Image => {
                    let c = &commands[command_ids[0]];
                    c.image(resource_index).conflict_key().hash(state)
                }
            },

            CbKey::BufferRef(buf) => buf.conflict_key().hash(state),
            CbKey::ImageRef(img) => img.conflict_key().hash(state),
        }
    }
}

#[cfg(test)]
mod tests {
    use super::SyncCommandBufferBuilder;
    use super::SyncCommandBufferBuilderError;
    use crate::buffer::BufferUsage;
    use crate::buffer::CpuAccessibleBuffer;
    use crate::buffer::ImmutableBuffer;
    use crate::command_buffer::pool::CommandPool;
    use crate::command_buffer::pool::CommandPoolBuilderAlloc;
    use crate::command_buffer::sys::Flags;
    use crate::command_buffer::AutoCommandBufferBuilder;
    use crate::command_buffer::CommandBufferLevel;
    use crate::device::Device;
    use crate::sync::GpuFuture;
    use std::sync::Arc;

    #[test]
    fn basic_creation() {
        unsafe {
            let (device, queue) = gfx_dev_and_queue!();
            let pool = Device::standard_command_pool(&device, queue.family());
            let pool_builder_alloc = pool.alloc(false, 1).unwrap().next().unwrap();

            assert!(matches!(
                SyncCommandBufferBuilder::new(
                    &pool_builder_alloc.inner(),
                    CommandBufferLevel::primary(),
                    Flags::None,
                ),
                Ok(_)
            ));
        }
    }

    #[test]
    fn basic_conflict() {
        unsafe {
            let (device, queue) = gfx_dev_and_queue!();

            let pool = Device::standard_command_pool(&device, queue.family());
            let pool_builder_alloc = pool.alloc(false, 1).unwrap().next().unwrap();
            let mut sync = SyncCommandBufferBuilder::new(
                &pool_builder_alloc.inner(),
                CommandBufferLevel::primary(),
                Flags::None,
            )
            .unwrap();
            let buf =
                CpuAccessibleBuffer::from_data(device, BufferUsage::all(), false, 0u32).unwrap();

            assert!(matches!(
                sync.copy_buffer(buf.clone(), buf.clone(), std::iter::once((0, 0, 4))),
                Err(SyncCommandBufferBuilderError::Conflict { .. })
            ));
        }
    }

    #[test]
    fn secondary_conflicting_writes() {
        unsafe {
            let (device, queue) = gfx_dev_and_queue!();

            // Create a tiny test buffer
            let (buf, future) = ImmutableBuffer::from_data(
                0u32,
                BufferUsage::transfer_destination(),
                queue.clone(),
            )
            .unwrap();
            future
                .then_signal_fence_and_flush()
                .unwrap()
                .wait(None)
                .unwrap();

            // Two secondary command buffers that both write to the buffer
            let secondary = (0..2)
                .map(|_| {
                    let mut builder = AutoCommandBufferBuilder::secondary_compute_simultaneous_use(
                        device.clone(),
                        queue.family(),
                    )
                    .unwrap();
                    builder.fill_buffer(buf.clone(), 42u32).unwrap();
                    Arc::new(builder.build().unwrap())
                })
                .collect::<Vec<_>>();

            let pool = Device::standard_command_pool(&device, queue.family());
            let allocs = pool.alloc(false, 2).unwrap().collect::<Vec<_>>();

            {
                let mut builder = SyncCommandBufferBuilder::new(
                    allocs[0].inner(),
                    CommandBufferLevel::primary(),
                    Flags::SimultaneousUse,
                )
                .unwrap();

                // Add both secondary command buffers using separate execute_commands calls.
                secondary.iter().cloned().for_each(|secondary| {
                    let mut ec = builder.execute_commands();
                    ec.add(secondary);
                    ec.submit().unwrap();
                });

                let primary = builder.build().unwrap();
                let names = primary
                    .commands
                    .iter()
                    .map(|c| c.name())
                    .collect::<Vec<_>>();

                // Ensure that the builder added a barrier between the two writes
                assert_eq!(&names, &["vkCmdExecuteCommands", "vkCmdExecuteCommands"]);
                assert_eq!(&primary.barriers, &[0, 1]);
            }

            {
                let mut builder = SyncCommandBufferBuilder::new(
                    allocs[1].inner(),
                    CommandBufferLevel::primary(),
                    Flags::SimultaneousUse,
                )
                .unwrap();

                // Add a single execute_commands for all secondary command buffers at once
                let mut ec = builder.execute_commands();
                secondary.into_iter().for_each(|secondary| {
                    ec.add(secondary);
                });

                // The two writes can't be split up by a barrier because they are part of the same
                // command. Therefore an error.
                // TODO: Would be nice if SyncCommandBufferBuilder would split the commands
                // automatically in order to insert a barrier.
                assert!(matches!(
                    ec.submit(),
                    Err(SyncCommandBufferBuilderError::Conflict { .. })
                ));
            }
        }
    }
}<|MERGE_RESOLUTION|>--- conflicted
+++ resolved
@@ -425,11 +425,7 @@
     /// See `UnsafeCommandBufferBuilder::new()`.
     pub unsafe fn new<F>(
         pool_alloc: &UnsafeCommandPoolAlloc,
-<<<<<<< HEAD
-        kind: Kind<F>,
-=======
-        level: CommandBufferLevel<R, F>,
->>>>>>> a3465537
+        level: CommandBufferLevel<F>,
         flags: Flags,
     ) -> Result<SyncCommandBufferBuilder, OomError>
     where

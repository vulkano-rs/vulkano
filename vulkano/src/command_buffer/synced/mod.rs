// Copyright (c) 2016 The vulkano developers
// Licensed under the Apache License, Version 2.0
// <LICENSE-APACHE or
// https://www.apache.org/licenses/LICENSE-2.0> or the MIT
// license <LICENSE-MIT or https://opensource.org/licenses/MIT>,
// at your option. All files in the project carrying such
// notice may not be copied, modified, or distributed except
// according to those terms.

//! Contains `SyncCommandBufferBuilder` and `SyncCommandBuffer`.
//!
//! # How pipeline stages work in Vulkan
//!
//! Imagine you create a command buffer that contains 10 dispatch commands, and submit that command
//! buffer. According to the Vulkan specs, the implementation is free to execute the 10 commands
//! simultaneously.
//!
//! Now imagine that the command buffer contains 10 draw commands instead. Contrary to the dispatch
//! commands, the draw pipeline contains multiple stages: draw indirect, vertex input, vertex shader,
//! ..., fragment shader, late fragment test, color output. When there are multiple stages, the
//! implementations must start and end the stages in order. In other words it can start the draw
//! indirect stage of all 10 commands, then start the vertex input stage of all 10 commands, and so
//! on. But it can't for example start the fragment shader stage of a command before starting the
//! vertex shader stage of another command. Same thing for ending the stages in the right order.
//!
//! Depending on the type of the command, the pipeline stages are different. Compute shaders use the
//! compute stage, while transfer commands use the transfer stage. The compute and transfer stages
//! aren't ordered.
//!
//! When you submit multiple command buffers to a queue, the implementation doesn't do anything in
//! particular and behaves as if the command buffers were appended to one another. Therefore if you
//! submit a command buffer with 10 dispatch commands, followed with another command buffer with 5
//! dispatch commands, then the implementation can perform the 15 commands simultaneously.
//!
//! ## Introducing barriers
//!
//! In some situations this is not the desired behaviour. If you add a command that writes to a
//! buffer followed with another command that reads that buffer, you don't want them to execute
//! simultaneously. Instead you want the second one to wait until the first one is finished. This
//! is done by adding a pipeline barrier between the two commands.
//!
//! A pipeline barriers has a source stage and a destination stage (plus various other things).
//! A barrier represents a split in the list of commands. When you add it, the stages of the commands
//! before the barrier corresponding to the source stage of the barrier, must finish before the
//! stages of the commands after the barrier corresponding to the destination stage of the barrier
//! can start.
//!
//! For example if you add a barrier that transitions from the compute stage to the compute stage,
//! then the compute stage of all the commands before the barrier must end before the compute stage
//! of all the commands after the barrier can start. This is appropriate for the example about
//! writing then reading the same buffer.
//!
//! ## Batching barriers
//!
//! Since barriers are "expensive" (as the queue must block), vulkano attempts to group as many
//! pipeline barriers as possible into one.
//!
//! Adding a command to a sync command buffer builder does not immediately add it to the underlying
//! command buffer builder. Instead the command is added to a queue, and the builder keeps a
//! prototype of a barrier that must be added before the commands in the queue are flushed.
//!
//! Whenever you add a command, the builder will find out whether a barrier is needed before the
//! command. If so, it will try to merge this barrier with the prototype and add the command to the
//! queue. If not possible, the queue will be entirely flushed and the command added to a fresh new
//! queue with a fresh new barrier prototype.

pub use self::builder::StencilState;
pub use self::builder::SyncCommandBufferBuilder;
pub use self::builder::SyncCommandBufferBuilderBindDescriptorSets;
pub use self::builder::SyncCommandBufferBuilderBindVertexBuffer;
pub use self::builder::SyncCommandBufferBuilderError;
pub use self::builder::SyncCommandBufferBuilderExecuteCommands;
use crate::buffer::BufferAccess;
use crate::command_buffer::sys::UnsafeCommandBuffer;
use crate::command_buffer::sys::UnsafeCommandBufferBuilder;
use crate::command_buffer::CommandBufferExecError;
use crate::command_buffer::ImageUninitializedSafe;
use crate::descriptor_set::DescriptorSet;
use crate::device::Device;
use crate::device::DeviceOwned;
use crate::device::Queue;
use crate::image::ImageAccess;
use crate::image::ImageLayout;
use crate::pipeline::input_assembly::IndexType;
use crate::pipeline::{ComputePipeline, GraphicsPipeline};
use crate::sync::AccessCheckError;
use crate::sync::AccessError;
use crate::sync::AccessFlags;
use crate::sync::GpuFuture;
use crate::sync::PipelineMemoryAccess;
use crate::sync::PipelineStages;
use fnv::FnvHashMap;
use std::borrow::Cow;
use std::ops::Range;
use std::sync::Arc;

mod builder;

/// Command buffer built from a `SyncCommandBufferBuilder` that provides utilities to handle
/// synchronization.
pub struct SyncCommandBuffer {
    // The actual Vulkan command buffer.
    inner: UnsafeCommandBuffer,

    // List of commands used by the command buffer. Used to hold the various resources that are
    // being used.
    commands: Vec<Arc<dyn Command + Send + Sync>>,

    // Locations within commands that pipeline barriers were inserted. For debugging purposes.
    // TODO: present only in cfg(debug_assertions)?
    barriers: Vec<usize>,

    // State of all the resources used by this command buffer.
    resources: FnvHashMap<ResourceKey, ResourceFinalState>,

    // Resources and their accesses. Used for executing secondary command buffers in a primary.
    buffers: Vec<(ResourceLocation, PipelineMemoryAccess)>,
    images: Vec<(
        ResourceLocation,
        PipelineMemoryAccess,
        ImageLayout,
        ImageLayout,
        ImageUninitializedSafe,
    )>,
}

impl SyncCommandBuffer {
    /// Tries to lock the resources used by the command buffer.
    ///
    /// > **Note**: You should call this in the implementation of the `CommandBuffer` trait.
    pub fn lock_submit(
        &self,
        future: &dyn GpuFuture,
        queue: &Queue,
    ) -> Result<(), CommandBufferExecError> {
        // Number of resources in `self.resources` that have been successfully locked.
        let mut locked_resources = 0;
        // Final return value of this function.
        let mut ret_value = Ok(());

        // Try locking resources. Updates `locked_resources` and `ret_value`, and break if an error
        // happens.
        for (key, state) in self.resources.iter() {
            let command = &self.commands[state.command_ids[0]];

            match key {
                ResourceKey::Buffer(..) => {
                    let buf = command.buffer(state.resource_index);

                    // Because try_gpu_lock needs to be called first,
                    // this should never return Ok without first returning Err
                    let prev_err = match future.check_buffer_access(&buf, state.exclusive, queue) {
                        Ok(_) => {
                            unsafe {
                                buf.increase_gpu_lock();
                            }
                            locked_resources += 1;
                            continue;
                        }
                        Err(err) => err,
                    };

                    match (buf.try_gpu_lock(state.exclusive, queue), prev_err) {
                        (Ok(_), _) => (),
                        (Err(err), AccessCheckError::Unknown)
                        | (_, AccessCheckError::Denied(err)) => {
                            ret_value = Err(CommandBufferExecError::AccessError {
                                error: err,
                                command_name: command.name().into(),
                                command_param: command.buffer_name(state.resource_index),
                                command_offset: state.command_ids[0],
                            });
                            break;
                        }
                    };
                }

                ResourceKey::Image(..) => {
                    let img = command.image(state.resource_index);

                    let prev_err = match future.check_image_access(
                        img,
                        state.initial_layout,
                        state.exclusive,
                        queue,
                    ) {
                        Ok(_) => {
                            unsafe {
                                img.increase_gpu_lock();
                            }
                            locked_resources += 1;
                            continue;
                        }
                        Err(err) => err,
                    };

                    match (
                        img.try_gpu_lock(
                            state.exclusive,
                            state.image_uninitialized_safe.is_safe(),
                            state.initial_layout,
                        ),
                        prev_err,
                    ) {
                        (Ok(_), _) => (),
                        (Err(err), AccessCheckError::Unknown)
                        | (_, AccessCheckError::Denied(err)) => {
                            ret_value = Err(CommandBufferExecError::AccessError {
                                error: err,
                                command_name: command.name().into(),
                                command_param: command.image_name(state.resource_index),
                                command_offset: state.command_ids[0],
                            });
                            break;
                        }
                    };
                }
            }

            locked_resources += 1;
        }

        // If we are going to return an error, we have to unlock all the resources we locked above.
        if let Err(_) = ret_value {
            for (key, state) in self.resources.iter().take(locked_resources) {
                let command = &self.commands[state.command_ids[0]];

                match key {
                    ResourceKey::Buffer(..) => {
                        let buf = command.buffer(state.resource_index);
                        unsafe {
                            buf.unlock();
                        }
                    }

                    ResourceKey::Image(..) => {
                        let command = &self.commands[state.command_ids[0]];
                        let img = command.image(state.resource_index);
                        let trans = if state.final_layout != state.initial_layout {
                            Some(state.final_layout)
                        } else {
                            None
                        };
                        unsafe {
                            img.unlock(trans);
                        }
                    }
                }
            }
        }

        // TODO: pipeline barriers if necessary?

        ret_value
    }

    /// Unlocks the resources used by the command buffer.
    ///
    /// > **Note**: You should call this in the implementation of the `CommandBuffer` trait.
    ///
    /// # Safety
    ///
    /// The command buffer must have been successfully locked with `lock_submit()`.
    ///
    pub unsafe fn unlock(&self) {
        for (key, state) in self.resources.iter() {
            let command = &self.commands[state.command_ids[0]];

            match key {
                ResourceKey::Buffer(..) => {
                    let buf = command.buffer(state.resource_index);
                    buf.unlock();
                }

                ResourceKey::Image(..) => {
                    let img = command.image(state.resource_index);
                    let trans = if state.final_layout != state.initial_layout {
                        Some(state.final_layout)
                    } else {
                        None
                    };
                    img.unlock(trans);
                }
            }
        }
    }

    /// Checks whether this command buffer has access to a buffer.
    ///
    /// > **Note**: Suitable when implementing the `CommandBuffer` trait.
    #[inline]
    pub fn check_buffer_access(
        &self,
        buffer: &dyn BufferAccess,
        exclusive: bool,
        queue: &Queue,
    ) -> Result<Option<(PipelineStages, AccessFlags)>, AccessCheckError> {
        // TODO: check the queue family
        if let Some(value) = self.resources.get(&buffer.into()) {
            if !value.exclusive && exclusive {
                return Err(AccessCheckError::Unknown);
            }

            return Ok(Some((value.final_stages, value.final_access)));
        }

        Err(AccessCheckError::Unknown)
    }

    /// Checks whether this command buffer has access to an image.
    ///
    /// > **Note**: Suitable when implementing the `CommandBuffer` trait.
    #[inline]
    pub fn check_image_access(
        &self,
        image: &dyn ImageAccess,
        layout: ImageLayout,
        exclusive: bool,
        queue: &Queue,
    ) -> Result<Option<(PipelineStages, AccessFlags)>, AccessCheckError> {
        // TODO: check the queue family
        if let Some(value) = self.resources.get(&image.into()) {
            if layout != ImageLayout::Undefined && value.final_layout != layout {
                return Err(AccessCheckError::Denied(
                    AccessError::UnexpectedImageLayout {
                        allowed: value.final_layout,
                        requested: layout,
                    },
                ));
            }

            if !value.exclusive && exclusive {
                return Err(AccessCheckError::Unknown);
            }

            return Ok(Some((value.final_stages, value.final_access)));
        }

        Err(AccessCheckError::Unknown)
    }

    #[inline]
    pub fn num_buffers(&self) -> usize {
        self.buffers.len()
    }

    #[inline]
    pub fn buffer(&self, index: usize) -> Option<(&dyn BufferAccess, PipelineMemoryAccess)> {
        self.buffers.get(index).map(|(location, memory)| {
            let cmd = &self.commands[location.command_id];
            (cmd.buffer(location.resource_index), *memory)
        })
    }

    #[inline]
    pub fn num_images(&self) -> usize {
        self.images.len()
    }

    #[inline]
    pub fn image(
        &self,
        index: usize,
    ) -> Option<(
        &dyn ImageAccess,
        PipelineMemoryAccess,
        ImageLayout,
        ImageLayout,
        ImageUninitializedSafe,
    )> {
        self.images.get(index).map(
            |(location, memory, start_layout, end_layout, image_uninitialized_safe)| {
                let cmd = &self.commands[location.command_id];
                (
                    cmd.image(location.resource_index),
                    *memory,
                    *start_layout,
                    *end_layout,
                    *image_uninitialized_safe,
                )
            },
        )
    }
}

impl AsRef<UnsafeCommandBuffer> for SyncCommandBuffer {
    #[inline]
    fn as_ref(&self) -> &UnsafeCommandBuffer {
        &self.inner
    }
}

unsafe impl DeviceOwned for SyncCommandBuffer {
    #[inline]
    fn device(&self) -> &Arc<Device> {
        self.inner.device()
    }
}

// Key that identifies a resource. Implements `PartialEq`, `Eq` and `Hash` so that two resources
// that conflict with each other compare equal.
#[derive(Debug, PartialEq, Eq, Hash)]
enum ResourceKey {
    Buffer((u64, u64)),
    Image(u64, Range<u32>, Range<u32>),
}

impl From<&dyn BufferAccess> for ResourceKey {
    #[inline]
    fn from(buffer: &dyn BufferAccess) -> Self {
        Self::Buffer(buffer.conflict_key())
    }
}

impl From<&dyn ImageAccess> for ResourceKey {
    #[inline]
    fn from(image: &dyn ImageAccess) -> Self {
        Self::Image(
            image.conflict_key(),
            image.current_miplevels_access(),
            image.current_layer_levels_access(),
        )
    }
}

// Usage of a resource in a finished command buffer.
#[derive(Debug, Clone)]
struct ResourceFinalState {
    // Indices of the commands that contain the resource.
    command_ids: Vec<usize>,

    // Index of the resource within the first command in `command_ids`.
    resource_index: usize,

    // Stages of the last command that uses the resource.
    final_stages: PipelineStages,
    // Access for the last command that uses the resource.
    final_access: AccessFlags,

    // True if the resource is used in exclusive mode.
    exclusive: bool,

    // Layout that an image must be in at the start of the command buffer. Can be `Undefined` if we
    // don't care.
    initial_layout: ImageLayout,

    // Layout the image will be in at the end of the command buffer.
    final_layout: ImageLayout, // TODO: maybe wrap in an Option to mean that the layout doesn't change? because of buffers?

    image_uninitialized_safe: ImageUninitializedSafe,
}

// Identifies a resource within the list of commands.
#[derive(Clone, Copy, Debug)]
struct ResourceLocation {
    // Index of the command that holds the resource.
    command_id: usize,
    // Index of the resource within the command.
    resource_index: usize,
}

// Trait for single commands within the list of commands.
trait Command {
    // Returns a user-friendly name for the command, for error reporting purposes.
    fn name(&self) -> &'static str;

    // Sends the command to the `UnsafeCommandBufferBuilder`. Calling this method twice on the same
    // object will likely lead to a panic.
    unsafe fn send(&self, out: &mut UnsafeCommandBufferBuilder);

    // Gives access to the `num`th buffer used by the command.
    fn buffer(&self, _num: usize) -> &dyn BufferAccess {
        panic!()
    }

    // Gives access to the `num`th image used by the command.
    fn image(&self, _num: usize) -> &dyn ImageAccess {
        panic!()
    }

    // Returns a user-friendly name for the `num`th buffer used by the command, for error
    // reporting purposes.
    fn buffer_name(&self, _num: usize) -> Cow<'static, str> {
        panic!()
    }

    // Returns a user-friendly name for the `num`th image used by the command, for error
    // reporting purposes.
    fn image_name(&self, _num: usize) -> Cow<'static, str> {
        panic!()
    }

    fn bound_descriptor_set(&self, set_num: u32) -> (&dyn DescriptorSet, &[u32]) {
        panic!()
    }

    fn bound_index_buffer(&self) -> (&dyn BufferAccess, IndexType) {
        panic!()
    }

    fn bound_pipeline_compute(&self) -> &Arc<ComputePipeline> {
        panic!()
    }

    fn bound_pipeline_graphics(&self) -> &Arc<GraphicsPipeline> {
        panic!()
    }

    fn bound_vertex_buffer(&self, binding_num: u32) -> &dyn BufferAccess {
        panic!()
    }
}

impl std::fmt::Debug for dyn Command + Send + Sync {
    fn fmt(&self, f: &mut std::fmt::Formatter<'_>) -> std::fmt::Result {
        f.write_str(self.name())
    }
}

#[cfg(test)]
mod tests {
    use super::SyncCommandBufferBuilder;
    use super::SyncCommandBufferBuilderError;
    use crate::buffer::BufferUsage;
    use crate::buffer::CpuAccessibleBuffer;
    use crate::buffer::ImmutableBuffer;
    use crate::command_buffer::pool::CommandPool;
    use crate::command_buffer::pool::CommandPoolBuilderAlloc;
    use crate::command_buffer::AutoCommandBufferBuilder;
    use crate::command_buffer::CommandBufferLevel;
    use crate::command_buffer::CommandBufferUsage;
    use crate::descriptor_set::layout::DescriptorDesc;
    use crate::descriptor_set::layout::DescriptorDescTy;
    use crate::descriptor_set::layout::DescriptorSetLayout;
    use crate::descriptor_set::PersistentDescriptorSet;
    use crate::device::Device;
    use crate::pipeline::layout::PipelineLayout;
    use crate::pipeline::shader::ShaderStages;
    use crate::pipeline::PipelineBindPoint;
    use crate::sampler::Sampler;
    use crate::sync::GpuFuture;
    use std::sync::Arc;

    #[test]
    fn basic_creation() {
        unsafe {
            let (device, queue) = gfx_dev_and_queue!();
            let pool = Device::standard_command_pool(&device, queue.family());
            let pool_builder_alloc = pool.alloc(false, 1).unwrap().next().unwrap();

            assert!(matches!(
                SyncCommandBufferBuilder::new(
                    &pool_builder_alloc.inner(),
                    CommandBufferLevel::primary(),
                    CommandBufferUsage::MultipleSubmit,
                ),
                Ok(_)
            ));
        }
    }

    #[test]
    fn basic_conflict() {
        unsafe {
            let (device, queue) = gfx_dev_and_queue!();

            let pool = Device::standard_command_pool(&device, queue.family());
            let pool_builder_alloc = pool.alloc(false, 1).unwrap().next().unwrap();
            let mut sync = SyncCommandBufferBuilder::new(
                &pool_builder_alloc.inner(),
                CommandBufferLevel::primary(),
                CommandBufferUsage::MultipleSubmit,
            )
            .unwrap();
            let buf =
                CpuAccessibleBuffer::from_data(device, BufferUsage::all(), false, 0u32).unwrap();

            assert!(matches!(
                sync.copy_buffer(buf.clone(), buf.clone(), std::iter::once((0, 0, 4))),
                Err(SyncCommandBufferBuilderError::Conflict { .. })
            ));
        }
    }

    #[test]
    fn secondary_conflicting_writes() {
        unsafe {
            let (device, queue) = gfx_dev_and_queue!();

            // Create a tiny test buffer
            let (buf, future) = ImmutableBuffer::from_data(
                0u32,
                BufferUsage::transfer_destination(),
                queue.clone(),
            )
            .unwrap();
            future
                .then_signal_fence_and_flush()
                .unwrap()
                .wait(None)
                .unwrap();

            // Two secondary command buffers that both write to the buffer
            let secondary = (0..2)
                .map(|_| {
                    let mut builder = AutoCommandBufferBuilder::secondary_compute(
                        device.clone(),
                        queue.family(),
                        CommandBufferUsage::SimultaneousUse,
                    )
                    .unwrap();
                    builder.fill_buffer(buf.clone(), 42u32).unwrap();
                    Arc::new(builder.build().unwrap())
                })
                .collect::<Vec<_>>();

            let pool = Device::standard_command_pool(&device, queue.family());
            let allocs = pool.alloc(false, 2).unwrap().collect::<Vec<_>>();

            {
                let mut builder = SyncCommandBufferBuilder::new(
                    allocs[0].inner(),
                    CommandBufferLevel::primary(),
                    CommandBufferUsage::SimultaneousUse,
                )
                .unwrap();

                // Add both secondary command buffers using separate execute_commands calls.
                secondary.iter().cloned().for_each(|secondary| {
                    let mut ec = builder.execute_commands();
                    ec.add(secondary);
                    ec.submit().unwrap();
                });

                let primary = builder.build().unwrap();
                let names = primary
                    .commands
                    .iter()
                    .map(|c| c.name())
                    .collect::<Vec<_>>();

                // Ensure that the builder added a barrier between the two writes
                assert_eq!(&names, &["vkCmdExecuteCommands", "vkCmdExecuteCommands"]);
                assert_eq!(&primary.barriers, &[0, 1]);
            }

            {
                let mut builder = SyncCommandBufferBuilder::new(
                    allocs[1].inner(),
                    CommandBufferLevel::primary(),
                    CommandBufferUsage::SimultaneousUse,
                )
                .unwrap();

                // Add a single execute_commands for all secondary command buffers at once
                let mut ec = builder.execute_commands();
                secondary.into_iter().for_each(|secondary| {
                    ec.add(secondary);
                });

                // The two writes can't be split up by a barrier because they are part of the same
                // command. Therefore an error.
                // TODO: Would be nice if SyncCommandBufferBuilder would split the commands
                // automatically in order to insert a barrier.
                assert!(matches!(
                    ec.submit(),
                    Err(SyncCommandBufferBuilderError::Conflict { .. })
                ));
            }
        }
    }

    #[test]
    fn vertex_buffer_binding() {
        unsafe {
            let (device, queue) = gfx_dev_and_queue!();

            let pool = Device::standard_command_pool(&device, queue.family());
            let pool_builder_alloc = pool.alloc(false, 1).unwrap().next().unwrap();
            let mut sync = SyncCommandBufferBuilder::new(
                &pool_builder_alloc.inner(),
                CommandBufferLevel::primary(),
                CommandBufferUsage::MultipleSubmit,
            )
            .unwrap();
            let buf =
                CpuAccessibleBuffer::from_data(device, BufferUsage::all(), false, 0u32).unwrap();
            let mut buf_builder = sync.bind_vertex_buffers();
            buf_builder.add(buf);
            buf_builder.submit(1);

            assert!(sync.bound_vertex_buffer(0).is_none());
            assert!(sync.bound_vertex_buffer(1).is_some());
            assert!(sync.bound_vertex_buffer(2).is_none());
        }
    }

    #[test]
    fn descriptor_set_binding() {
        unsafe {
            let (device, queue) = gfx_dev_and_queue!();

            let pool = Device::standard_command_pool(&device, queue.family());
            let pool_builder_alloc = pool.alloc(false, 1).unwrap().next().unwrap();
            let mut sync = SyncCommandBufferBuilder::new(
                &pool_builder_alloc.inner(),
                CommandBufferLevel::primary(),
                CommandBufferUsage::MultipleSubmit,
            )
            .unwrap();
            let set_layout = Arc::new(
                DescriptorSetLayout::new(
                    device.clone(),
                    [Some(DescriptorDesc {
                        ty: DescriptorDescTy::Sampler,
                        descriptor_count: 1,
                        stages: ShaderStages::all(),
                        mutable: false,
                        variable_count: false,
                    })],
                )
                .unwrap(),
            );
            let pipeline_layout = Arc::new(
                PipelineLayout::new(device.clone(), [set_layout.clone(), set_layout.clone()], [])
                    .unwrap(),
            );
<<<<<<< HEAD

            let set = {
                let mut builder = PersistentDescriptorSet::start(set_layout, None).unwrap();
                builder.add_sampler(Sampler::simple_repeat_linear(device)).unwrap();
                Arc::new(builder.build().unwrap())
            };
=======
            let set = Arc::new(
                PersistentDescriptorSet::start(set_layout.clone())
                    .add_sampler(Sampler::simple_repeat_linear(device.clone()))
                    .unwrap()
                    .build()
                    .unwrap(),
            );
>>>>>>> a04c48fb

            let mut set_builder = sync.bind_descriptor_sets();
            set_builder.add(set.clone());
            set_builder.submit(PipelineBindPoint::Graphics, pipeline_layout.clone(), 1);

            assert!(sync
                .bound_descriptor_set(PipelineBindPoint::Compute, 0)
                .is_none());
            assert!(sync
                .bound_descriptor_set(PipelineBindPoint::Graphics, 0)
                .is_none());
            assert!(sync
                .bound_descriptor_set(PipelineBindPoint::Graphics, 1)
                .is_some());
            assert!(sync
                .bound_descriptor_set(PipelineBindPoint::Graphics, 2)
                .is_none());

            let mut set_builder = sync.bind_descriptor_sets();
            set_builder.add(set);
            set_builder.submit(PipelineBindPoint::Graphics, pipeline_layout, 0);

            assert!(sync
                .bound_descriptor_set(PipelineBindPoint::Graphics, 0)
                .is_some());
            assert!(sync
                .bound_descriptor_set(PipelineBindPoint::Graphics, 1)
                .is_some());

            let pipeline_layout = Arc::new(
                PipelineLayout::new(
                    device.clone(),
                    [
                        Arc::new(DescriptorSetLayout::new(device.clone(), []).unwrap()),
                        set_layout.clone(),
                    ],
                    [],
                )
                .unwrap(),
            );
            let set = Arc::new(
                PersistentDescriptorSet::start(set_layout.clone())
                    .add_sampler(Sampler::simple_repeat_linear(device.clone()))
                    .unwrap()
                    .build()
                    .unwrap(),
            );

            let mut set_builder = sync.bind_descriptor_sets();
            set_builder.add(set);
            set_builder.submit(PipelineBindPoint::Graphics, pipeline_layout, 1);

            assert!(sync
                .bound_descriptor_set(PipelineBindPoint::Graphics, 0)
                .is_none());
            assert!(sync
                .bound_descriptor_set(PipelineBindPoint::Graphics, 1)
                .is_some());
        }
    }
}<|MERGE_RESOLUTION|>--- conflicted
+++ resolved
@@ -725,22 +725,12 @@
                 PipelineLayout::new(device.clone(), [set_layout.clone(), set_layout.clone()], [])
                     .unwrap(),
             );
-<<<<<<< HEAD
 
             let set = {
                 let mut builder = PersistentDescriptorSet::start(set_layout, None).unwrap();
                 builder.add_sampler(Sampler::simple_repeat_linear(device)).unwrap();
                 Arc::new(builder.build().unwrap())
             };
-=======
-            let set = Arc::new(
-                PersistentDescriptorSet::start(set_layout.clone())
-                    .add_sampler(Sampler::simple_repeat_linear(device.clone()))
-                    .unwrap()
-                    .build()
-                    .unwrap(),
-            );
->>>>>>> a04c48fb
 
             let mut set_builder = sync.bind_descriptor_sets();
             set_builder.add(set.clone());

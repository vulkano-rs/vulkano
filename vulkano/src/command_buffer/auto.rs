--- conflicted
+++ resolved
@@ -727,17 +727,17 @@
     state: Mutex<CommandBufferState>,
 }
 
-unsafe impl<A> VulkanObject for PrimaryAutoCommandBuffer<A> {
-    type Handle = ash::vk::CommandBuffer;
-
-    fn handle(&self) -> Self::Handle {
-        self.inner.as_ref().handle()
-    }
-}
-
 unsafe impl<A> DeviceOwned for PrimaryAutoCommandBuffer<A> {
     fn device(&self) -> &Arc<Device> {
         self.inner.device()
+    }
+}
+
+unsafe impl<A> VulkanObject for PrimaryAutoCommandBuffer<A> {
+    type Handle = ash::vk::CommandBuffer;
+
+    fn handle(&self) -> Self::Handle {
+        self.inner.as_ref().handle()
     }
 }
 
@@ -918,11 +918,8 @@
             ExecuteCommandsError,
         },
         device::{DeviceCreateInfo, QueueCreateInfo},
-<<<<<<< HEAD
         memory::allocator::StandardMemoryAllocator,
-=======
         sync::GpuFuture,
->>>>>>> f079c2bc
     };
 
     #[test]

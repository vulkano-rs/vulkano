--- conflicted
+++ resolved
@@ -9,11 +9,6 @@
 
 use super::{
     commands::{
-<<<<<<< HEAD
-        debug::CheckColorError,
-=======
-        image::{CheckBlitImageError, CheckClearColorImageError, CheckClearDepthStencilImageError},
->>>>>>> 44e30574
         pipeline::{
             CheckDescriptorSetsValidityError, CheckDispatchError, CheckDynamicStateValidityError,
             CheckIndexBufferError, CheckIndirectBufferError, CheckPipelineError,
@@ -793,18 +788,6 @@
     SyncCommandBufferBuilderError,
 });
 
-<<<<<<< HEAD
-err_gen!(DebugMarkerError {
-    AutoCommandBufferBuilderContextError,
-    CheckColorError,
-=======
-err_gen!(FillBufferError {
-    AutoCommandBufferBuilderContextError,
-    CheckFillBufferError,
-    SyncCommandBufferBuilderError,
->>>>>>> 44e30574
-});
-
 err_gen!(DispatchError {
     AutoCommandBufferBuilderContextError,
     CheckPipelineError,

--- conflicted
+++ resolved
@@ -8,27 +8,11 @@
 // according to those terms.
 
 use super::{
-<<<<<<< HEAD
     allocator::{
         standard::StandardCommandBufferAlloc, CommandBufferAlloc, CommandBufferAllocator,
         CommandBufferBuilderAlloc, StandardCommandBufferAllocator,
     },
-    commands::pipeline::{
-        CheckDescriptorSetsValidityError, CheckDispatchError, CheckDynamicStateValidityError,
-        CheckIndexBufferError, CheckIndirectBufferError, CheckPipelineError,
-        CheckPushConstantsValidityError, CheckVertexBufferError,
-    },
-    synced::{
-        CommandBufferState, SyncCommandBuffer, SyncCommandBufferBuilder,
-        SyncCommandBufferBuilderError,
-    },
-=======
-    pool::{
-        standard::{StandardCommandPoolAlloc, StandardCommandPoolBuilder},
-        CommandPool, CommandPoolAlloc, CommandPoolBuilderAlloc,
-    },
     synced::{CommandBufferState, SyncCommandBuffer, SyncCommandBufferBuilder},
->>>>>>> 2277448a
     sys::{CommandBufferBeginInfo, UnsafeCommandBuffer},
     CommandBufferExecError, CommandBufferInheritanceInfo, CommandBufferInheritanceRenderPassInfo,
     CommandBufferInheritanceRenderPassType, CommandBufferLevel, CommandBufferUsage,
@@ -150,13 +134,8 @@
     /// Starts recording a primary command buffer.
     #[inline]
     pub fn primary(
-<<<<<<< HEAD
         allocator: &A,
-        queue_family: QueueFamily,
-=======
-        device: Arc<Device>,
         queue_family_index: u32,
->>>>>>> 2277448a
         usage: CommandBufferUsage,
     ) -> Result<
         AutoCommandBufferBuilder<PrimaryAutoCommandBuffer<A::Alloc>, A>,
@@ -164,13 +143,8 @@
     > {
         unsafe {
             AutoCommandBufferBuilder::begin(
-<<<<<<< HEAD
                 allocator,
-                queue_family,
-=======
-                device,
                 queue_family_index,
->>>>>>> 2277448a
                 CommandBufferLevel::Primary,
                 CommandBufferBeginInfo {
                     usage,
@@ -189,13 +163,8 @@
     /// Starts recording a secondary command buffer.
     #[inline]
     pub fn secondary(
-<<<<<<< HEAD
         allocator: &A,
-        queue_family: QueueFamily,
-=======
-        device: Arc<Device>,
         queue_family_index: u32,
->>>>>>> 2277448a
         usage: CommandBufferUsage,
         inheritance_info: CommandBufferInheritanceInfo,
     ) -> Result<
@@ -204,13 +173,8 @@
     > {
         unsafe {
             AutoCommandBufferBuilder::begin(
-<<<<<<< HEAD
                 allocator,
-                queue_family,
-=======
-                device,
                 queue_family_index,
->>>>>>> 2277448a
                 CommandBufferLevel::Secondary,
                 CommandBufferBeginInfo {
                     usage,
@@ -230,22 +194,12 @@
     //
     // `begin_info.inheritance_info` must match `level`.
     unsafe fn begin(
-<<<<<<< HEAD
         allocator: &A,
-        queue_family: QueueFamily,
+        queue_family_index: u32,
         level: CommandBufferLevel,
         begin_info: CommandBufferBeginInfo,
     ) -> Result<AutoCommandBufferBuilder<L, A>, CommandBufferBeginError> {
-        Self::validate_begin(allocator.device(), &queue_family, level, &begin_info)?;
-=======
-        device: Arc<Device>,
-        queue_family_index: u32,
-        level: CommandBufferLevel,
-        begin_info: CommandBufferBeginInfo,
-    ) -> Result<AutoCommandBufferBuilder<L, StandardCommandPoolBuilder>, CommandBufferBeginError>
-    {
-        Self::validate_begin(&device, queue_family_index, level, &begin_info)?;
->>>>>>> 2277448a
+        Self::validate_begin(allocator.device(), queue_family_index, level, &begin_info)?;
 
         let &CommandBufferBeginInfo {
             usage,
@@ -309,7 +263,6 @@
             }
         }
 
-<<<<<<< HEAD
         let builder_alloc = allocator
             .allocate(level, 1)?
             .next()
@@ -320,34 +273,13 @@
         Ok(AutoCommandBufferBuilder {
             inner,
             builder_alloc,
-            queue_family_id: queue_family.id(),
+            queue_family_index,
             render_pass_state,
             query_state: HashMap::default(),
             inheritance_info,
             usage,
             _data: PhantomData,
         })
-=======
-        device.with_standard_command_pool(queue_family_index, |pool| {
-            let pool_builder_alloc = pool
-                .allocate(level, 1)?
-                .next()
-                .expect("Requested one command buffer from the command pool, but got zero.");
-
-            let inner = SyncCommandBufferBuilder::new(pool_builder_alloc.inner(), begin_info)?;
-
-            Ok(AutoCommandBufferBuilder {
-                inner,
-                pool_builder_alloc,
-                queue_family_index,
-                render_pass_state,
-                query_state: HashMap::default(),
-                inheritance_info,
-                usage,
-                _data: PhantomData,
-            })
-        })?
->>>>>>> 2277448a
     }
 
     fn validate_begin(
@@ -667,9 +599,6 @@
     }
 }
 
-<<<<<<< HEAD
-impl<A> AutoCommandBufferBuilder<PrimaryAutoCommandBuffer<A::Alloc>, A>
-=======
 impl From<RequirementNotMet> for CommandBufferBeginError {
     #[inline]
     fn from(err: RequirementNotMet) -> Self {
@@ -680,8 +609,7 @@
     }
 }
 
-impl<P> AutoCommandBufferBuilder<PrimaryAutoCommandBuffer<P::Alloc>, P>
->>>>>>> 2277448a
+impl<A> AutoCommandBufferBuilder<PrimaryAutoCommandBuffer<A::Alloc>, A>
 where
     A: CommandBufferAllocator,
 {
@@ -744,24 +672,10 @@
     }
 }
 
-<<<<<<< HEAD
-impl<L, A> AutoCommandBufferBuilder<L, A>
-where
-    A: CommandBufferAllocator,
-{
-    #[inline]
-    pub(super) fn ensure_outside_render_pass(
-        &self,
-    ) -> Result<(), AutoCommandBufferBuilderContextError> {
-        if self.render_pass_state.is_some() {
-            return Err(AutoCommandBufferBuilderContextError::ForbiddenInsideRenderPass);
-        }
-=======
 /// Error that can happen when building a command buffer.
 #[derive(Clone, Debug)]
 pub enum BuildError {
     OomError(OomError),
->>>>>>> 2277448a
 
     /// A render pass is still active on the command buffer.
     RenderPassActive,
@@ -799,7 +713,10 @@
     }
 }
 
-impl<L, P> AutoCommandBufferBuilder<L, P> {
+impl<L, A> AutoCommandBufferBuilder<L, A>
+where
+    A: CommandBufferAllocator,
+{
     #[inline]
     pub(super) fn queue_family_properties(&self) -> &QueueFamilyProperties {
         &self.device().physical_device().queue_family_properties()[self.queue_family_index as usize]
@@ -1120,15 +1037,11 @@
         )
         .unwrap();
 
-        let allocator = StandardCommandBufferAllocator::new(device, queue.family()).unwrap();
+        let allocator =
+            StandardCommandBufferAllocator::new(device, queue.queue_family_index()).unwrap();
         let mut cbb = AutoCommandBufferBuilder::primary(
-<<<<<<< HEAD
             &allocator,
-            queue.family(),
-=======
-            device,
             queue.queue_family_index(),
->>>>>>> 2277448a
             CommandBufferUsage::OneTimeSubmit,
         )
         .unwrap();
@@ -1163,17 +1076,13 @@
     fn secondary_nonconcurrent_conflict() {
         let (device, queue) = gfx_dev_and_queue!();
 
-        let allocator = StandardCommandBufferAllocator::new(device, queue.family()).unwrap();
+        let allocator =
+            StandardCommandBufferAllocator::new(device, queue.queue_family_index()).unwrap();
 
         // Make a secondary CB that doesn't support simultaneous use.
         let builder = AutoCommandBufferBuilder::secondary(
-<<<<<<< HEAD
             &allocator,
-            queue.family(),
-=======
-            device.clone(),
             queue.queue_family_index(),
->>>>>>> 2277448a
             CommandBufferUsage::MultipleSubmit,
             Default::default(),
         )
@@ -1182,13 +1091,8 @@
 
         {
             let mut builder = AutoCommandBufferBuilder::primary(
-<<<<<<< HEAD
                 &allocator,
-                queue.family(),
-=======
-                device.clone(),
                 queue.queue_family_index(),
->>>>>>> 2277448a
                 CommandBufferUsage::SimultaneousUse,
             )
             .unwrap();
@@ -1210,13 +1114,8 @@
 
         {
             let mut builder = AutoCommandBufferBuilder::primary(
-<<<<<<< HEAD
                 &allocator,
-                queue.family(),
-=======
-                device.clone(),
                 queue.queue_family_index(),
->>>>>>> 2277448a
                 CommandBufferUsage::SimultaneousUse,
             )
             .unwrap();
@@ -1224,13 +1123,8 @@
             let cb1 = builder.build().unwrap();
 
             let mut builder = AutoCommandBufferBuilder::primary(
-<<<<<<< HEAD
                 &allocator,
-                queue.family(),
-=======
-                device,
                 queue.queue_family_index(),
->>>>>>> 2277448a
                 CommandBufferUsage::SimultaneousUse,
             )
             .unwrap();
@@ -1269,15 +1163,11 @@
         )
         .unwrap();
 
-        let allocator = StandardCommandBufferAllocator::new(device, queue.family()).unwrap();
+        let allocator =
+            StandardCommandBufferAllocator::new(device, queue.queue_family_index()).unwrap();
         let mut builder = AutoCommandBufferBuilder::primary(
-<<<<<<< HEAD
             &allocator,
-            queue.family(),
-=======
-            device,
             queue.queue_family_index(),
->>>>>>> 2277448a
             CommandBufferUsage::OneTimeSubmit,
         )
         .unwrap();
@@ -1325,15 +1215,11 @@
         )
         .unwrap();
 
-        let allocator = StandardCommandBufferAllocator::new(device, queue.family()).unwrap();
+        let allocator =
+            StandardCommandBufferAllocator::new(device, queue.queue_family_index()).unwrap();
         let mut builder = AutoCommandBufferBuilder::primary(
-<<<<<<< HEAD
             &allocator,
-            queue.family(),
-=======
-            device,
             queue.queue_family_index(),
->>>>>>> 2277448a
             CommandBufferUsage::OneTimeSubmit,
         )
         .unwrap();

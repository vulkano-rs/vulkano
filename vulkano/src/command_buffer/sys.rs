// Copyright (c) 2016 The vulkano developers
// Licensed under the Apache License, Version 2.0
// <LICENSE-APACHE or
// https://www.apache.org/licenses/LICENSE-2.0> or the MIT
// license <LICENSE-MIT or https://opensource.org/licenses/MIT>,
// at your option. All files in the project carrying such
// notice may not be copied, modified, or distributed except
// according to those terms.

pub use super::commands::{
    bind_push::UnsafeCommandBufferBuilderBindVertexBuffer,
    secondary::UnsafeCommandBufferBuilderExecuteCommands,
};
use super::{
    pool::UnsafeCommandPoolAlloc, CommandBufferInheritanceInfo, CommandBufferLevel,
    CommandBufferUsage,
};
use crate::{
    check_errors,
    command_buffer::{
        CommandBufferInheritanceRenderPassInfo, CommandBufferInheritanceRenderPassType,
        CommandBufferInheritanceRenderingInfo,
    },
    device::{Device, DeviceOwned},
    OomError, VulkanObject,
};
use smallvec::SmallVec;
use std::{ptr, sync::Arc};

/// Command buffer being built.
///
/// # Safety
///
/// - All submitted commands must be valid and follow the requirements of the Vulkan specification.
/// - Any resources used by submitted commands must outlive the returned builder and its created
///   command buffer. They must be protected against data races through manual synchronization.
///
/// > **Note**: Some checks are still made with `debug_assert!`. Do not expect to be able to
/// > submit invalid commands.
#[derive(Debug)]
pub struct UnsafeCommandBufferBuilder {
    pub(super) handle: ash::vk::CommandBuffer,
    pub(super) device: Arc<Device>,
    usage: CommandBufferUsage,
}

impl UnsafeCommandBufferBuilder {
    /// Creates a new builder, for recording commands.
    ///
    /// # Safety
    ///
    /// - `pool_alloc` must outlive the returned builder and its created command buffer.
    /// - `kind` must match how `pool_alloc` was created.
    pub unsafe fn new(
        pool_alloc: &UnsafeCommandPoolAlloc,
        begin_info: CommandBufferBeginInfo,
    ) -> Result<UnsafeCommandBufferBuilder, OomError> {
        let CommandBufferBeginInfo {
            usage,
            inheritance_info,
            _ne: _,
        } = begin_info;

        // VUID-vkBeginCommandBuffer-commandBuffer-00049
        // Can't validate

        // VUID-vkBeginCommandBuffer-commandBuffer-00050
        // Can't validate

        let device = pool_alloc.device().clone();

        // VUID-vkBeginCommandBuffer-commandBuffer-00051
        debug_assert_eq!(
            pool_alloc.level() == CommandBufferLevel::Secondary,
            inheritance_info.is_some()
        );

        {
            // VUID-vkBeginCommandBuffer-commandBuffer-02840
            // Guaranteed by use of enum
            let mut flags = ash::vk::CommandBufferUsageFlags::from(usage);
            let mut inheritance_info_vk = None;
            let mut inheritance_rendering_info_vk = None;
            let mut color_attachment_formats_vk: SmallVec<[_; 4]> = SmallVec::new();

            if let Some(inheritance_info) = &inheritance_info {
                let &CommandBufferInheritanceInfo {
                    ref render_pass,
                    occlusion_query,
                    query_statistics_flags,
                    _ne: _,
                } = inheritance_info;

                let inheritance_info_vk =
                    inheritance_info_vk.insert(ash::vk::CommandBufferInheritanceInfo {
                        render_pass: ash::vk::RenderPass::null(),
                        subpass: 0,
                        framebuffer: ash::vk::Framebuffer::null(),
                        occlusion_query_enable: ash::vk::FALSE,
                        query_flags: ash::vk::QueryControlFlags::empty(),
                        pipeline_statistics: query_statistics_flags.into(),
                        ..Default::default()
                    });

                if let Some(flags) = inheritance_info.occlusion_query {
                    inheritance_info_vk.occlusion_query_enable = ash::vk::TRUE;

                    if flags.precise {
                        inheritance_info_vk.query_flags = ash::vk::QueryControlFlags::PRECISE;
                    }
                }

                if let Some(render_pass) = render_pass {
                    flags |= ash::vk::CommandBufferUsageFlags::RENDER_PASS_CONTINUE;

                    match render_pass {
                        CommandBufferInheritanceRenderPassType::BeginRenderPass(
                            render_pass_info,
                        ) => {
                            let &CommandBufferInheritanceRenderPassInfo {
                                ref subpass,
                                ref framebuffer,
                            } = render_pass_info;

                            inheritance_info_vk.render_pass =
                                subpass.render_pass().internal_object();
                            inheritance_info_vk.subpass = subpass.index();
                            inheritance_info_vk.framebuffer = framebuffer
                                .as_ref()
                                .map(|fb| fb.internal_object())
                                .unwrap_or_default();
                        }
                        CommandBufferInheritanceRenderPassType::BeginRendering(rendering_info) => {
                            let &CommandBufferInheritanceRenderingInfo {
                                view_mask,
                                ref color_attachment_formats,
                                depth_attachment_format,
                                stencil_attachment_format,
                                rasterization_samples,
                            } = rendering_info;

                            color_attachment_formats_vk.extend(
                                color_attachment_formats.iter().map(|format| {
                                    format.map_or(ash::vk::Format::UNDEFINED, Into::into)
                                }),
                            );

                            let inheritance_rendering_info_vk = inheritance_rendering_info_vk
                                .insert(ash::vk::CommandBufferInheritanceRenderingInfo {
                                    flags: ash::vk::RenderingFlags::empty(),
                                    view_mask,
                                    color_attachment_count: color_attachment_formats_vk.len()
                                        as u32,
                                    p_color_attachment_formats: color_attachment_formats_vk
                                        .as_ptr(),
                                    depth_attachment_format: depth_attachment_format
                                        .map_or(ash::vk::Format::UNDEFINED, Into::into),
                                    stencil_attachment_format: stencil_attachment_format
                                        .map_or(ash::vk::Format::UNDEFINED, Into::into),
                                    rasterization_samples: rasterization_samples.into(),
                                    ..Default::default()
                                });

                            inheritance_info_vk.p_next =
                                inheritance_rendering_info_vk as *const _ as *const _;
                        }
                    }
                }
            }

            let begin_info_vk = ash::vk::CommandBufferBeginInfo {
                flags,
                p_inheritance_info: inheritance_info_vk
                    .as_ref()
                    .map_or(ptr::null(), |info| info),
                ..Default::default()
            };

            let fns = device.fns();

            check_errors(
<<<<<<< HEAD
                (fns.v1_0
                    .begin_command_buffer)(pool_alloc.internal_object(), &begin_info),
=======
                fns.v1_0
                    .begin_command_buffer(pool_alloc.internal_object(), &begin_info_vk),
>>>>>>> 2fcfcadb
            )?;
        }

        Ok(UnsafeCommandBufferBuilder {
            handle: pool_alloc.internal_object(),
            device,
            usage,
        })
    }

    /// Turns the builder into an actual command buffer.
    #[inline]
    pub fn build(self) -> Result<UnsafeCommandBuffer, OomError> {
        unsafe {
            let fns = self.device.fns();
            check_errors((fns.v1_0.end_command_buffer)(self.handle))?;

            Ok(UnsafeCommandBuffer {
                command_buffer: self.handle,
                device: self.device.clone(),
                usage: self.usage,
            })
        }
    }
}

unsafe impl VulkanObject for UnsafeCommandBufferBuilder {
    type Object = ash::vk::CommandBuffer;

    #[inline]
    fn internal_object(&self) -> ash::vk::CommandBuffer {
        self.handle
    }
}

unsafe impl DeviceOwned for UnsafeCommandBufferBuilder {
    #[inline]
    fn device(&self) -> &Arc<Device> {
        &self.device
    }
}

/// Parameters to begin recording a command buffer.
#[derive(Clone, Debug)]
pub struct CommandBufferBeginInfo {
    /// How the command buffer will be used.
    ///
    /// The default value is [`CommandBufferUsage::MultipleSubmit`].
    pub usage: CommandBufferUsage,

    /// For a secondary command buffer, this must be `Some`, containing the context that will be
    /// inherited from the primary command buffer. For a primary command buffer, this must be
    /// `None`.
    ///
    /// The default value is `None`.
    pub inheritance_info: Option<CommandBufferInheritanceInfo>,

    pub _ne: crate::NonExhaustive,
}

impl Default for CommandBufferBeginInfo {
    #[inline]
    fn default() -> Self {
        Self {
            usage: CommandBufferUsage::MultipleSubmit,
            inheritance_info: None,
            _ne: crate::NonExhaustive(()),
        }
    }
}

/// Command buffer that has been built.
///
/// # Safety
///
/// The command buffer must not outlive the command pool that it was created from,
/// nor the resources used by the recorded commands.
pub struct UnsafeCommandBuffer {
    command_buffer: ash::vk::CommandBuffer,
    device: Arc<Device>,
    usage: CommandBufferUsage,
}

impl UnsafeCommandBuffer {
    #[inline]
    pub fn usage(&self) -> CommandBufferUsage {
        self.usage
    }
}

unsafe impl DeviceOwned for UnsafeCommandBuffer {
    #[inline]
    fn device(&self) -> &Arc<Device> {
        &self.device
    }
}

unsafe impl VulkanObject for UnsafeCommandBuffer {
    type Object = ash::vk::CommandBuffer;

    #[inline]
    fn internal_object(&self) -> ash::vk::CommandBuffer {
        self.command_buffer
    }
}<|MERGE_RESOLUTION|>--- conflicted
+++ resolved
@@ -178,15 +178,10 @@
 
             let fns = device.fns();
 
-            check_errors(
-<<<<<<< HEAD
-                (fns.v1_0
-                    .begin_command_buffer)(pool_alloc.internal_object(), &begin_info),
-=======
-                fns.v1_0
-                    .begin_command_buffer(pool_alloc.internal_object(), &begin_info_vk),
->>>>>>> 2fcfcadb
-            )?;
+            check_errors((fns.v1_0.begin_command_buffer)(
+                pool_alloc.internal_object(),
+                &begin_info_vk,
+            ))?;
         }
 
         Ok(UnsafeCommandBufferBuilder {

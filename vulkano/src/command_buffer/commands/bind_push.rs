// Copyright (c) 2022 The vulkano developers
// Licensed under the Apache License, Version 2.0
// <LICENSE-APACHE or
// https://www.apache.org/licenses/LICENSE-2.0> or the MIT
// license <LICENSE-MIT or https://opensource.org/licenses/MIT>,
// at your option. All files in the project carrying such
// notice may not be copied, modified, or distributed except
// according to those terms.

use crate::{
    buffer::{BufferAccess, BufferContents, TypedBufferAccess},
    command_buffer::{
        auto::RenderPassStateType,
        synced::{Command, SetOrPush, SyncCommandBufferBuilder},
        sys::UnsafeCommandBufferBuilder,
        AutoCommandBufferBuilder,
    },
    descriptor_set::{
        check_descriptor_write, sys::UnsafeDescriptorSet, DescriptorSetResources,
        DescriptorSetUpdateError, DescriptorSetWithOffsets, DescriptorSetsCollection,
        DescriptorWriteInfo, WriteDescriptorSet,
    },
    device::DeviceOwned,
    pipeline::{
        graphics::{
            input_assembly::{Index, IndexType},
            render_pass::PipelineRenderPassType,
            vertex_input::VertexBuffersCollection,
        },
        ComputePipeline, GraphicsPipeline, PipelineBindPoint, PipelineLayout,
    },
    shader::ShaderStages,
    DeviceSize, RequirementNotMet, RequiresOneOf, VulkanObject,
};
use parking_lot::Mutex;
use smallvec::SmallVec;
use std::{
    error,
    fmt::{Display, Error as FmtError, Formatter},
    mem::{size_of, size_of_val},
    ptr, slice,
    sync::Arc,
};

/// # Commands to bind or push state for pipeline execution commands.
///
/// These commands require a queue with a pipeline type that uses the given state.
impl<L, P> AutoCommandBufferBuilder<L, P> {
    /// Binds descriptor sets for future dispatch or draw calls.
    ///
    /// # Panics
    ///
    /// - Panics if the queue family of the command buffer does not support `pipeline_bind_point`.
    /// - Panics if the highest descriptor set slot being bound is not less than the number of sets
    ///   in `pipeline_layout`.
    /// - Panics if `self` and any element of `descriptor_sets` do not belong to the same device.
    pub fn bind_descriptor_sets<S>(
        &mut self,
        pipeline_bind_point: PipelineBindPoint,
        pipeline_layout: Arc<PipelineLayout>,
        first_set: u32,
        descriptor_sets: S,
    ) -> &mut Self
    where
        S: DescriptorSetsCollection,
    {
        let descriptor_sets = descriptor_sets.into_vec();
        self.validate_bind_descriptor_sets(
            pipeline_bind_point,
            &pipeline_layout,
            first_set,
            &descriptor_sets,
        )
        .unwrap();

        unsafe {
            let mut sets_binder = self.inner.bind_descriptor_sets();
            for set in descriptor_sets.into_iter() {
                sets_binder.add(set);
            }
            sets_binder.submit(pipeline_bind_point, pipeline_layout, first_set);
        }

        self
    }

    fn validate_bind_descriptor_sets(
        &self,
        pipeline_bind_point: PipelineBindPoint,
        pipeline_layout: &PipelineLayout,
        first_set: u32,
        descriptor_sets: &[DescriptorSetWithOffsets],
    ) -> Result<(), BindPushError> {
        // VUID-vkCmdBindDescriptorSets-pipelineBindPoint-parameter
        pipeline_bind_point.validate_device(self.device())?;

        let queue_family_properties = self.queue_family_properties();

        // VUID-vkCmdBindDescriptorSets-commandBuffer-cmdpool
        // VUID-vkCmdBindDescriptorSets-pipelineBindPoint-00361
        match pipeline_bind_point {
            PipelineBindPoint::Compute => {
                if !queue_family_properties.queue_flags.compute {
                    return Err(BindPushError::NotSupportedByQueueFamily);
                }
            }
            PipelineBindPoint::Graphics => {
                if !queue_family_properties.queue_flags.graphics {
                    return Err(BindPushError::NotSupportedByQueueFamily);
                }
            }
        }

        // VUID-vkCmdBindDescriptorSets-firstSet-00360
        if first_set + descriptor_sets.len() as u32 > pipeline_layout.set_layouts().len() as u32 {
            return Err(BindPushError::DescriptorSetOutOfRange {
                set_num: first_set + descriptor_sets.len() as u32,
                pipeline_layout_set_count: pipeline_layout.set_layouts().len() as u32,
            });
        }

        for (i, set) in descriptor_sets.iter().enumerate() {
            let set_num = first_set + i as u32;

            // VUID-vkCmdBindDescriptorSets-commonparent
            assert_eq!(self.device(), set.as_ref().0.device());

            let pipeline_layout_set = &pipeline_layout.set_layouts()[set_num as usize];

            // VUID-vkCmdBindDescriptorSets-pDescriptorSets-00358
            if !pipeline_layout_set.is_compatible_with(set.as_ref().0.layout()) {
                return Err(BindPushError::DescriptorSetNotCompatible { set_num });
            }

            // TODO: see https://github.com/vulkano-rs/vulkano/issues/1643
            // VUID-vkCmdBindDescriptorSets-pDynamicOffsets-01971
            // VUID-vkCmdBindDescriptorSets-pDynamicOffsets-01972
            // VUID-vkCmdBindDescriptorSets-pDescriptorSets-01979
            // VUID-vkCmdBindDescriptorSets-pDescriptorSets-06715
        }

        Ok(())
    }

    /// Binds an index buffer for future indexed draw calls.
    ///
    /// # Panics
    ///
    /// - Panics if the queue family of the command buffer does not support graphics operations.
    /// - Panics if `self` and `index_buffer` do not belong to the same device.
    /// - Panics if `index_buffer` does not have the
    ///   [`index_buffer`](crate::buffer::BufferUsage::index_buffer) usage enabled.
    /// - If the index buffer contains `u8` indices, panics if the
    ///   [`index_type_uint8`](crate::device::Features::index_type_uint8) feature is not
    ///   enabled on the device.
    pub fn bind_index_buffer<Ib, I>(&mut self, index_buffer: Arc<Ib>) -> &mut Self
    where
        Ib: TypedBufferAccess<Content = [I]> + 'static,
        I: Index + 'static,
    {
        self.validate_bind_index_buffer(&index_buffer, I::ty())
            .unwrap();

        unsafe {
            self.inner.bind_index_buffer(index_buffer, I::ty());
        }

        self
    }

    fn validate_bind_index_buffer(
        &self,
        index_buffer: &dyn BufferAccess,
        index_type: IndexType,
    ) -> Result<(), BindPushError> {
        let queue_family_properties = self.queue_family_properties();

        // VUID-vkCmdBindIndexBuffer-commandBuffer-cmdpool
        if !queue_family_properties.queue_flags.graphics {
            return Err(BindPushError::NotSupportedByQueueFamily);
        }

        // VUID-vkCmdBindIndexBuffer-commonparent
        assert_eq!(self.device(), index_buffer.device());

        // VUID-vkCmdBindIndexBuffer-buffer-00433
        if !index_buffer.usage().index_buffer {
            return Err(BindPushError::IndexBufferMissingUsage);
        }

        // VUID-vkCmdBindIndexBuffer-indexType-02765
        if index_type == IndexType::U8 && !self.device().enabled_features().index_type_uint8 {
            return Err(BindPushError::RequirementNotMet {
                required_for: "`index_type` is `IndexType::U8`",
                requires_one_of: RequiresOneOf {
                    features: &["index_type_uint8"],
                    ..Default::default()
                },
            });
        }

        // TODO:
        // VUID-vkCmdBindIndexBuffer-offset-00432

        Ok(())
    }

    /// Binds a compute pipeline for future dispatch calls.
    ///
    /// # Panics
    ///
    /// - Panics if the queue family of the command buffer does not support compute operations.
    /// - Panics if `self` and `pipeline` do not belong to the same device.
    pub fn bind_pipeline_compute(&mut self, pipeline: Arc<ComputePipeline>) -> &mut Self {
        self.validate_bind_pipeline_compute(&pipeline).unwrap();

        unsafe {
            self.inner.bind_pipeline_compute(pipeline);
        }

        self
    }

    fn validate_bind_pipeline_compute(
        &self,
        pipeline: &ComputePipeline,
    ) -> Result<(), BindPushError> {
        let queue_family_properties = self.queue_family_properties();

        // VUID-vkCmdBindPipeline-pipelineBindPoint-00777
        if !queue_family_properties.queue_flags.compute {
            return Err(BindPushError::NotSupportedByQueueFamily);
        }

        // VUID-vkCmdBindPipeline-commonparent
        assert_eq!(self.device(), pipeline.device());

        Ok(())
    }

    /// Binds a graphics pipeline for future draw calls.
    ///
    /// # Panics
    ///
    /// - Panics if the queue family of the command buffer does not support graphics operations.
    /// - Panics if `self` and `pipeline` do not belong to the same device.
    pub fn bind_pipeline_graphics(&mut self, pipeline: Arc<GraphicsPipeline>) -> &mut Self {
        self.validate_bind_pipeline_graphics(&pipeline).unwrap();

        unsafe {
            self.inner.bind_pipeline_graphics(pipeline);
        }

        self
    }

    fn validate_bind_pipeline_graphics(
        &self,
        pipeline: &GraphicsPipeline,
    ) -> Result<(), BindPushError> {
        let queue_family_properties = self.queue_family_properties();

        // VUID-vkCmdBindPipeline-pipelineBindPoint-00778
        if !queue_family_properties.queue_flags.graphics {
            return Err(BindPushError::NotSupportedByQueueFamily);
        }

        // VUID-vkCmdBindPipeline-commonparent
        assert_eq!(self.device(), pipeline.device());

        if let Some(last_pipeline) = self
            .render_pass_state
            .as_ref()
            .and_then(|render_pass_state| match &render_pass_state.render_pass {
                RenderPassStateType::BeginRendering(state) if state.pipeline_used => {
                    self.state().pipeline_graphics()
                }
                _ => None,
            })
        {
            if let (
                PipelineRenderPassType::BeginRendering(pipeline_rendering_info),
                PipelineRenderPassType::BeginRendering(last_pipeline_rendering_info),
            ) = (pipeline.render_pass(), last_pipeline.render_pass())
            {
                // VUID-vkCmdBindPipeline-pipeline-06195
                // VUID-vkCmdBindPipeline-pipeline-06196
                if pipeline_rendering_info.color_attachment_formats
                    != last_pipeline_rendering_info.color_attachment_formats
                {
                    return Err(BindPushError::PreviousPipelineColorAttachmentFormatMismatch);
                }

                // VUID-vkCmdBindPipeline-pipeline-06197
                if pipeline_rendering_info.depth_attachment_format
                    != last_pipeline_rendering_info.depth_attachment_format
                {
                    return Err(BindPushError::PreviousPipelineDepthAttachmentFormatMismatch);
                }

                // VUID-vkCmdBindPipeline-pipeline-06194
                if pipeline_rendering_info.stencil_attachment_format
                    != last_pipeline_rendering_info.stencil_attachment_format
                {
                    return Err(BindPushError::PreviousPipelineStencilAttachmentFormatMismatch);
                }
            }
        }

        // VUID-vkCmdBindPipeline-pipeline-00781

        Ok(())
    }

    /// Binds vertex buffers for future draw calls.
    ///
    /// # Panics
    ///
    /// - Panics if the queue family of the command buffer does not support graphics operations.
    /// - Panics if the highest vertex buffer binding being bound is greater than the
    ///   [`max_vertex_input_bindings`](crate::device::Properties::max_vertex_input_bindings)
    //    device property.
    /// - Panics if `self` and any element of `vertex_buffers` do not belong to the same device.
    /// - Panics if any element of `vertex_buffers` does not have the
    ///   [`vertex_buffer`](crate::buffer::BufferUsage::vertex_buffer) usage enabled.
    pub fn bind_vertex_buffers(
        &mut self,
        first_binding: u32,
        vertex_buffers: impl VertexBuffersCollection,
    ) -> &mut Self {
        let vertex_buffers = vertex_buffers.into_vec();
        self.validate_bind_vertex_buffers(first_binding, &vertex_buffers)
            .unwrap();

        unsafe {
            let mut binder = self.inner.bind_vertex_buffers();
            for vb in vertex_buffers.into_iter() {
                binder.add(vb);
            }
            binder.submit(first_binding);
        }

        self
    }

    fn validate_bind_vertex_buffers(
        &self,
        first_binding: u32,
        vertex_buffers: &[Arc<dyn BufferAccess>],
    ) -> Result<(), BindPushError> {
        let queue_family_properties = self.queue_family_properties();

        // VUID-vkCmdBindVertexBuffers-commandBuffer-cmdpool
        if !queue_family_properties.queue_flags.graphics {
            return Err(BindPushError::NotSupportedByQueueFamily);
        }

        // VUID-vkCmdBindVertexBuffers-firstBinding-00624
        // VUID-vkCmdBindVertexBuffers-firstBinding-00625
        if first_binding + vertex_buffers.len() as u32
            > self
                .device()
                .physical_device()
                .properties()
                .max_vertex_input_bindings
        {
            return Err(BindPushError::MaxVertexInputBindingsExceeded {
                _binding_count: first_binding + vertex_buffers.len() as u32,
                _max: self
                    .device()
                    .physical_device()
                    .properties()
                    .max_vertex_input_bindings,
            });
        }

        for buffer in vertex_buffers {
            // VUID-vkCmdBindVertexBuffers-commonparent
            assert_eq!(self.device(), buffer.device());

            // VUID-vkCmdBindVertexBuffers-pBuffers-00627
            if !buffer.usage().vertex_buffer {
                return Err(BindPushError::VertexBufferMissingUsage);
            }
        }

        Ok(())
    }

    /// Sets push constants for future dispatch or draw calls.
    ///
    /// # Panics
    ///
    /// - Panics if `offset` is not a multiple of 4.
    /// - Panics if the size of `push_constants` is not a multiple of 4.
    /// - Panics if any of the bytes in `push_constants` do not fall within any of the pipeline
    ///   layout's push constant ranges.
    pub fn push_constants<Pc>(
        &mut self,
        pipeline_layout: Arc<PipelineLayout>,
        offset: u32,
        push_constants: Pc,
    ) -> &mut Self
    where
        Pc: BufferContents,
    {
        let size = size_of::<Pc>() as u32;

        if size == 0 {
            return self;
        }

        // SAFETY: `&push_constants` is a valid pointer, and the size of the struct is `size`,
        //         thus, getting a slice of the whole struct is safe if its not modified.
        let push_constants = unsafe {
            slice::from_raw_parts(&push_constants as *const Pc as *const u8, size as usize)
        };

        self.validate_push_constants(&pipeline_layout, offset, push_constants)
            .unwrap();

        let mut current_offset = offset;
        let mut remaining_size = size;
        for range in pipeline_layout
            .push_constant_ranges_disjoint()
            .iter()
            .skip_while(|range| range.offset + range.size <= offset)
        {
            // there is a gap between ranges, but the passed push_constants contains
            // some bytes in this gap, exit the loop and report error
            if range.offset > current_offset {
                break;
            }

            // push the minimum of the whole remaining data, and the part until the end of this range
            let push_size = remaining_size.min(range.offset + range.size - current_offset);
            let data_offset = (current_offset - offset) as usize;
            unsafe {
                self.inner.push_constants::<[u8]>(
                    pipeline_layout.clone(),
                    range.stages,
                    current_offset,
                    push_size,
                    &push_constants[data_offset..(data_offset + push_size as usize)],
                );
            }
            current_offset += push_size;
            remaining_size -= push_size;

            if remaining_size == 0 {
                break;
            }
        }

        debug_assert!(remaining_size == 0);

        self
    }

    fn validate_push_constants(
        &self,
        pipeline_layout: &PipelineLayout,
        offset: u32,
        push_constants: &[u8],
    ) -> Result<(), BindPushError> {
        if offset % 4 != 0 {
            return Err(BindPushError::PushConstantsOffsetNotAligned);
        }

        if push_constants.len() % 4 != 0 {
            return Err(BindPushError::PushConstantsSizeNotAligned);
        }

        let mut current_offset = offset;
        let mut remaining_size = push_constants.len() as u32;
        for range in pipeline_layout
            .push_constant_ranges_disjoint()
            .iter()
            .skip_while(|range| range.offset + range.size <= offset)
        {
            // there is a gap between ranges, but the passed push_constants contains
            // some bytes in this gap, exit the loop and report error
            if range.offset > current_offset {
                break;
            }

            // push the minimum of the whole remaining data, and the part until the end of this range
            let push_size = remaining_size.min(range.offset + range.size - current_offset);
            current_offset += push_size;
            remaining_size -= push_size;

            if remaining_size == 0 {
                break;
            }
        }

        if remaining_size != 0 {
            return Err(BindPushError::PushConstantsDataOutOfRange {
                offset: current_offset,
            });
        }

        Ok(())
    }

    /// Pushes descriptor data directly into the command buffer for future dispatch or draw calls.
    ///
    /// # Panics
    ///
    /// - Panics if the queue family of the command buffer does not support `pipeline_bind_point`.
    /// - Panics if the
    ///   [`khr_push_descriptor`](crate::device::DeviceExtensions::khr_push_descriptor)
    ///   extension is not enabled on the device.
    /// - Panics if `set_num` is not less than the number of sets in `pipeline_layout`.
    /// - Panics if an element of `descriptor_writes` is not compatible with `pipeline_layout`.
    pub fn push_descriptor_set(
        &mut self,
        pipeline_bind_point: PipelineBindPoint,
        pipeline_layout: Arc<PipelineLayout>,
        set_num: u32,
        descriptor_writes: impl IntoIterator<Item = WriteDescriptorSet>,
    ) -> &mut Self {
        let descriptor_writes: SmallVec<[_; 8]> = descriptor_writes.into_iter().collect();
        self.validate_push_descriptor_set(
            pipeline_bind_point,
            &pipeline_layout,
            set_num,
            &descriptor_writes,
        )
        .unwrap();

        unsafe {
            self.inner.push_descriptor_set(
                pipeline_bind_point,
                pipeline_layout,
                set_num,
                descriptor_writes,
            );
        }

        self
    }

    fn validate_push_descriptor_set(
        &self,
        pipeline_bind_point: PipelineBindPoint,
        pipeline_layout: &PipelineLayout,
        set_num: u32,
        descriptor_writes: &[WriteDescriptorSet],
    ) -> Result<(), BindPushError> {
        if !self.device().enabled_extensions().khr_push_descriptor {
            return Err(BindPushError::RequirementNotMet {
                required_for: "`push_descriptor_set`",
                requires_one_of: RequiresOneOf {
                    device_extensions: &["khr_push_descriptor"],
                    ..Default::default()
                },
            });
        }

        // VUID-vkCmdPushDescriptorSetKHR-pipelineBindPoint-parameter
        pipeline_bind_point.validate_device(self.device())?;

        let queue_family_properties = self.queue_family_properties();

        // VUID-vkCmdPushDescriptorSetKHR-commandBuffer-cmdpool
        // VUID-vkCmdPushDescriptorSetKHR-pipelineBindPoint-00363
        match pipeline_bind_point {
            PipelineBindPoint::Compute => {
                if !queue_family_properties.queue_flags.compute {
                    return Err(BindPushError::NotSupportedByQueueFamily);
                }
            }
            PipelineBindPoint::Graphics => {
                if !queue_family_properties.queue_flags.graphics {
                    return Err(BindPushError::NotSupportedByQueueFamily);
                }
            }
        }

        // VUID-vkCmdPushDescriptorSetKHR-commonparent
        assert_eq!(self.device(), pipeline_layout.device());

        // VUID-vkCmdPushDescriptorSetKHR-set-00364
        if set_num as usize > pipeline_layout.set_layouts().len() {
            return Err(BindPushError::DescriptorSetOutOfRange {
                set_num,
                pipeline_layout_set_count: pipeline_layout.set_layouts().len() as u32,
            });
        }

        let descriptor_set_layout = &pipeline_layout.set_layouts()[set_num as usize];

        // VUID-vkCmdPushDescriptorSetKHR-set-00365
        if !descriptor_set_layout.push_descriptor() {
            return Err(BindPushError::DescriptorSetNotPush { set_num });
        }

        for write in descriptor_writes {
            check_descriptor_write(write, descriptor_set_layout, 0)?;
        }

        Ok(())
    }
}

impl SyncCommandBufferBuilder {
    /// Starts the process of binding descriptor sets. Returns an intermediate struct which can be
    /// used to add the sets.
    #[inline]
    pub fn bind_descriptor_sets(&mut self) -> SyncCommandBufferBuilderBindDescriptorSets<'_> {
        SyncCommandBufferBuilderBindDescriptorSets {
            builder: self,
            descriptor_sets: SmallVec::new(),
        }
    }

    /// Calls `vkCmdBindIndexBuffer` on the builder.
    #[inline]
    pub unsafe fn bind_index_buffer(
        &mut self,
        buffer: Arc<dyn BufferAccess>,
        index_type: IndexType,
    ) {
        struct Cmd {
            buffer: Arc<dyn BufferAccess>,
            index_type: IndexType,
        }

        impl Command for Cmd {
            fn name(&self) -> &'static str {
                "bind_index_buffer"
            }

            unsafe fn send(&self, out: &mut UnsafeCommandBufferBuilder) {
                out.bind_index_buffer(self.buffer.as_ref(), self.index_type);
            }
        }

        self.current_state.index_buffer = Some((buffer.clone(), index_type));
        self.commands.push(Box::new(Cmd { buffer, index_type }));
    }

    /// Calls `vkCmdBindPipeline` on the builder with a compute pipeline.
    #[inline]
    pub unsafe fn bind_pipeline_compute(&mut self, pipeline: Arc<ComputePipeline>) {
        struct Cmd {
            pipeline: Arc<ComputePipeline>,
        }

        impl Command for Cmd {
            fn name(&self) -> &'static str {
                "bind_pipeline_compute"
            }

            unsafe fn send(&self, out: &mut UnsafeCommandBufferBuilder) {
                out.bind_pipeline_compute(&self.pipeline);
            }
        }

        self.current_state.pipeline_compute = Some(pipeline.clone());
        self.commands.push(Box::new(Cmd { pipeline }));
    }

    /// Calls `vkCmdBindPipeline` on the builder with a graphics pipeline.
    #[inline]
    pub unsafe fn bind_pipeline_graphics(&mut self, pipeline: Arc<GraphicsPipeline>) {
        struct Cmd {
            pipeline: Arc<GraphicsPipeline>,
        }

        impl Command for Cmd {
            fn name(&self) -> &'static str {
                "bind_pipeline_graphics"
            }

            unsafe fn send(&self, out: &mut UnsafeCommandBufferBuilder) {
                out.bind_pipeline_graphics(&self.pipeline);
            }
        }

        // Reset any states that are fixed in the new pipeline. The pipeline bind command will
        // overwrite these states.
        self.current_state.reset_dynamic_states(
            pipeline
                .dynamic_states()
                .filter(|(_, d)| !d) // not dynamic
                .map(|(s, _)| s),
        );
        self.current_state.pipeline_graphics = Some(pipeline.clone());
        self.commands.push(Box::new(Cmd { pipeline }));
    }

    /// Starts the process of binding vertex buffers. Returns an intermediate struct which can be
    /// used to add the buffers.
    #[inline]
    pub fn bind_vertex_buffers(&mut self) -> SyncCommandBufferBuilderBindVertexBuffer<'_> {
        SyncCommandBufferBuilderBindVertexBuffer {
            builder: self,
            inner: UnsafeCommandBufferBuilderBindVertexBuffer::new(),
            buffers: SmallVec::new(),
        }
    }

    /// Calls `vkCmdPushConstants` on the builder.
    pub unsafe fn push_constants<D>(
        &mut self,
        pipeline_layout: Arc<PipelineLayout>,
        stages: ShaderStages,
        offset: u32,
        size: u32,
        data: &D,
    ) where
        D: ?Sized + Send + Sync + 'static,
    {
        struct Cmd {
            pipeline_layout: Arc<PipelineLayout>,
            stages: ShaderStages,
            offset: u32,
            size: u32,
            data: Box<[u8]>,
        }

        impl Command for Cmd {
            fn name(&self) -> &'static str {
                "push_constants"
            }

            unsafe fn send(&self, out: &mut UnsafeCommandBufferBuilder) {
                out.push_constants::<[u8]>(
                    &self.pipeline_layout,
                    self.stages,
                    self.offset,
                    self.size,
                    &self.data,
                );
            }
        }

        debug_assert!(size_of_val(data) >= size as usize);

        let mut out = Vec::with_capacity(size as usize);
        ptr::copy::<u8>(
            data as *const D as *const u8,
            out.as_mut_ptr(),
            size as usize,
        );
        out.set_len(size as usize);

        self.commands.push(Box::new(Cmd {
            pipeline_layout: pipeline_layout.clone(),
            stages,
            offset,
            size,
            data: out.into(),
        }));

        // TODO: Push constant invalidations.
        // The Vulkan spec currently is unclear about this, so Vulkano currently just marks
        // push constants as set, and never unsets them. See:
        // https://github.com/KhronosGroup/Vulkan-Docs/issues/1485
        // https://github.com/KhronosGroup/Vulkan-ValidationLayers/issues/2711
        self.current_state
            .push_constants
            .insert(offset..offset + size);
        self.current_state.push_constants_pipeline_layout = Some(pipeline_layout);
    }

    /// Calls `vkCmdPushDescriptorSetKHR` on the builder.
    pub unsafe fn push_descriptor_set(
        &mut self,
        pipeline_bind_point: PipelineBindPoint,
        pipeline_layout: Arc<PipelineLayout>,
        set_num: u32,
        descriptor_writes: impl IntoIterator<Item = WriteDescriptorSet>,
    ) {
        struct Cmd {
            pipeline_bind_point: PipelineBindPoint,
            pipeline_layout: Arc<PipelineLayout>,
            set_num: u32,
            descriptor_writes: SmallVec<[WriteDescriptorSet; 8]>,
        }

        impl Command for Cmd {
            fn name(&self) -> &'static str {
                "push_descriptor_set"
            }

            unsafe fn send(&self, out: &mut UnsafeCommandBufferBuilder) {
                out.push_descriptor_set(
                    self.pipeline_bind_point,
                    &self.pipeline_layout,
                    self.set_num,
                    &self.descriptor_writes,
                );
            }
        }

        let descriptor_writes: SmallVec<[WriteDescriptorSet; 8]> =
            descriptor_writes.into_iter().collect();

        let state = self.current_state.invalidate_descriptor_sets(
            pipeline_bind_point,
            pipeline_layout.clone(),
            set_num,
            1,
        );
        let layout = state.pipeline_layout.set_layouts()[set_num as usize].as_ref();
        debug_assert!(layout.push_descriptor());

        let set_resources = match state
            .descriptor_sets
            .entry(set_num)
            .or_insert_with(|| SetOrPush::Push(DescriptorSetResources::new(layout, 0)))
        {
            SetOrPush::Push(set_resources) => set_resources,
            _ => unreachable!(),
        };

        for write in &descriptor_writes {
            set_resources.update(write);
        }

        self.commands.push(Box::new(Cmd {
            pipeline_bind_point,
            pipeline_layout,
            set_num,
            descriptor_writes,
        }));
    }
}

pub struct SyncCommandBufferBuilderBindDescriptorSets<'b> {
    builder: &'b mut SyncCommandBufferBuilder,
    descriptor_sets: SmallVec<[DescriptorSetWithOffsets; 12]>,
}

impl<'b> SyncCommandBufferBuilderBindDescriptorSets<'b> {
    /// Adds a descriptor set to the list.
<<<<<<< HEAD
    pub fn add<S>(&mut self, descriptor_set: S)
    where
        S: Into<DescriptorSetWithOffsets>,
    {
=======
    #[inline]
    pub fn add(&mut self, descriptor_set: impl Into<DescriptorSetWithOffsets>) {
>>>>>>> 7e3515e6
        self.descriptor_sets.push(descriptor_set.into());
    }

    #[inline]
    pub unsafe fn submit(
        self,
        pipeline_bind_point: PipelineBindPoint,
        pipeline_layout: Arc<PipelineLayout>,
        first_set: u32,
    ) {
        if self.descriptor_sets.is_empty() {
            return;
        }

        struct Cmd {
            descriptor_sets: SmallVec<[DescriptorSetWithOffsets; 12]>,
            pipeline_bind_point: PipelineBindPoint,
            pipeline_layout: Arc<PipelineLayout>,
            first_set: u32,
        }

        impl Command for Cmd {
            fn name(&self) -> &'static str {
                "bind_descriptor_sets"
            }

            unsafe fn send(&self, out: &mut UnsafeCommandBufferBuilder) {
                let descriptor_sets = self.descriptor_sets.iter().map(|x| x.as_ref().0.inner());
                let dynamic_offsets = self
                    .descriptor_sets
                    .iter()
                    .flat_map(|x| x.as_ref().1.iter().copied());

                out.bind_descriptor_sets(
                    self.pipeline_bind_point,
                    &self.pipeline_layout,
                    self.first_set,
                    descriptor_sets,
                    dynamic_offsets,
                );
            }
        }

        let state = self.builder.current_state.invalidate_descriptor_sets(
            pipeline_bind_point,
            pipeline_layout.clone(),
            first_set,
            self.descriptor_sets.len() as u32,
        );

        for (set_num, set) in self.descriptor_sets.iter().enumerate() {
            state
                .descriptor_sets
                .insert(first_set + set_num as u32, SetOrPush::Set(set.clone()));
        }

        self.builder.commands.push(Box::new(Cmd {
            descriptor_sets: self.descriptor_sets,
            pipeline_bind_point,
            pipeline_layout,
            first_set,
        }));
    }
}

/// Prototype for a `vkCmdBindVertexBuffers`.
pub struct SyncCommandBufferBuilderBindVertexBuffer<'a> {
    builder: &'a mut SyncCommandBufferBuilder,
    inner: UnsafeCommandBufferBuilderBindVertexBuffer,
    buffers: SmallVec<[Arc<dyn BufferAccess>; 4]>,
}

impl<'a> SyncCommandBufferBuilderBindVertexBuffer<'a> {
    /// Adds a buffer to the list.
    #[inline]
    pub fn add(&mut self, buffer: Arc<dyn BufferAccess>) {
        self.inner.add(buffer.as_ref());
        self.buffers.push(buffer);
    }

    #[inline]
    pub unsafe fn submit(self, first_set: u32) {
        struct Cmd {
            first_set: u32,
            inner: Mutex<Option<UnsafeCommandBufferBuilderBindVertexBuffer>>,
            _buffers: SmallVec<[Arc<dyn BufferAccess>; 4]>,
        }

        impl Command for Cmd {
            fn name(&self) -> &'static str {
                "bind_vertex_buffers"
            }

            unsafe fn send(&self, out: &mut UnsafeCommandBufferBuilder) {
                out.bind_vertex_buffers(self.first_set, self.inner.lock().take().unwrap());
            }
        }

        for (i, buffer) in self.buffers.iter().enumerate() {
            self.builder
                .current_state
                .vertex_buffers
                .insert(first_set + i as u32, buffer.clone());
        }

        self.builder.commands.push(Box::new(Cmd {
            first_set,
            inner: Mutex::new(Some(self.inner)),
            _buffers: self.buffers,
        }));
    }
}

impl UnsafeCommandBufferBuilder {
    /// Calls `vkCmdBindDescriptorSets` on the builder.
    ///
    /// Does nothing if the list of descriptor sets is empty, as it would be a no-op and isn't a
    /// valid usage of the command anyway.
    #[inline]
    pub unsafe fn bind_descriptor_sets<'s>(
        &mut self,
        pipeline_bind_point: PipelineBindPoint,
        pipeline_layout: &PipelineLayout,
        first_set: u32,
        sets: impl IntoIterator<Item = &'s UnsafeDescriptorSet>,
        dynamic_offsets: impl IntoIterator<Item = u32>,
    ) {
        let fns = self.device.fns();

        let sets: SmallVec<[_; 12]> = sets.into_iter().map(|s| s.internal_object()).collect();
        if sets.is_empty() {
            return;
        }
        let dynamic_offsets: SmallVec<[u32; 32]> = dynamic_offsets.into_iter().collect();

        let num_bindings = sets.len() as u32;
        debug_assert!(first_set + num_bindings <= pipeline_layout.set_layouts().len() as u32);

        (fns.v1_0.cmd_bind_descriptor_sets)(
            self.handle,
            pipeline_bind_point.into(),
            pipeline_layout.internal_object(),
            first_set,
            num_bindings,
            sets.as_ptr(),
            dynamic_offsets.len() as u32,
            dynamic_offsets.as_ptr(),
        );
    }

    /// Calls `vkCmdBindIndexBuffer` on the builder.
    #[inline]
    pub unsafe fn bind_index_buffer(&mut self, buffer: &dyn BufferAccess, index_type: IndexType) {
        let fns = self.device.fns();

        let inner = buffer.inner();
        debug_assert!(inner.offset < inner.buffer.size());
        debug_assert!(inner.buffer.usage().index_buffer);

        (fns.v1_0.cmd_bind_index_buffer)(
            self.handle,
            inner.buffer.internal_object(),
            inner.offset,
            index_type.into(),
        );
    }

    /// Calls `vkCmdBindPipeline` on the builder with a compute pipeline.
    #[inline]
    pub unsafe fn bind_pipeline_compute(&mut self, pipeline: &ComputePipeline) {
        let fns = self.device.fns();
        (fns.v1_0.cmd_bind_pipeline)(
            self.handle,
            ash::vk::PipelineBindPoint::COMPUTE,
            pipeline.internal_object(),
        );
    }

    /// Calls `vkCmdBindPipeline` on the builder with a graphics pipeline.
    #[inline]
    pub unsafe fn bind_pipeline_graphics(&mut self, pipeline: &GraphicsPipeline) {
        let fns = self.device.fns();
        (fns.v1_0.cmd_bind_pipeline)(
            self.handle,
            ash::vk::PipelineBindPoint::GRAPHICS,
            pipeline.internal_object(),
        );
    }

    /// Calls `vkCmdBindVertexBuffers` on the builder.
    ///
    /// Does nothing if the list of buffers is empty, as it would be a no-op and isn't a valid
    /// usage of the command anyway.
    // TODO: vkCmdBindVertexBuffers2EXT
    #[inline]
    pub unsafe fn bind_vertex_buffers(
        &mut self,
        first_binding: u32,
        params: UnsafeCommandBufferBuilderBindVertexBuffer,
    ) {
        debug_assert_eq!(params.raw_buffers.len(), params.offsets.len());

        if params.raw_buffers.is_empty() {
            return;
        }

        let fns = self.device.fns();

        let num_bindings = params.raw_buffers.len() as u32;

        debug_assert!({
            let max_bindings = self
                .device
                .physical_device()
                .properties()
                .max_vertex_input_bindings;
            first_binding + num_bindings <= max_bindings
        });

        (fns.v1_0.cmd_bind_vertex_buffers)(
            self.handle,
            first_binding,
            num_bindings,
            params.raw_buffers.as_ptr(),
            params.offsets.as_ptr(),
        );
    }

    /// Calls `vkCmdPushConstants` on the builder.
    pub unsafe fn push_constants<D>(
        &mut self,
        pipeline_layout: &PipelineLayout,
        stages: ShaderStages,
        offset: u32,
        size: u32,
        data: &D,
    ) where
        D: BufferContents + ?Sized,
    {
        let fns = self.device.fns();

        debug_assert!(!stages.is_empty());
        debug_assert!(size > 0);
        debug_assert_eq!(size % 4, 0);
        debug_assert_eq!(offset % 4, 0);
        debug_assert!(size_of_val(data) >= size as usize);

        (fns.v1_0.cmd_push_constants)(
            self.handle,
            pipeline_layout.internal_object(),
            stages.into(),
            offset as u32,
            size as u32,
            data.as_bytes().as_ptr() as *const _,
        );
    }

    /// Calls `vkCmdPushDescriptorSetKHR` on the builder.
    ///
    /// If the list is empty then the command is automatically ignored.
    pub unsafe fn push_descriptor_set<'a>(
        &mut self,
        pipeline_bind_point: PipelineBindPoint,
        pipeline_layout: &PipelineLayout,
        set_num: u32,
        descriptor_writes: impl IntoIterator<Item = &'a WriteDescriptorSet>,
    ) {
        debug_assert!(self.device.enabled_extensions().khr_push_descriptor);

        let (infos, mut writes): (SmallVec<[_; 8]>, SmallVec<[_; 8]>) = descriptor_writes
            .into_iter()
            .map(|write| {
                let binding =
                    &pipeline_layout.set_layouts()[set_num as usize].bindings()[&write.binding()];

                (
                    write.to_vulkan_info(binding.descriptor_type),
                    write.to_vulkan(ash::vk::DescriptorSet::null(), binding.descriptor_type),
                )
            })
            .unzip();

        if writes.is_empty() {
            return;
        }

        // Set the info pointers separately.
        for (info, write) in infos.iter().zip(writes.iter_mut()) {
            match info {
                DescriptorWriteInfo::Image(info) => {
                    write.descriptor_count = info.len() as u32;
                    write.p_image_info = info.as_ptr();
                }
                DescriptorWriteInfo::Buffer(info) => {
                    write.descriptor_count = info.len() as u32;
                    write.p_buffer_info = info.as_ptr();
                }
                DescriptorWriteInfo::BufferView(info) => {
                    write.descriptor_count = info.len() as u32;
                    write.p_texel_buffer_view = info.as_ptr();
                }
            }

            debug_assert!(write.descriptor_count != 0);
        }

        let fns = self.device.fns();

        (fns.khr_push_descriptor.cmd_push_descriptor_set_khr)(
            self.handle,
            pipeline_bind_point.into(),
            pipeline_layout.internal_object(),
            set_num,
            writes.len() as u32,
            writes.as_ptr(),
        );
    }
}

/// Prototype for a `vkCmdBindVertexBuffers`.
#[derive(Debug)]
pub struct UnsafeCommandBufferBuilderBindVertexBuffer {
    // Raw handles of the buffers to bind.
    pub raw_buffers: SmallVec<[ash::vk::Buffer; 4]>,
    // Raw offsets of the buffers to bind.
    pub offsets: SmallVec<[DeviceSize; 4]>,
}

impl UnsafeCommandBufferBuilderBindVertexBuffer {
    /// Builds a new empty list.
    #[inline]
    pub fn new() -> UnsafeCommandBufferBuilderBindVertexBuffer {
        UnsafeCommandBufferBuilderBindVertexBuffer {
            raw_buffers: SmallVec::new(),
            offsets: SmallVec::new(),
        }
    }

    /// Adds a buffer to the list.
    #[inline]
    pub fn add(&mut self, buffer: &dyn BufferAccess) {
        let inner = buffer.inner();
        debug_assert!(inner.buffer.usage().vertex_buffer);
        self.raw_buffers.push(inner.buffer.internal_object());
        self.offsets.push(inner.offset);
    }
}

#[derive(Clone, Debug)]
enum BindPushError {
    DescriptorSetUpdateError(DescriptorSetUpdateError),

    RequirementNotMet {
        required_for: &'static str,
        requires_one_of: RequiresOneOf,
    },

    /// The element of `descriptor_sets` being bound to a slot is not compatible with the
    /// corresponding slot in `pipeline_layout`.
    DescriptorSetNotCompatible {
        set_num: u32,
    },

    /// The descriptor set number being pushed is not defined for push descriptor sets in the
    /// pipeline layout.
    DescriptorSetNotPush {
        set_num: u32,
    },

    /// The highest descriptor set slot being bound is greater than the number of sets in
    /// `pipeline_layout`.
    DescriptorSetOutOfRange {
        set_num: u32,
        pipeline_layout_set_count: u32,
    },

    /// An index buffer is missing the `index_buffer` usage.
    IndexBufferMissingUsage,

    /// The `max_vertex_input_bindings` limit has been exceeded.
    MaxVertexInputBindingsExceeded {
        _binding_count: u32,
        _max: u32,
    },

    /// The queue family doesn't allow this operation.
    NotSupportedByQueueFamily,

    /// The newly set pipeline has color attachment formats that do not match the
    /// previously used pipeline.
    PreviousPipelineColorAttachmentFormatMismatch,

    /// The newly set pipeline has a depth attachment format that does not match the
    /// previously used pipeline.
    PreviousPipelineDepthAttachmentFormatMismatch,

    /// The newly set pipeline has a stencil attachment format that does not match the
    /// previously used pipeline.
    PreviousPipelineStencilAttachmentFormatMismatch,

    /// The push constants data to be written at an offset is not included in any push constant
    /// range of the pipeline layout.
    PushConstantsDataOutOfRange {
        offset: u32,
    },

    /// The push constants offset is not a multiple of 4.
    PushConstantsOffsetNotAligned,

    /// The push constants size is not a multiple of 4.
    PushConstantsSizeNotAligned,

    /// A vertex buffer is missing the `vertex_buffer` usage.
    VertexBufferMissingUsage,
}

impl error::Error for BindPushError {
    fn source(&self) -> Option<&(dyn error::Error + 'static)> {
        match self {
            BindPushError::DescriptorSetUpdateError(err) => Some(err),
            _ => None,
        }
    }
}

impl Display for BindPushError {
    fn fmt(&self, f: &mut Formatter<'_>) -> Result<(), FmtError> {
        match self {
            Self::RequirementNotMet {
                required_for,
                requires_one_of,
            } => write!(
                f,
                "a requirement was not met for: {}; requires one of: {}",
                required_for, requires_one_of,
            ),
            Self::DescriptorSetUpdateError(_) => write!(f, "a DescriptorSetUpdateError"),
            Self::DescriptorSetNotCompatible { set_num } => write!(
                f,
                "the element of `descriptor_sets` being bound to slot {} is not compatible with \
                the corresponding slot in `pipeline_layout`",
                set_num,
            ),
            Self::DescriptorSetNotPush { set_num } => write!(
                f,
                "the descriptor set number being pushed ({}) is not defined for push descriptor \
                sets in the pipeline layout",
                set_num,
            ),
            Self::DescriptorSetOutOfRange {
                set_num,
                pipeline_layout_set_count,
            } => write!(
                f,
                "the highest descriptor set slot being bound ({}) is greater than the number of \
                sets in `pipeline_layout` ({})",
                set_num, pipeline_layout_set_count,
            ),
            Self::IndexBufferMissingUsage => {
                write!(f, "an index buffer is missing the `index_buffer` usage")
            }
            Self::MaxVertexInputBindingsExceeded { .. } => {
                write!(f, "the `max_vertex_input_bindings` limit has been exceeded")
            }
            Self::NotSupportedByQueueFamily => {
                write!(f, "the queue family doesn't allow this operation")
            }
            Self::PreviousPipelineColorAttachmentFormatMismatch => write!(
                f,
                "the newly set pipeline has color attachment formats that do not match the \
                previously used pipeline",
            ),
            Self::PreviousPipelineDepthAttachmentFormatMismatch => write!(
                f,
                "the newly set pipeline has a depth attachment format that does not match the \
                previously used pipeline",
            ),
            Self::PreviousPipelineStencilAttachmentFormatMismatch => write!(
                f,
                "the newly set pipeline has a stencil attachment format that does not match the \
                previously used pipeline",
            ),
            Self::PushConstantsDataOutOfRange { offset } => write!(
                f,
                "the push constants data to be written at offset {} is not included in any push \
                constant range of the pipeline layout",
                offset,
            ),
            Self::PushConstantsOffsetNotAligned => {
                write!(f, "the push constants offset is not a multiple of 4")
            }
            Self::PushConstantsSizeNotAligned => {
                write!(f, "the push constants size is not a multiple of 4")
            }
            Self::VertexBufferMissingUsage => {
                write!(f, "a vertex buffer is missing the `vertex_buffer` usage")
            }
        }
    }
}

impl From<DescriptorSetUpdateError> for BindPushError {
    fn from(err: DescriptorSetUpdateError) -> Self {
        Self::DescriptorSetUpdateError(err)
    }
}

impl From<RequirementNotMet> for BindPushError {
    fn from(err: RequirementNotMet) -> Self {
        Self::RequirementNotMet {
            required_for: err.required_for,
            requires_one_of: err.requires_one_of,
        }
    }
}<|MERGE_RESOLUTION|>--- conflicted
+++ resolved
@@ -837,15 +837,7 @@
 
 impl<'b> SyncCommandBufferBuilderBindDescriptorSets<'b> {
     /// Adds a descriptor set to the list.
-<<<<<<< HEAD
-    pub fn add<S>(&mut self, descriptor_set: S)
-    where
-        S: Into<DescriptorSetWithOffsets>,
-    {
-=======
-    #[inline]
     pub fn add(&mut self, descriptor_set: impl Into<DescriptorSetWithOffsets>) {
->>>>>>> 7e3515e6
         self.descriptor_sets.push(descriptor_set.into());
     }
 

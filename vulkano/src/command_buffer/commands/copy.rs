// Copyright (c) 2022 The vulkano developers
// Licensed under the Apache License, Version 2.0
// <LICENSE-APACHE or
// https://www.apache.org/licenses/LICENSE-2.0> or the MIT
// license <LICENSE-MIT or https://opensource.org/licenses/MIT>,
// at your option. All files in the project carrying such
// notice may not be copied, modified, or distributed except
// according to those terms.

use crate::{
    buffer::{BufferUsage, Subbuffer},
    command_buffer::{
        allocator::CommandBufferAllocator, auto::Resource, sys::UnsafeCommandBufferBuilder,
        AutoCommandBufferBuilder, ResourceInCommand,
    },
    device::{Device, DeviceOwned, QueueFlags},
    format::{Format, FormatFeatures},
    image::{
        mip_level_extent, sampler::Filter, Image, ImageAspects, ImageLayout,
        ImageSubresourceLayers, ImageTiling, ImageType, ImageUsage, SampleCount,
    },
    sync::PipelineStageAccessFlags,
    DeviceSize, Requires, RequiresAllOf, RequiresOneOf, ValidationError, Version, VulkanObject,
};
use smallvec::{smallvec, SmallVec};
use std::{
    cmp::{max, min},
    mem::size_of,
    sync::Arc,
};

/// # Commands to transfer data between resources.
impl<L, A> AutoCommandBufferBuilder<L, A>
where
    A: CommandBufferAllocator,
{
    /// Copies data from a buffer to another buffer.
    ///
    /// # Panics
    ///
    /// - Panics if `src_buffer` or `dst_buffer` were not created from the same device
    ///   as `self`.
    pub fn copy_buffer(
        &mut self,
        copy_buffer_info: impl Into<CopyBufferInfo>,
    ) -> Result<&mut Self, Box<ValidationError>> {
        let copy_buffer_info = copy_buffer_info.into();
        self.validate_copy_buffer(&copy_buffer_info)?;

        unsafe { Ok(self.copy_buffer_unchecked(copy_buffer_info)) }
    }

    fn validate_copy_buffer(
        &self,
        copy_buffer_info: &CopyBufferInfo,
    ) -> Result<(), Box<ValidationError>> {
        self.inner.validate_copy_buffer(copy_buffer_info)?;

        if self.builder_state.render_pass.is_some() {
            return Err(Box::new(ValidationError {
                problem: "a render pass instance is active".into(),
                vuids: &["VUID-vkCmdCopyBuffer2-renderpass"],
                ..Default::default()
            }));
        }

        Ok(())
    }

    #[cfg_attr(not(feature = "document_unchecked"), doc(hidden))]
    pub unsafe fn copy_buffer_unchecked(
        &mut self,
        copy_buffer_info: impl Into<CopyBufferInfo>,
    ) -> &mut Self {
        let copy_buffer_info = copy_buffer_info.into();
        let CopyBufferInfo {
            src_buffer,
            dst_buffer,
            regions,
            _ne: _,
        } = &copy_buffer_info;

        self.add_command(
            "copy_buffer",
            regions
                .iter()
                .flat_map(|region| {
                    let &BufferCopy {
                        src_offset,
                        dst_offset,
                        size,
                        _ne: _,
                    } = region;

                    [
                        (
                            ResourceInCommand::Source.into(),
                            Resource::Buffer {
                                buffer: src_buffer.clone(),
                                range: src_offset..src_offset + size,
                                memory_access: PipelineStageAccessFlags::Copy_TransferRead,
                            },
                        ),
                        (
                            ResourceInCommand::Destination.into(),
                            Resource::Buffer {
                                buffer: dst_buffer.clone(),
                                range: dst_offset..dst_offset + size,
                                memory_access: PipelineStageAccessFlags::Copy_TransferWrite,
                            },
                        ),
                    ]
                })
                .collect(),
            move |out: &mut UnsafeCommandBufferBuilder<A>| {
                out.copy_buffer_unchecked(&copy_buffer_info);
            },
        );

        self
    }

    /// Copies data from an image to another image.
    ///
    /// There are several restrictions:
    ///
    /// - The number of samples in the source and destination images must be equal.
    /// - The size of the uncompressed element format of the source image must be equal to the
    ///   compressed element format of the destination.
    /// - If you copy between depth, stencil or depth-stencil images, the format of both images
    ///   must match exactly.
    /// - For two-dimensional images, the Z coordinate must be 0 for the image offsets and 1 for
    ///   the extent. Same for the Y coordinate for one-dimensional images.
    /// - For non-array images, the base array layer must be 0 and the number of layers must be 1.
    ///
    /// If `layer_count` is greater than 1, the copy will happen between each individual layer as
    /// if they were separate images.
    ///
    /// # Panics
    ///
    /// - Panics if `src_image` or `dst_image` were not created from the same device
    ///   as `self`.
    pub fn copy_image(
        &mut self,
        copy_image_info: CopyImageInfo,
    ) -> Result<&mut Self, Box<ValidationError>> {
        self.validate_copy_image(&copy_image_info)?;

        unsafe { Ok(self.copy_image_unchecked(copy_image_info)) }
    }

    fn validate_copy_image(
        &self,
        copy_image_info: &CopyImageInfo,
    ) -> Result<(), Box<ValidationError>> {
        self.inner.validate_copy_image(copy_image_info)?;

        if self.builder_state.render_pass.is_some() {
            return Err(Box::new(ValidationError {
                problem: "a render pass instance is active".into(),
                vuids: &["VUID-vkCmdCopyImage2-renderpass"],
                ..Default::default()
            }));
        }

        Ok(())
    }

    #[cfg_attr(not(feature = "document_unchecked"), doc(hidden))]
    pub unsafe fn copy_image_unchecked(&mut self, copy_image_info: CopyImageInfo) -> &mut Self {
        let &CopyImageInfo {
            ref src_image,
            src_image_layout,
            ref dst_image,
            dst_image_layout,
            ref regions,
            _ne: _,
        } = &copy_image_info;

        self.add_command(
            "copy_image",
            regions
                .iter()
                .flat_map(|region| {
                    let &ImageCopy {
                        ref src_subresource,
                        src_offset: _,
                        ref dst_subresource,
                        dst_offset: _,
                        extent: _,
                        _ne: _,
                    } = region;

                    [
                        (
                            ResourceInCommand::Source.into(),
                            Resource::Image {
                                image: src_image.clone(),
                                subresource_range: src_subresource.clone().into(),
                                memory_access: PipelineStageAccessFlags::Copy_TransferRead,
                                start_layout: src_image_layout,
                                end_layout: src_image_layout,
                            },
                        ),
                        (
                            ResourceInCommand::Destination.into(),
                            Resource::Image {
                                image: dst_image.clone(),
                                subresource_range: dst_subresource.clone().into(),
                                memory_access: PipelineStageAccessFlags::Copy_TransferWrite,
                                start_layout: dst_image_layout,
                                end_layout: dst_image_layout,
                            },
                        ),
                    ]
                })
                .collect(),
            move |out: &mut UnsafeCommandBufferBuilder<A>| {
                out.copy_image_unchecked(&copy_image_info);
            },
        );

        self
    }

    /// Copies from a buffer to an image.
    pub fn copy_buffer_to_image(
        &mut self,
        copy_buffer_to_image_info: CopyBufferToImageInfo,
    ) -> Result<&mut Self, Box<ValidationError>> {
        self.validate_copy_buffer_to_image(&copy_buffer_to_image_info)?;

        unsafe { Ok(self.copy_buffer_to_image_unchecked(copy_buffer_to_image_info)) }
    }

    fn validate_copy_buffer_to_image(
        &self,
        copy_buffer_to_image_info: &CopyBufferToImageInfo,
    ) -> Result<(), Box<ValidationError>> {
        self.inner
            .validate_copy_buffer_to_image(copy_buffer_to_image_info)?;

        if self.builder_state.render_pass.is_some() {
            return Err(Box::new(ValidationError {
                problem: "a render pass instance is active".into(),
                vuids: &["VUID-vkCmdCopyBufferToImage2-renderpass"],
                ..Default::default()
            }));
        }

        Ok(())
    }

    #[cfg_attr(not(feature = "document_unchecked"), doc(hidden))]
    pub unsafe fn copy_buffer_to_image_unchecked(
        &mut self,
        copy_buffer_to_image_info: CopyBufferToImageInfo,
    ) -> &mut Self {
        let &CopyBufferToImageInfo {
            ref src_buffer,
            ref dst_image,
            dst_image_layout,
            ref regions,
            _ne: _,
        } = &copy_buffer_to_image_info;

        self.add_command(
            "copy_buffer_to_image",
            regions
                .iter()
                .flat_map(|region| {
                    let &BufferImageCopy {
                        buffer_offset,
                        buffer_row_length: _,
                        buffer_image_height: _,
                        ref image_subresource,
                        image_offset: _,
                        image_extent: _,
                        _ne: _,
                    } = region;

                    [
                        (
                            ResourceInCommand::Source.into(),
                            Resource::Buffer {
                                buffer: src_buffer.clone(),
                                range: buffer_offset
                                    ..buffer_offset + region.buffer_copy_size(dst_image.format()),
                                memory_access: PipelineStageAccessFlags::Copy_TransferRead,
                            },
                        ),
                        (
                            ResourceInCommand::Destination.into(),
                            Resource::Image {
                                image: dst_image.clone(),
                                subresource_range: image_subresource.clone().into(),
                                memory_access: PipelineStageAccessFlags::Copy_TransferWrite,
                                start_layout: dst_image_layout,
                                end_layout: dst_image_layout,
                            },
                        ),
                    ]
                })
                .collect(),
            move |out: &mut UnsafeCommandBufferBuilder<A>| {
                out.copy_buffer_to_image_unchecked(&copy_buffer_to_image_info);
            },
        );

        self
    }

    /// Copies from an image to a buffer.
    pub fn copy_image_to_buffer(
        &mut self,
        copy_image_to_buffer_info: CopyImageToBufferInfo,
    ) -> Result<&mut Self, Box<ValidationError>> {
        self.validate_copy_image_to_buffer(&copy_image_to_buffer_info)?;

        unsafe { Ok(self.copy_image_to_buffer_unchecked(copy_image_to_buffer_info)) }
    }

    fn validate_copy_image_to_buffer(
        &self,
        copy_image_to_buffer_info: &CopyImageToBufferInfo,
    ) -> Result<(), Box<ValidationError>> {
        self.inner
            .validate_copy_image_to_buffer(copy_image_to_buffer_info)?;

        if self.builder_state.render_pass.is_some() {
            return Err(Box::new(ValidationError {
                problem: "a render pass instance is active".into(),
                vuids: &["VUID-vkCmdCopyImageToBuffer2-renderpass"],
                ..Default::default()
            }));
        }

        Ok(())
    }

    #[cfg_attr(not(feature = "document_unchecked"), doc(hidden))]
    pub unsafe fn copy_image_to_buffer_unchecked(
        &mut self,
        copy_image_to_buffer_info: CopyImageToBufferInfo,
    ) -> &mut Self {
        let &CopyImageToBufferInfo {
            ref src_image,
            src_image_layout,
            ref dst_buffer,
            ref regions,
            _ne: _,
        } = &copy_image_to_buffer_info;

        self.add_command(
            "copy_image_to_buffer",
            regions
                .iter()
                .flat_map(|region| {
                    let &BufferImageCopy {
                        buffer_offset,
                        buffer_row_length: _,
                        buffer_image_height: _,
                        ref image_subresource,
                        image_offset: _,
                        image_extent: _,
                        _ne: _,
                    } = region;

                    [
                        (
                            ResourceInCommand::Source.into(),
                            Resource::Image {
                                image: src_image.clone(),
                                subresource_range: image_subresource.clone().into(),
                                memory_access: PipelineStageAccessFlags::Copy_TransferRead,
                                start_layout: src_image_layout,
                                end_layout: src_image_layout,
                            },
                        ),
                        (
                            ResourceInCommand::Destination.into(),
                            Resource::Buffer {
                                buffer: dst_buffer.clone(),
                                range: buffer_offset
                                    ..buffer_offset + region.buffer_copy_size(src_image.format()),
                                memory_access: PipelineStageAccessFlags::Copy_TransferWrite,
                            },
                        ),
                    ]
                })
                .collect(),
            move |out: &mut UnsafeCommandBufferBuilder<A>| {
                out.copy_image_to_buffer_unchecked(&copy_image_to_buffer_info);
            },
        );

        self
    }

<<<<<<< HEAD
        // VUID-VkCopyImageInfo2-aspect-06664
        if src_image_aspects_used.intersects(ImageAspects::STENCIL)
            && !src_image
                .stencil_usage()
                .unwrap_or(src_image.usage())
                .intersects(ImageUsage::TRANSFER_SRC)
        {
            return Err(CopyError::MissingUsage {
                resource: CopyErrorResource::Source,
                usage: "transfer_src",
            });
        }

        // VUID-VkCopyImageInfo2-aspect-06665
        if dst_image_aspects_used.intersects(ImageAspects::STENCIL)
            && !dst_image
                .stencil_usage()
                .unwrap_or(dst_image.usage())
                .intersects(ImageUsage::TRANSFER_DST)
        {
            return Err(CopyError::MissingUsage {
                resource: CopyErrorResource::Destination,
                usage: "transfer_dst",
            });
        }
=======
    /// Blits an image to another.
    ///
    /// A *blit* is similar to an image copy operation, except that the portion of the image that
    /// is transferred can be resized. You choose an area of the source and an area of the
    /// destination, and the implementation will resize the area of the source so that it matches
    /// the size of the area of the destination before writing it.
    ///
    /// Blit operations have several restrictions:
    ///
    /// - Blit operations are only allowed on queue families that support graphics operations.
    /// - The format of the source and destination images must support blit operations, which
    ///   depends on the Vulkan implementation. Vulkan guarantees that some specific formats must
    ///   always be supported. See tables 52 to 61 of the specifications.
    /// - Only single-sampled images are allowed.
    /// - You can only blit between two images whose formats belong to the same type. The types
    ///   are: floating-point, signed integers, unsigned integers, depth-stencil.
    /// - If you blit between depth, stencil or depth-stencil images, the format of both images
    ///   must match exactly.
    /// - If you blit between depth, stencil or depth-stencil images, only the `Nearest` filter is
    ///   allowed.
    /// - For two-dimensional images, the Z coordinate must be 0 for the top-left offset and 1 for
    ///   the bottom-right offset. Same for the Y coordinate for one-dimensional images.
    /// - For non-array images, the base array layer must be 0 and the number of layers must be 1.
    ///
    /// If `layer_count` is greater than 1, the blit will happen between each individual layer as
    /// if they were separate images.
    ///
    /// # Panics
    ///
    /// - Panics if the source or the destination was not created with `device`.
    pub fn blit_image(
        &mut self,
        blit_image_info: BlitImageInfo,
    ) -> Result<&mut Self, Box<ValidationError>> {
        self.validate_blit_image(&blit_image_info)?;

        unsafe { Ok(self.blit_image_unchecked(blit_image_info)) }
    }
>>>>>>> e691928c

    fn validate_blit_image(
        &self,
        blit_image_info: &BlitImageInfo,
    ) -> Result<(), Box<ValidationError>> {
        self.inner.validate_blit_image(blit_image_info)?;

        if self.builder_state.render_pass.is_some() {
            return Err(Box::new(ValidationError {
                problem: "a render pass instance is active".into(),
                vuids: &["VUID-vkCmdBlitImage2-renderpass"],
                ..Default::default()
            }));
        }

        Ok(())
    }

    #[cfg_attr(not(feature = "document_unchecked"), doc(hidden))]
    pub unsafe fn blit_image_unchecked(&mut self, blit_image_info: BlitImageInfo) -> &mut Self {
        let &BlitImageInfo {
            ref src_image,
            src_image_layout,
            ref dst_image,
            dst_image_layout,
            ref regions,
            filter: _,
            _ne: _,
        } = &blit_image_info;

        self.add_command(
            "blit_image",
            regions
                .iter()
                .flat_map(|region| {
                    let &ImageBlit {
                        ref src_subresource,
                        src_offsets: _,
                        ref dst_subresource,
                        dst_offsets: _,
                        _ne: _,
                    } = region;

                    [
                        (
                            ResourceInCommand::Source.into(),
                            Resource::Image {
                                image: src_image.clone(),
                                subresource_range: src_subresource.clone().into(),
                                memory_access: PipelineStageAccessFlags::Blit_TransferRead,
                                start_layout: src_image_layout,
                                end_layout: src_image_layout,
                            },
                        ),
                        (
                            ResourceInCommand::Destination.into(),
                            Resource::Image {
                                image: dst_image.clone(),
                                subresource_range: dst_subresource.clone().into(),
                                memory_access: PipelineStageAccessFlags::Blit_TransferWrite,
                                start_layout: dst_image_layout,
                                end_layout: dst_image_layout,
                            },
                        ),
                    ]
                })
                .collect(),
            move |out: &mut UnsafeCommandBufferBuilder<A>| {
                out.blit_image_unchecked(&blit_image_info);
            },
        );

        self
    }

    /// Resolves a multisampled image into a single-sampled image.
    ///
    /// # Panics
    ///
    /// - Panics if `src_image` or `dst_image` were not created from the same device
    ///   as `self`.
    pub fn resolve_image(
        &mut self,
        resolve_image_info: ResolveImageInfo,
    ) -> Result<&mut Self, Box<ValidationError>> {
        self.validate_resolve_image(&resolve_image_info)?;

        unsafe { Ok(self.resolve_image_unchecked(resolve_image_info)) }
    }

    fn validate_resolve_image(
        &self,
        resolve_image_info: &ResolveImageInfo,
    ) -> Result<(), Box<ValidationError>> {
        self.inner.validate_resolve_image(resolve_image_info)?;

        if self.builder_state.render_pass.is_some() {
            return Err(Box::new(ValidationError {
                problem: "a render pass instance is active".into(),
                vuids: &["VUID-vkCmdResolveImage2-renderpass"],
                ..Default::default()
            }));
        }

        Ok(())
    }

    #[cfg_attr(not(feature = "document_unchecked"), doc(hidden))]
    pub unsafe fn resolve_image_unchecked(
        &mut self,
        resolve_image_info: ResolveImageInfo,
    ) -> &mut Self {
        let &ResolveImageInfo {
            ref src_image,
            src_image_layout,
            ref dst_image,
            dst_image_layout,
            ref regions,
            _ne: _,
        } = &resolve_image_info;

        self.add_command(
            "resolve_image",
            regions
                .iter()
                .flat_map(|region| {
                    let &ImageResolve {
                        ref src_subresource,
                        src_offset: _,
                        ref dst_subresource,
                        dst_offset: _,
                        extent: _,
                        _ne: _,
                    } = region;

                    [
                        (
                            ResourceInCommand::Source.into(),
                            Resource::Image {
                                image: src_image.clone(),
                                subresource_range: src_subresource.clone().into(),
                                memory_access: PipelineStageAccessFlags::Resolve_TransferRead,
                                start_layout: src_image_layout,
                                end_layout: src_image_layout,
                            },
                        ),
                        (
                            ResourceInCommand::Destination.into(),
                            Resource::Image {
                                image: dst_image.clone(),
                                subresource_range: dst_subresource.clone().into(),
                                memory_access: PipelineStageAccessFlags::Resolve_TransferWrite,
                                start_layout: dst_image_layout,
                                end_layout: dst_image_layout,
                            },
                        ),
                    ]
                })
                .collect(),
            move |out: &mut UnsafeCommandBufferBuilder<A>| {
                out.resolve_image_unchecked(&resolve_image_info);
            },
        );

        self
    }
}

impl<A> UnsafeCommandBufferBuilder<A>
where
    A: CommandBufferAllocator,
{
    pub unsafe fn copy_buffer(
        &mut self,
        copy_buffer_info: &CopyBufferInfo,
    ) -> Result<&mut Self, Box<ValidationError>> {
        self.validate_copy_buffer(copy_buffer_info)?;

        Ok(self.copy_buffer_unchecked(copy_buffer_info))
    }

    fn validate_copy_buffer(
        &self,
        copy_buffer_info: &CopyBufferInfo,
    ) -> Result<(), Box<ValidationError>> {
        if !self
            .queue_family_properties()
            .queue_flags
            .intersects(QueueFlags::TRANSFER | QueueFlags::GRAPHICS | QueueFlags::COMPUTE)
        {
            return Err(Box::new(ValidationError {
                problem: "the queue family of the command buffer does not support \
                    transfer, graphics or compute operations"
                    .into(),
                vuids: &["VUID-vkCmdCopyBuffer2-commandBuffer-cmdpool"],
                ..Default::default()
            }));
        }

        copy_buffer_info
            .validate(self.device())
            .map_err(|err| err.add_context("copy_buffer_info"))?;

        Ok(())
    }

    #[cfg_attr(not(feature = "document_unchecked"), doc(hidden))]
    pub unsafe fn copy_buffer_unchecked(&mut self, copy_buffer_info: &CopyBufferInfo) -> &mut Self {
        let CopyBufferInfo {
            src_buffer,
            dst_buffer,
            regions,
            _ne: _,
        } = copy_buffer_info;

        if regions.is_empty() {
            return self;
        }

        let fns = self.device().fns();

        if self.device().api_version() >= Version::V1_3
            || self.device().enabled_extensions().khr_copy_commands2
        {
            let regions: SmallVec<[_; 8]> = regions
                .iter()
                .map(|region| {
                    let &BufferCopy {
                        src_offset,
                        dst_offset,
                        size,
                        _ne,
                    } = region;

                    ash::vk::BufferCopy2 {
                        src_offset: src_offset + src_buffer.offset(),
                        dst_offset: dst_offset + dst_buffer.offset(),
                        size,
                        ..Default::default()
                    }
                })
                .collect();

            let copy_buffer_info = ash::vk::CopyBufferInfo2 {
                src_buffer: src_buffer.buffer().handle(),
                dst_buffer: dst_buffer.buffer().handle(),
                region_count: regions.len() as u32,
                p_regions: regions.as_ptr(),
                ..Default::default()
            };

            if self.device().api_version() >= Version::V1_3 {
                (fns.v1_3.cmd_copy_buffer2)(self.handle(), &copy_buffer_info);
            } else {
                (fns.khr_copy_commands2.cmd_copy_buffer2_khr)(self.handle(), &copy_buffer_info);
            }
        } else {
            let regions: SmallVec<[_; 8]> = regions
                .iter()
                .map(|region| {
                    let &BufferCopy {
                        src_offset,
                        dst_offset,
                        size,
                        _ne,
                    } = region;

                    ash::vk::BufferCopy {
                        src_offset: src_offset + src_buffer.offset(),
                        dst_offset: dst_offset + dst_buffer.offset(),
                        size,
                    }
                })
                .collect();

            (fns.v1_0.cmd_copy_buffer)(
                self.handle(),
                src_buffer.buffer().handle(),
                dst_buffer.buffer().handle(),
                regions.len() as u32,
                regions.as_ptr(),
            );
        }

        self
    }

    pub unsafe fn copy_image(
        &mut self,
        copy_image_info: &CopyImageInfo,
    ) -> Result<&mut Self, Box<ValidationError>> {
        self.validate_copy_image(copy_image_info)?;

        Ok(self.copy_image_unchecked(copy_image_info))
    }

    fn validate_copy_image(
        &self,
        copy_image_info: &CopyImageInfo,
    ) -> Result<(), Box<ValidationError>> {
        let queue_family_properties = self.queue_family_properties();

        if !queue_family_properties
            .queue_flags
            .intersects(QueueFlags::TRANSFER | QueueFlags::GRAPHICS | QueueFlags::COMPUTE)
        {
            return Err(Box::new(ValidationError {
                problem: "the queue family of the command buffer does not support \
                    transfer, graphics or compute operations"
                    .into(),
                vuids: &["VUID-vkCmdCopyImage2-commandBuffer-cmdpool"],
                ..Default::default()
            }));
        }

        copy_image_info
            .validate(self.device())
            .map_err(|err| err.add_context("copy_image_info"))?;

        let &CopyImageInfo {
            ref src_image,
            src_image_layout: _,
            ref dst_image,
            dst_image_layout: _,
            ref regions,
            _ne: _,
        } = copy_image_info;

        let src_image_format = src_image.format();
        let src_image_format_subsampled_extent = src_image_format
            .ycbcr_chroma_sampling()
            .map_or(src_image.extent(), |s| {
                s.subsampled_extent(src_image.extent())
            });

        let dst_image_format = dst_image.format();
        let dst_image_format_subsampled_extent = dst_image_format
            .ycbcr_chroma_sampling()
            .map_or(dst_image.extent(), |s| {
                s.subsampled_extent(dst_image.extent())
            });

        let min_image_transfer_granularity =
            // `[1; 3]` means the granularity is 1x1x1 texel, so we can ignore it.
            // Only check this if there are values greater than 1.
            (queue_family_properties.min_image_transfer_granularity != [1; 3]).then(|| {
                // `[0; 3]` means only the whole subresource can be copied.
                (queue_family_properties.min_image_transfer_granularity != [0; 3]).then(|| {
                    // Spec:
                    // "The value returned in minImageTransferGranularity has a unit of
                    // compressed texel blocks for images having a block-compressed format,
                    // and a unit of texels otherwise.""

                    let src_granularity = if src_image_format.compression().is_some() {
                        let granularity = queue_family_properties.min_image_transfer_granularity;
                        let block_extent = src_image_format.block_extent();

                        [
                            granularity[0] * block_extent[0],
                            granularity[1] * block_extent[1],
                            granularity[2] * block_extent[2],
                        ]
                    } else {
                        queue_family_properties.min_image_transfer_granularity
                    };

                    let dst_granularity = if dst_image_format.compression().is_some() {
                        let granularity = queue_family_properties.min_image_transfer_granularity;
                        let block_extent = dst_image_format.block_extent();

                        [
                            granularity[0] * block_extent[0],
                            granularity[1] * block_extent[1],
                            granularity[2] * block_extent[2],
                        ]
                    } else {
                        queue_family_properties.min_image_transfer_granularity
                    };

                    (src_granularity, dst_granularity)
                })
            });

        if min_image_transfer_granularity.is_some() {
            for (region_index, region) in regions.iter().enumerate() {
                let &ImageCopy {
                    ref src_subresource,
                    src_offset,
                    ref dst_subresource,
                    dst_offset,
                    extent,
                    _ne: _,
                } = region;

                if let Some(min_image_transfer_granularity) = &min_image_transfer_granularity {
                    let mut src_subresource_extent =
                        mip_level_extent(src_image.extent(), src_subresource.mip_level).unwrap();

                    if matches!(
                        src_subresource.aspects,
                        ImageAspects::PLANE_1 | ImageAspects::PLANE_2
                    ) {
                        src_subresource_extent = src_image_format_subsampled_extent;
                    }

                    let mut dst_subresource_extent =
                        mip_level_extent(dst_image.extent(), dst_subresource.mip_level).unwrap();

                    if matches!(
                        dst_subresource.aspects,
                        ImageAspects::PLANE_1 | ImageAspects::PLANE_2
                    ) {
                        dst_subresource_extent = dst_image_format_subsampled_extent;
                    }

                    if let Some((src_granularity, dst_granularity)) =
                        &min_image_transfer_granularity
                    {
                        /*
                           Check src
                        */

                        for i in 0..3 {
                            if src_offset[i] % src_granularity[i] != 0 {
                                return Err(Box::new(ValidationError {
                                    context: "copy_image_info".into(),
                                    problem: format!(
                                        "the `min_image_transfer_granularity` property of the \
                                    queue family of the command buffer is not `[0; 3]`, but \
                                    `regions[{}].src_offset[{1}]` is not a multiple of \
                                    `min_image_transfer_granularity[{1}]` texel blocks",
                                        region_index, i,
                                    )
                                    .into(),
                                    vuids: &["VUID-VkCopyImageInfo2-srcOffset-01783"],
                                    ..Default::default()
                                }));
                            }

                            if src_offset[i] + extent[i] != src_subresource_extent[i]
                                && extent[i] % src_granularity[i] != 0
                            {
                                return Err(Box::new(ValidationError {
                                    context: "copy_image_info".into(),
                                    problem: format!(
                                        "the `min_image_transfer_granularity` property of the \
                                    queue family of the command buffer is not `[0; 3]`, and \
                                    `regions[{0}].src_offset[{1}] + regions[{0}].extent[{1}]` \
                                    is not equal to coordinate {1} of the extent of the \
                                    subresource of `src_image` selected by \
                                    `regions[{0}].src_subresource`, but \
                                    `regions[{}].extent[{1}]` is not a multiple of \
                                    `min_image_transfer_granularity[{1}]` texel blocks",
                                        region_index, i,
                                    )
                                    .into(),
                                    vuids: &["VUID-VkCopyImageInfo2-srcOffset-01783"],
                                    ..Default::default()
                                }));
                            }
                        }

                        /*
                           Check dst
                        */

                        for i in 0..3 {
                            if dst_offset[i] % dst_granularity[i] != 0 {
                                return Err(Box::new(ValidationError {
                                    context: "copy_image_info".into(),
                                    problem: format!(
                                        "the `min_image_transfer_granularity` property of the \
                                    queue family of the command buffer is not `[0; 3]`, but \
                                    `regions[{}].dst_offset[{1}]` is not a multiple of \
                                    `min_image_transfer_granularity[{1}]` texel blocks",
                                        region_index, i,
                                    )
                                    .into(),
                                    vuids: &["VUID-VkCopyImageInfo2-dstOffset-01784"],
                                    ..Default::default()
                                }));
                            }

                            if dst_offset[i] + extent[i] != dst_subresource_extent[i]
                                && extent[i] % dst_granularity[i] != 0
                            {
                                return Err(Box::new(ValidationError {
                                    context: "copy_image_info".into(),
                                    problem: format!(
                                        "the `min_image_transfer_granularity` property of the \
                                    queue family of the command buffer is not `[0; 3]`, and \
                                    `regions[{0}].dst_offset[{1}] + regions[{0}].extent[{1}]` \
                                    is not equal to coordinate {1} of the extent of the \
                                    subresource of `dst_image` selected by \
                                    `regions[{0}].dst_subresource`, but \
                                    `regions[{}].extent[{1}]` is not a multiple of \
                                    `min_image_transfer_granularity[{1}]` texel blocks",
                                        region_index, i,
                                    )
                                    .into(),
                                    vuids: &["VUID-VkCopyImageInfo2-dstOffset-01784"],
                                    ..Default::default()
                                }));
                            }
                        }
                    } else {
                        /*
                           Check src
                        */

                        for i in 0..3 {
                            if src_offset[i] != 0 {
                                return Err(Box::new(ValidationError {
                                    context: "copy_image_info".into(),
                                    problem: format!(
                                        "the `min_image_transfer_granularity` property of the \
                                    queue family of the command buffer is `[0; 3]`, but \
                                    `regions[{}].src_offset[{}]` is not 0",
                                        region_index, i,
                                    )
                                    .into(),
                                    vuids: &["VUID-VkCopyImageInfo2-srcOffset-01783"],
                                    ..Default::default()
                                }));
                            }

                            if src_offset[i] + extent[i] != src_subresource_extent[i] {
                                return Err(Box::new(ValidationError {
                                    context: "copy_image_info".into(),
                                    problem: format!(
                                        "the `min_image_transfer_granularity` property of the \
                                    queue family of the command buffer is `[0; 3]`, but \
                                    `regions[{0}].src_offset[{1}] + regions[{0}].extent[{1}]` \
                                    is not equal to coordinate {1} of the extent of the \
                                    subresource of `src_image` selected by \
                                    `regions[{0}].src_subresource`",
                                        region_index, i,
                                    )
                                    .into(),
                                    vuids: &["VUID-VkCopyImageInfo2-srcOffset-01783"],
                                    ..Default::default()
                                }));
                            }
                        }

                        /*
                           Check dst
                        */

                        for i in 0..3 {
                            if dst_offset[i] != 0 {
                                return Err(Box::new(ValidationError {
                                    context: "copy_image_info".into(),
                                    problem: format!(
                                        "the `min_image_transfer_granularity` property of the \
                                    queue family of the command buffer is `[0; 3]`, but \
                                    `regions[{}].dst_offset[{}]` is not 0",
                                        region_index, i,
                                    )
                                    .into(),
                                    vuids: &["VUID-VkCopyImageInfo2-dstOffset-01784"],
                                    ..Default::default()
                                }));
                            }

                            if dst_offset[i] + extent[i] != dst_subresource_extent[i] {
                                return Err(Box::new(ValidationError {
                                    context: "copy_image_info".into(),
                                    problem: format!(
                                        "the `min_image_transfer_granularity` property of the \
                                    queue family of the command buffer is `[0; 3]`, but \
                                    `regions[{0}].dst_offset[{1}] + regions[{0}].extent[{1}]` \
                                    is not equal to coordinate {1} of the extent of the \
                                    subresource of `dst_image` selected by \
                                    `regions[{0}].dst_subresource`",
                                        region_index, i,
                                    )
                                    .into(),
                                    vuids: &["VUID-VkCopyImageInfo2-dstOffset-01784"],
                                    ..Default::default()
                                }));
                            }
                        }
                    }
                }
            }
        }

        Ok(())
    }

    #[cfg_attr(not(feature = "document_unchecked"), doc(hidden))]
    pub unsafe fn copy_image_unchecked(&mut self, copy_image_info: &CopyImageInfo) -> &mut Self {
        let &CopyImageInfo {
            ref src_image,
            src_image_layout,
            ref dst_image,
            dst_image_layout,
            ref regions,
            _ne: _,
        } = copy_image_info;

        if regions.is_empty() {
            return self;
        }

        let fns = self.device().fns();

        if self.device().api_version() >= Version::V1_3
            || self.device().enabled_extensions().khr_copy_commands2
        {
            let regions: SmallVec<[_; 8]> = regions
                .iter()
                .map(|region| {
                    let &ImageCopy {
                        ref src_subresource,
                        src_offset,
                        ref dst_subresource,
                        dst_offset,
                        extent,
                        _ne: _,
                    } = region;

                    ash::vk::ImageCopy2 {
                        src_subresource: src_subresource.into(),
                        src_offset: ash::vk::Offset3D {
                            x: src_offset[0] as i32,
                            y: src_offset[1] as i32,
                            z: src_offset[2] as i32,
                        },
                        dst_subresource: dst_subresource.into(),
                        dst_offset: ash::vk::Offset3D {
                            x: dst_offset[0] as i32,
                            y: dst_offset[1] as i32,
                            z: dst_offset[2] as i32,
                        },
                        extent: ash::vk::Extent3D {
                            width: extent[0],
                            height: extent[1],
                            depth: extent[2],
                        },
                        ..Default::default()
                    }
                })
                .collect();

            let copy_image_info = ash::vk::CopyImageInfo2 {
                src_image: src_image.handle(),
                src_image_layout: src_image_layout.into(),
                dst_image: dst_image.handle(),
                dst_image_layout: dst_image_layout.into(),
                region_count: regions.len() as u32,
                p_regions: regions.as_ptr(),
                ..Default::default()
            };

            if self.device().api_version() >= Version::V1_3 {
                (fns.v1_3.cmd_copy_image2)(self.handle(), &copy_image_info);
            } else {
                (fns.khr_copy_commands2.cmd_copy_image2_khr)(self.handle(), &copy_image_info);
            }
        } else {
            let regions: SmallVec<[_; 8]> = regions
                .iter()
                .map(|region| {
                    let &ImageCopy {
                        ref src_subresource,
                        src_offset,
                        ref dst_subresource,
                        dst_offset,
                        extent,
                        _ne: _,
                    } = region;

                    ash::vk::ImageCopy {
                        src_subresource: src_subresource.into(),
                        src_offset: ash::vk::Offset3D {
                            x: src_offset[0] as i32,
                            y: src_offset[1] as i32,
                            z: src_offset[2] as i32,
                        },
                        dst_subresource: dst_subresource.into(),
                        dst_offset: ash::vk::Offset3D {
                            x: dst_offset[0] as i32,
                            y: dst_offset[1] as i32,
                            z: dst_offset[2] as i32,
                        },
                        extent: ash::vk::Extent3D {
                            width: extent[0],
                            height: extent[1],
                            depth: extent[2],
                        },
                    }
                })
                .collect();

            (fns.v1_0.cmd_copy_image)(
                self.handle(),
                src_image.handle(),
                src_image_layout.into(),
                dst_image.handle(),
                dst_image_layout.into(),
                regions.len() as u32,
                regions.as_ptr(),
            );
        }

        self
    }

    pub unsafe fn copy_buffer_to_image(
        &mut self,
        copy_buffer_to_image_info: &CopyBufferToImageInfo,
    ) -> Result<&mut Self, Box<ValidationError>> {
        self.validate_copy_buffer_to_image(copy_buffer_to_image_info)?;

        Ok(self.copy_buffer_to_image_unchecked(copy_buffer_to_image_info))
    }

    fn validate_copy_buffer_to_image(
        &self,
        copy_buffer_to_image_info: &CopyBufferToImageInfo,
    ) -> Result<(), Box<ValidationError>> {
        let queue_family_properties = self.queue_family_properties();

        if !queue_family_properties
            .queue_flags
            .intersects(QueueFlags::TRANSFER | QueueFlags::GRAPHICS | QueueFlags::COMPUTE)
        {
            return Err(Box::new(ValidationError {
                problem: "the queue family of the command buffer does not support \
                    transfer, graphics or compute operations"
                    .into(),
                vuids: &["VUID-vkCmdCopyBufferToImage2-commandBuffer-cmdpool"],
                ..Default::default()
            }));
        }

        copy_buffer_to_image_info
            .validate(self.device())
            .map_err(|err| err.add_context("copy_buffer_to_image_info"))?;

        let &CopyBufferToImageInfo {
            src_buffer: _,
            ref dst_image,
            dst_image_layout: _,
            ref regions,
            _ne,
        } = copy_buffer_to_image_info;

        let dst_image_format = dst_image.format();
        let dst_image_format_subsampled_extent = dst_image_format
            .ycbcr_chroma_sampling()
            .map_or(dst_image.extent(), |s| {
                s.subsampled_extent(dst_image.extent())
            });

        let min_image_transfer_granularity =
            // `[1; 3]` means the granularity is 1x1x1 texel, so we can ignore it.
            // Only check this if there are values greater than 1.
            (queue_family_properties.min_image_transfer_granularity != [1; 3]).then(|| {
                // `[0; 3]` means only the whole subresource can be copied.
                (queue_family_properties.min_image_transfer_granularity != [0; 3]).then(|| {
                    // Spec:
                    // "The value returned in minImageTransferGranularity has a unit of
                    // compressed texel blocks for images having a block-compressed format,
                    // and a unit of texels otherwise.""

                    if dst_image_format.compression().is_some() {
                        let granularity = queue_family_properties.min_image_transfer_granularity;
                        let block_extent = dst_image_format.block_extent();

                        [
                            granularity[0] * block_extent[0],
                            granularity[1] * block_extent[1],
                            granularity[2] * block_extent[2],
                        ]
                    } else {
                        queue_family_properties.min_image_transfer_granularity
                    }
                })
            });

        let queue_family_no_graphics = !queue_family_properties
            .queue_flags
            .intersects(QueueFlags::GRAPHICS);
        let queue_family_no_compute = !queue_family_properties
            .queue_flags
            .intersects(QueueFlags::COMPUTE);

        if min_image_transfer_granularity.is_some() || queue_family_no_graphics {
            for (region_index, region) in regions.iter().enumerate() {
                let &BufferImageCopy {
                    buffer_offset,
                    buffer_row_length: _,
                    buffer_image_height: _,
                    ref image_subresource,
                    image_offset,
                    image_extent,
                    _ne,
                } = region;

                if queue_family_no_graphics {
                    if queue_family_no_compute && buffer_offset % 4 != 0 {
                        return Err(Box::new(ValidationError {
                            context: "create_info".into(),
                            problem: format!(
                                "the queue family of the command buffer does not support \
                                graphics or compute operations, but \
                                `regions[{}].buffer_offset` is not a multiple of 4",
                                region_index
                            )
                            .into(),
                            vuids: &["VUID-vkCmdCopyBufferToImage2-commandBuffer-07737"],
                            ..Default::default()
                        }));
                    }

                    if image_subresource
                        .aspects
                        .intersects(ImageAspects::DEPTH | ImageAspects::STENCIL)
                    {
                        return Err(Box::new(ValidationError {
                            context: "create_info".into(),
                            problem: format!(
                                "the queue family of the command buffer does not support \
                                graphics operations, but \
                                `regions[{}].image_subresource.aspects` contains \
                                `ImageAspects::DEPTH` or `ImageAspects::STENCIL`",
                                region_index
                            )
                            .into(),
                            vuids: &["VUID-vkCmdCopyBufferToImage2-commandBuffer-07739"],
                            ..Default::default()
                        }));
                    }
                }

                if let Some(min_image_transfer_granularity) = &min_image_transfer_granularity {
                    let mut image_subresource_extent =
                        mip_level_extent(dst_image.extent(), image_subresource.mip_level).unwrap();

                    if matches!(
                        image_subresource.aspects,
                        ImageAspects::PLANE_1 | ImageAspects::PLANE_2
                    ) {
                        image_subresource_extent = dst_image_format_subsampled_extent;
                    }

                    if let Some(dst_granularity) = &min_image_transfer_granularity {
                        for i in 0..3 {
                            if image_offset[i] % dst_granularity[i] != 0 {
                                return Err(Box::new(ValidationError {
                                    context: "copy_image_info".into(),
                                    problem: format!(
                                        "the `min_image_transfer_granularity` property of the \
                                        queue family of the command buffer is not `[0; 3]`, but \
                                        `regions[{}].image_offset[{1}]` is not a multiple of \
                                        `min_image_transfer_granularity[{1}]` texel blocks",
                                        region_index, i,
                                    )
                                    .into(),
                                    vuids: &["VUID-vkCmdCopyBufferToImage2-imageOffset-07738"],
                                    ..Default::default()
                                }));
                            }

                            if image_offset[i] + image_extent[i] != image_subresource_extent[i]
                                && image_extent[i] % dst_granularity[i] != 0
                            {
                                return Err(Box::new(ValidationError {
                                    context: "copy_image_info".into(),
                                    problem: format!(
                                        "the `min_image_transfer_granularity` property of the \
                                        queue family of the command buffer is not `[0; 3]`, and \
                                        `regions[{0}].image_offset[{1}] + \
                                        regions[{0}].image_extent[{1}]` \
                                        is not equal to coordinate {1} of the extent of the \
                                        subresource of `dst_image` selected by \
                                        `regions[{0}].image_subresource`, but \
                                        `regions[{}].image_extent[{1}]` is not a multiple of \
                                        `min_image_transfer_granularity[{1}]` texel blocks",
                                        region_index, i,
                                    )
                                    .into(),
                                    vuids: &["VUID-vkCmdCopyBufferToImage2-imageOffset-07738"],
                                    ..Default::default()
                                }));
                            }
                        }
                    } else {
                        for i in 0..3 {
                            if image_offset[i] != 0 {
                                return Err(Box::new(ValidationError {
                                    context: "copy_image_info".into(),
                                    problem: format!(
                                        "the `min_image_transfer_granularity` property of the \
                                        queue family of the command buffer is `[0; 3]`, but \
                                        `regions[{}].image_offset[{}]` is not 0",
                                        region_index, i,
                                    )
                                    .into(),
                                    vuids: &["VUID-vkCmdCopyBufferToImage2-imageOffset-07738"],
                                    ..Default::default()
                                }));
                            }

                            if image_offset[i] + image_extent[i] != image_subresource_extent[i] {
                                return Err(Box::new(ValidationError {
                                    context: "copy_image_info".into(),
                                    problem: format!(
                                        "the `min_image_transfer_granularity` property of the \
                                        queue family of the command buffer is `[0; 3]`, but \
                                        `regions[{0}].image_offset[{1}] + \
                                        regions[{0}].image_extent[{1}]` \
                                        is not equal to coordinate {1} of the extent of the \
                                        subresource of `dst_image` selected by \
                                        `regions[{0}].image_subresource`",
                                        region_index, i,
                                    )
                                    .into(),
                                    vuids: &["VUID-vkCmdCopyBufferToImage2-imageOffset-07738"],
                                    ..Default::default()
                                }));
                            }
                        }
                    }
                }
            }
        }

        Ok(())
    }

    #[cfg_attr(not(feature = "document_unchecked"), doc(hidden))]
    pub unsafe fn copy_buffer_to_image_unchecked(
        &mut self,
        copy_buffer_to_image_info: &CopyBufferToImageInfo,
    ) -> &mut Self {
        let &CopyBufferToImageInfo {
            ref src_buffer,
            ref dst_image,
            dst_image_layout,
            ref regions,
            _ne: _,
        } = copy_buffer_to_image_info;

        if regions.is_empty() {
            return self;
        }

        let fns = self.device().fns();

        if self.device().api_version() >= Version::V1_3
            || self.device().enabled_extensions().khr_copy_commands2
        {
            let regions: SmallVec<[_; 8]> = regions
                .iter()
                .map(|region| {
                    let &BufferImageCopy {
                        buffer_offset,
                        buffer_row_length,
                        buffer_image_height,
                        ref image_subresource,
                        image_offset,
                        image_extent,
                        _ne: _,
                    } = region;

                    ash::vk::BufferImageCopy2 {
                        buffer_offset: buffer_offset + src_buffer.offset(),
                        buffer_row_length,
                        buffer_image_height,
                        image_subresource: image_subresource.into(),
                        image_offset: ash::vk::Offset3D {
                            x: image_offset[0] as i32,
                            y: image_offset[1] as i32,
                            z: image_offset[2] as i32,
                        },
                        image_extent: ash::vk::Extent3D {
                            width: image_extent[0],
                            height: image_extent[1],
                            depth: image_extent[2],
                        },
                        ..Default::default()
                    }
                })
                .collect();

            let copy_buffer_to_image_info = ash::vk::CopyBufferToImageInfo2 {
                src_buffer: src_buffer.buffer().handle(),
                dst_image: dst_image.handle(),
                dst_image_layout: dst_image_layout.into(),
                region_count: regions.len() as u32,
                p_regions: regions.as_ptr(),
                ..Default::default()
            };

            if self.device().api_version() >= Version::V1_3 {
                (fns.v1_3.cmd_copy_buffer_to_image2)(self.handle(), &copy_buffer_to_image_info);
            } else {
                (fns.khr_copy_commands2.cmd_copy_buffer_to_image2_khr)(
                    self.handle(),
                    &copy_buffer_to_image_info,
                );
            }
        } else {
            let regions: SmallVec<[_; 8]> = regions
                .iter()
                .map(|region| {
                    let &BufferImageCopy {
                        buffer_offset,
                        buffer_row_length,
                        buffer_image_height,
                        ref image_subresource,
                        image_offset,
                        image_extent,
                        _ne: _,
                    } = region;

                    ash::vk::BufferImageCopy {
                        buffer_offset: buffer_offset + src_buffer.offset(),
                        buffer_row_length,
                        buffer_image_height,
                        image_subresource: image_subresource.into(),
                        image_offset: ash::vk::Offset3D {
                            x: image_offset[0] as i32,
                            y: image_offset[1] as i32,
                            z: image_offset[2] as i32,
                        },
                        image_extent: ash::vk::Extent3D {
                            width: image_extent[0],
                            height: image_extent[1],
                            depth: image_extent[2],
                        },
                    }
                })
                .collect();

            (fns.v1_0.cmd_copy_buffer_to_image)(
                self.handle(),
                src_buffer.buffer().handle(),
                dst_image.handle(),
                dst_image_layout.into(),
                regions.len() as u32,
                regions.as_ptr(),
            );
        }

        self
    }

    pub unsafe fn copy_image_to_buffer(
        &mut self,
        copy_image_to_buffer_info: &CopyImageToBufferInfo,
    ) -> Result<&mut Self, Box<ValidationError>> {
        self.validate_copy_image_to_buffer(copy_image_to_buffer_info)?;

        Ok(self.copy_image_to_buffer_unchecked(copy_image_to_buffer_info))
    }

    fn validate_copy_image_to_buffer(
        &self,
        copy_image_to_buffer_info: &CopyImageToBufferInfo,
    ) -> Result<(), Box<ValidationError>> {
        let queue_family_properties = self.queue_family_properties();

        if !queue_family_properties
            .queue_flags
            .intersects(QueueFlags::TRANSFER | QueueFlags::GRAPHICS | QueueFlags::COMPUTE)
        {
            return Err(Box::new(ValidationError {
                problem: "the queue family of the command buffer does not support \
                    transfer, graphics or compute operations"
                    .into(),
                vuids: &["VUID-vkCmdCopyImageToBuffer2-commandBuffer-cmdpool"],
                ..Default::default()
            }));
        }

        copy_image_to_buffer_info
            .validate(self.device())
            .map_err(|err| err.add_context("copy_image_to_buffer_info"))?;

        let &CopyImageToBufferInfo {
            ref src_image,
            src_image_layout: _,
            dst_buffer: _,
            ref regions,
            _ne,
        } = copy_image_to_buffer_info;

        let src_image_format = src_image.format();
        let src_image_format_subsampled_extent = src_image_format
            .ycbcr_chroma_sampling()
            .map_or(src_image.extent(), |s| {
                s.subsampled_extent(src_image.extent())
            });

        let min_image_transfer_granularity =
            // `[1; 3]` means the granularity is 1x1x1 texel, so we can ignore it.
            // Only check this if there are values greater than 1.
            (queue_family_properties.min_image_transfer_granularity != [1; 3]).then(|| {
                // `[0; 3]` means only the whole subresource can be copied.
                (queue_family_properties.min_image_transfer_granularity != [0; 3]).then(|| {
                    // Spec:
                    // "The value returned in minImageTransferGranularity has a unit of
                    // compressed texel blocks for images having a block-compressed format,
                    // and a unit of texels otherwise.""

                    if src_image_format.compression().is_some() {
                        let granularity = queue_family_properties.min_image_transfer_granularity;
                        let block_extent = src_image_format.block_extent();

                        [
                            granularity[0] * block_extent[0],
                            granularity[1] * block_extent[1],
                            granularity[2] * block_extent[2],
                        ]
                    } else {
                        queue_family_properties.min_image_transfer_granularity
                    }
                })
            });

        let queue_family_no_graphics = !queue_family_properties
            .queue_flags
            .intersects(QueueFlags::GRAPHICS);
        let queue_family_no_compute = !queue_family_properties
            .queue_flags
            .intersects(QueueFlags::COMPUTE);

        if min_image_transfer_granularity.is_some() || queue_family_no_graphics {
            for (region_index, region) in regions.iter().enumerate() {
                let &BufferImageCopy {
                    buffer_offset,
                    buffer_row_length: _,
                    buffer_image_height: _,
                    ref image_subresource,
                    image_offset,
                    image_extent,
                    _ne,
                } = region;

                if queue_family_no_graphics && queue_family_no_compute && buffer_offset % 4 != 0 {
                    return Err(Box::new(ValidationError {
                        context: "create_info".into(),
                        problem: format!(
                            "the queue family of the command buffer does not support \
                                graphics or compute operations, but \
                                `regions[{}].buffer_offset` is not a multiple of 4",
                            region_index
                        )
                        .into(),
                        vuids: &["VUID-vkCmdCopyImageToBuffer2-commandBuffer-07746"],
                        ..Default::default()
                    }));
                }

                if let Some(min_image_transfer_granularity) = &min_image_transfer_granularity {
                    let mut image_subresource_extent =
                        mip_level_extent(src_image.extent(), image_subresource.mip_level).unwrap();

                    if matches!(
                        image_subresource.aspects,
                        ImageAspects::PLANE_1 | ImageAspects::PLANE_2
                    ) {
                        image_subresource_extent = src_image_format_subsampled_extent;
                    }

                    if let Some(src_granularity) = &min_image_transfer_granularity {
                        for i in 0..3 {
                            if image_offset[i] % src_granularity[i] != 0 {
                                return Err(Box::new(ValidationError {
                                    context: "copy_image_info".into(),
                                    problem: format!(
                                        "the `min_image_transfer_granularity` property of the \
                                        queue family of the command buffer is not `[0; 3]`, but \
                                        `regions[{}].image_offset[{1}]` is not a multiple of \
                                        `min_image_transfer_granularity[{1}]` texel blocks",
                                        region_index, i,
                                    )
                                    .into(),
                                    vuids: &["VUID-vkCmdCopyImageToBuffer2-imageOffset-07747"],
                                    ..Default::default()
                                }));
                            }

                            if image_offset[i] + image_extent[i] != image_subresource_extent[i]
                                && image_extent[i] % src_granularity[i] != 0
                            {
                                return Err(Box::new(ValidationError {
                                    context: "copy_image_info".into(),
                                    problem: format!(
                                        "the `min_image_transfer_granularity` property of the \
                                        queue family of the command buffer is not `[0; 3]`, and \
                                        `regions[{0}].image_offset[{1}] + \
                                        regions[{0}].image_extent[{1}]` \
                                        is not equal to coordinate {1} of the extent of the \
                                        subresource of `src_image` selected by \
                                        `regions[{0}].image_subresource`, but \
                                        `regions[{}].image_extent[{1}]` is not a multiple of \
                                        `min_image_transfer_granularity[{1}]` texel blocks",
                                        region_index, i,
                                    )
                                    .into(),
                                    vuids: &["VUID-vkCmdCopyImageToBuffer2-imageOffset-07747"],
                                    ..Default::default()
                                }));
                            }
                        }
                    } else {
                        for i in 0..3 {
                            if image_offset[i] != 0 {
                                return Err(Box::new(ValidationError {
                                    context: "copy_image_info".into(),
                                    problem: format!(
                                        "the `min_image_transfer_granularity` property of the \
                                        queue family of the command buffer is `[0; 3]`, but \
                                        `regions[{}].image_offset[{}]` is not 0",
                                        region_index, i,
                                    )
                                    .into(),
                                    vuids: &["VUID-vkCmdCopyImageToBuffer2-imageOffset-07747"],
                                    ..Default::default()
                                }));
                            }

                            if image_offset[i] + image_extent[i] != image_subresource_extent[i] {
                                return Err(Box::new(ValidationError {
                                    context: "copy_image_info".into(),
                                    problem: format!(
                                        "the `min_image_transfer_granularity` property of the \
                                        queue family of the command buffer is `[0; 3]`, but \
                                        `regions[{0}].image_offset[{1}] + \
                                        regions[{0}].image_extent[{1}]` \
                                        is not equal to coordinate {1} of the extent of the \
                                        subresource of `src_image` selected by \
                                        `regions[{0}].image_subresource`",
                                        region_index, i,
                                    )
                                    .into(),
                                    vuids: &["VUID-vkCmdCopyImageToBuffer2-imageOffset-07747"],
                                    ..Default::default()
                                }));
                            }
                        }
                    }
                }
            }
        }

        Ok(())
    }

    #[cfg_attr(not(feature = "document_unchecked"), doc(hidden))]
    pub unsafe fn copy_image_to_buffer_unchecked(
        &mut self,
        copy_image_to_buffer_info: &CopyImageToBufferInfo,
    ) -> &mut Self {
        let &CopyImageToBufferInfo {
            ref src_image,
            src_image_layout,
            ref dst_buffer,
            ref regions,
            _ne: _,
        } = copy_image_to_buffer_info;

        if regions.is_empty() {
            return self;
        }

        let fns = self.device().fns();

        if self.device().api_version() >= Version::V1_3
            || self.device().enabled_extensions().khr_copy_commands2
        {
            let regions: SmallVec<[_; 8]> = regions
                .iter()
                .map(|region| {
                    let &BufferImageCopy {
                        buffer_offset,
                        buffer_row_length,
                        buffer_image_height,
                        ref image_subresource,
                        image_offset,
                        image_extent,
                        _ne: _,
                    } = region;

                    ash::vk::BufferImageCopy2 {
                        buffer_offset: buffer_offset + dst_buffer.offset(),
                        buffer_row_length,
                        buffer_image_height,
                        image_subresource: image_subresource.into(),
                        image_offset: ash::vk::Offset3D {
                            x: image_offset[0] as i32,
                            y: image_offset[1] as i32,
                            z: image_offset[2] as i32,
                        },
                        image_extent: ash::vk::Extent3D {
                            width: image_extent[0],
                            height: image_extent[1],
                            depth: image_extent[2],
                        },
                        ..Default::default()
                    }
                })
                .collect();

            let copy_image_to_buffer_info = ash::vk::CopyImageToBufferInfo2 {
                src_image: src_image.handle(),
                src_image_layout: src_image_layout.into(),
                dst_buffer: dst_buffer.buffer().handle(),
                region_count: regions.len() as u32,
                p_regions: regions.as_ptr(),
                ..Default::default()
            };

            if self.device().api_version() >= Version::V1_3 {
                (fns.v1_3.cmd_copy_image_to_buffer2)(self.handle(), &copy_image_to_buffer_info);
            } else {
                (fns.khr_copy_commands2.cmd_copy_image_to_buffer2_khr)(
                    self.handle(),
                    &copy_image_to_buffer_info,
                );
            }
        } else {
            let regions: SmallVec<[_; 8]> = regions
                .iter()
                .map(|region| {
                    let &BufferImageCopy {
                        buffer_offset,
                        buffer_row_length,
                        buffer_image_height,
                        ref image_subresource,
                        image_offset,
                        image_extent,
                        _ne: _,
                    } = region;

                    ash::vk::BufferImageCopy {
                        buffer_offset: buffer_offset + dst_buffer.offset(),
                        buffer_row_length,
                        buffer_image_height,
                        image_subresource: image_subresource.into(),
                        image_offset: ash::vk::Offset3D {
                            x: image_offset[0] as i32,
                            y: image_offset[1] as i32,
                            z: image_offset[2] as i32,
                        },
                        image_extent: ash::vk::Extent3D {
                            width: image_extent[0],
                            height: image_extent[1],
                            depth: image_extent[2],
                        },
                    }
                })
                .collect();

            (fns.v1_0.cmd_copy_image_to_buffer)(
                self.handle(),
                src_image.handle(),
                src_image_layout.into(),
                dst_buffer.buffer().handle(),
                regions.len() as u32,
                regions.as_ptr(),
            );
        }

        self
    }

    pub unsafe fn blit_image(
        &mut self,
        blit_image_info: &BlitImageInfo,
    ) -> Result<&mut Self, Box<ValidationError>> {
        self.validate_blit_image(blit_image_info)?;

        Ok(self.blit_image_unchecked(blit_image_info))
    }

    fn validate_blit_image(
        &self,
        blit_image_info: &BlitImageInfo,
    ) -> Result<(), Box<ValidationError>> {
        if !self
            .queue_family_properties()
            .queue_flags
            .intersects(QueueFlags::GRAPHICS)
        {
            return Err(Box::new(ValidationError {
                problem: "the queue family of the command buffer does not support \
                     graphics operations"
                    .into(),
                vuids: &["VUID-vkCmdBlitImage2-commandBuffer-cmdpool"],
                ..Default::default()
            }));
        }

        blit_image_info
            .validate(self.device())
            .map_err(|err| err.add_context("blit_image_info"))?;

        Ok(())
    }

    #[cfg_attr(not(feature = "document_unchecked"), doc(hidden))]
    pub unsafe fn blit_image_unchecked(&mut self, blit_image_info: &BlitImageInfo) -> &mut Self {
        let &BlitImageInfo {
            ref src_image,
            src_image_layout,
            ref dst_image,
            dst_image_layout,
            ref regions,
            filter,
            _ne,
        } = blit_image_info;

        if regions.is_empty() {
            return self;
        }

        let fns = self.device().fns();

        if self.device().api_version() >= Version::V1_3
            || self.device().enabled_extensions().khr_copy_commands2
        {
            let regions: SmallVec<[_; 8]> = regions
                .iter()
                .map(|region| {
                    let &ImageBlit {
                        ref src_subresource,
                        src_offsets,
                        ref dst_subresource,
                        dst_offsets,
                        _ne: _,
                    } = region;

                    ash::vk::ImageBlit2 {
                        src_subresource: src_subresource.into(),
                        src_offsets: [
                            ash::vk::Offset3D {
                                x: src_offsets[0][0] as i32,
                                y: src_offsets[0][1] as i32,
                                z: src_offsets[0][2] as i32,
                            },
                            ash::vk::Offset3D {
                                x: src_offsets[1][0] as i32,
                                y: src_offsets[1][1] as i32,
                                z: src_offsets[1][2] as i32,
                            },
                        ],
                        dst_subresource: dst_subresource.into(),
                        dst_offsets: [
                            ash::vk::Offset3D {
                                x: dst_offsets[0][0] as i32,
                                y: dst_offsets[0][1] as i32,
                                z: dst_offsets[0][2] as i32,
                            },
                            ash::vk::Offset3D {
                                x: dst_offsets[1][0] as i32,
                                y: dst_offsets[1][1] as i32,
                                z: dst_offsets[1][2] as i32,
                            },
                        ],
                        ..Default::default()
                    }
                })
                .collect();

            let blit_image_info = ash::vk::BlitImageInfo2 {
                src_image: src_image.handle(),
                src_image_layout: src_image_layout.into(),
                dst_image: dst_image.handle(),
                dst_image_layout: dst_image_layout.into(),
                region_count: regions.len() as u32,
                p_regions: regions.as_ptr(),
                filter: filter.into(),
                ..Default::default()
            };

            if self.device().api_version() >= Version::V1_3 {
                (fns.v1_3.cmd_blit_image2)(self.handle(), &blit_image_info);
            } else {
                (fns.khr_copy_commands2.cmd_blit_image2_khr)(self.handle(), &blit_image_info);
            }
        } else {
            let regions: SmallVec<[_; 8]> = regions
                .iter()
                .map(|region| {
                    let &ImageBlit {
                        ref src_subresource,
                        src_offsets,
                        ref dst_subresource,
                        dst_offsets,
                        _ne: _,
                    } = region;

                    ash::vk::ImageBlit {
                        src_subresource: src_subresource.into(),
                        src_offsets: [
                            ash::vk::Offset3D {
                                x: src_offsets[0][0] as i32,
                                y: src_offsets[0][1] as i32,
                                z: src_offsets[0][2] as i32,
                            },
                            ash::vk::Offset3D {
                                x: src_offsets[1][0] as i32,
                                y: src_offsets[1][1] as i32,
                                z: src_offsets[1][2] as i32,
                            },
                        ],
                        dst_subresource: dst_subresource.into(),
                        dst_offsets: [
                            ash::vk::Offset3D {
                                x: dst_offsets[0][0] as i32,
                                y: dst_offsets[0][1] as i32,
                                z: dst_offsets[0][2] as i32,
                            },
                            ash::vk::Offset3D {
                                x: dst_offsets[1][0] as i32,
                                y: dst_offsets[1][1] as i32,
                                z: dst_offsets[1][2] as i32,
                            },
                        ],
                    }
                })
                .collect();

            (fns.v1_0.cmd_blit_image)(
                self.handle(),
                src_image.handle(),
                src_image_layout.into(),
                dst_image.handle(),
                dst_image_layout.into(),
                regions.len() as u32,
                regions.as_ptr(),
                filter.into(),
            );
        }

        self
    }

    pub unsafe fn resolve_image(
        &mut self,
        resolve_image_info: &ResolveImageInfo,
    ) -> Result<&mut Self, Box<ValidationError>> {
        self.validate_resolve_image(resolve_image_info)?;

        Ok(self.resolve_image_unchecked(resolve_image_info))
    }

    fn validate_resolve_image(
        &self,
        resolve_image_info: &ResolveImageInfo,
    ) -> Result<(), Box<ValidationError>> {
        if !self
            .queue_family_properties()
            .queue_flags
            .intersects(QueueFlags::GRAPHICS)
        {
            return Err(Box::new(ValidationError {
                problem: "the queue family of the command buffer does not support \
                     graphics operations"
                    .into(),
                vuids: &["VUID-vkCmdResolveImage2-commandBuffer-cmdpool"],
                ..Default::default()
            }));
        }

        resolve_image_info
            .validate(self.device())
            .map_err(|err| err.add_context("resolve_image_info"))?;

        Ok(())
    }

    #[cfg_attr(not(feature = "document_unchecked"), doc(hidden))]
    pub unsafe fn resolve_image_unchecked(
        &mut self,
        resolve_image_info: &ResolveImageInfo,
    ) -> &mut Self {
        let &ResolveImageInfo {
            ref src_image,
            src_image_layout,
            ref dst_image,
            dst_image_layout,
            ref regions,
            _ne: _,
        } = resolve_image_info;

        if regions.is_empty() {
            return self;
        }

        let fns = self.device().fns();

        if self.device().api_version() >= Version::V1_3
            || self.device().enabled_extensions().khr_copy_commands2
        {
            let regions: SmallVec<[_; 8]> = regions
                .iter()
                .map(|region| {
                    let &ImageResolve {
                        ref src_subresource,
                        src_offset,
                        ref dst_subresource,
                        dst_offset,
                        extent,
                        _ne: _,
                    } = region;

                    ash::vk::ImageResolve2 {
                        src_subresource: src_subresource.into(),
                        src_offset: ash::vk::Offset3D {
                            x: src_offset[0] as i32,
                            y: src_offset[1] as i32,
                            z: src_offset[2] as i32,
                        },
                        dst_subresource: dst_subresource.into(),
                        dst_offset: ash::vk::Offset3D {
                            x: dst_offset[0] as i32,
                            y: dst_offset[1] as i32,
                            z: dst_offset[2] as i32,
                        },
                        extent: ash::vk::Extent3D {
                            width: extent[0],
                            height: extent[1],
                            depth: extent[2],
                        },
                        ..Default::default()
                    }
                })
                .collect();

            let resolve_image_info = ash::vk::ResolveImageInfo2 {
                src_image: src_image.handle(),
                src_image_layout: src_image_layout.into(),
                dst_image: dst_image.handle(),
                dst_image_layout: dst_image_layout.into(),
                region_count: regions.len() as u32,
                p_regions: regions.as_ptr(),
                ..Default::default()
            };

            if self.device().api_version() >= Version::V1_3 {
                (fns.v1_3.cmd_resolve_image2)(self.handle(), &resolve_image_info);
            } else {
                (fns.khr_copy_commands2.cmd_resolve_image2_khr)(self.handle(), &resolve_image_info);
            }
        } else {
            let regions: SmallVec<[_; 8]> = regions
                .iter()
                .map(|region| {
                    let ImageResolve {
                        ref src_subresource,
                        src_offset,
                        ref dst_subresource,
                        dst_offset,
                        extent,
                        _ne: _,
                    } = region;

                    ash::vk::ImageResolve {
                        src_subresource: src_subresource.into(),
                        src_offset: ash::vk::Offset3D {
                            x: src_offset[0] as i32,
                            y: src_offset[1] as i32,
                            z: src_offset[2] as i32,
                        },
                        dst_subresource: dst_subresource.into(),
                        dst_offset: ash::vk::Offset3D {
                            x: dst_offset[0] as i32,
                            y: dst_offset[1] as i32,
                            z: dst_offset[2] as i32,
                        },
                        extent: ash::vk::Extent3D {
                            width: extent[0],
                            height: extent[1],
                            depth: extent[2],
                        },
                    }
                })
                .collect();

            (fns.v1_0.cmd_resolve_image)(
                self.handle(),
                src_image.handle(),
                src_image_layout.into(),
                dst_image.handle(),
                dst_image_layout.into(),
                regions.len() as u32,
                regions.as_ptr(),
            );
        }

        self
    }
}

/// Parameters to copy data from a buffer to another buffer.
///
/// The fields of `regions` represent bytes.
#[derive(Clone, Debug)]
pub struct CopyBufferInfo {
    /// The buffer to copy from.
    ///
    /// There is no default value.
    pub src_buffer: Subbuffer<[u8]>,

    /// The buffer to copy to.
    ///
    /// There is no default value.
    pub dst_buffer: Subbuffer<[u8]>,

    /// The regions of both buffers to copy between, specified in bytes.
    ///
    /// The default value is a single region, with zero offsets and a `size` equal to the smallest
    /// of the two buffers.
    pub regions: SmallVec<[BufferCopy; 1]>,

    pub _ne: crate::NonExhaustive,
}

impl CopyBufferInfo {
    /// Returns a `CopyBufferInfo` with the specified `src_buffer` and `dst_buffer`.
    #[inline]
    pub fn buffers(src_buffer: Subbuffer<impl ?Sized>, dst_buffer: Subbuffer<impl ?Sized>) -> Self {
        let region = BufferCopy {
            src_offset: 0,
            dst_offset: 0,
            size: min(src_buffer.size(), dst_buffer.size()),
            ..Default::default()
        };

        Self {
            src_buffer: src_buffer.into_bytes(),
            dst_buffer: dst_buffer.into_bytes(),
            regions: smallvec![region],
            _ne: crate::NonExhaustive(()),
        }
    }

    pub(crate) fn validate(&self, device: &Device) -> Result<(), Box<ValidationError>> {
        let &Self {
            ref src_buffer,
            ref dst_buffer,
            ref regions,
            _ne: _,
        } = self;

        // VUID-VkCopyBufferInfo2-commonparent
        assert_eq!(device, src_buffer.device().as_ref());
        assert_eq!(device, dst_buffer.device().as_ref());

        if !src_buffer
            .buffer()
            .usage()
            .intersects(BufferUsage::TRANSFER_SRC)
        {
            return Err(Box::new(ValidationError {
                context: "src_buffer.buffer().usage()".into(),
                problem: "does not contain `BufferUsage::TRANSFER_SRC`".into(),
                vuids: &["VUID-VkCopyBufferInfo2-srcBuffer-00118"],
                ..Default::default()
            }));
        }

        if !dst_buffer
            .buffer()
            .usage()
            .intersects(BufferUsage::TRANSFER_DST)
        {
            return Err(Box::new(ValidationError {
                context: "dst_buffer.buffer().usage()".into(),
                problem: "does not contain `BufferUsage::TRANSFER_DST`".into(),
                vuids: &["VUID-VkCopyBufferInfo2-dstBuffer-00120"],
                ..Default::default()
            }));
        }

        let same_buffer = src_buffer.buffer() == dst_buffer.buffer();
        let mut overlap_indices = None;

        for (region_index, region) in regions.iter().enumerate() {
            region
                .validate(device)
                .map_err(|err| err.add_context(format!("regions[{}]", region_index)))?;

            let &BufferCopy {
                src_offset,
                dst_offset,
                size,
                _ne: _,
            } = region;

            if src_offset + size > src_buffer.size() {
                return Err(Box::new(ValidationError {
                    problem: format!(
                        "`regions[{0}].src_offset + regions[{0}].size` is greater than \
                        `src_buffer.size()`",
                        region_index
                    )
                    .into(),
                    vuids: &[
                        "VUID-VkCopyBufferInfo2-srcOffset-00113",
                        "VUID-VkCopyBufferInfo2-size-00115",
                    ],
                    ..Default::default()
                }));
            }

            if dst_offset + size > dst_buffer.size() {
                return Err(Box::new(ValidationError {
                    problem: format!(
                        "`regions[{0}].dst_offset + regions[{0}].size` is greater than \
                        `dst_buffer.size()`",
                        region_index
                    )
                    .into(),
                    vuids: &[
                        "VUID-VkCopyBufferInfo2-dstOffset-00114",
                        "VUID-VkCopyBufferInfo2-size-00116",
                    ],
                    ..Default::default()
                }));
            }

            // VUID-VkCopyBufferInfo2-pRegions-00117
            if same_buffer {
                let src_region_index = region_index;
                let src_range =
                    src_buffer.offset() + src_offset..src_buffer.offset() + src_offset + size;

                for (dst_region_index, dst_region) in regions.iter().enumerate() {
                    let &BufferCopy { dst_offset, .. } = dst_region;

                    let dst_range =
                        dst_buffer.offset() + dst_offset..dst_buffer.offset() + dst_offset + size;

                    if src_range.start >= dst_range.end || dst_range.start >= src_range.end {
                        // The regions do not overlap
                        continue;
                    }

                    overlap_indices = Some((src_region_index, dst_region_index));
                }
            }
        }

        if let Some((src_region_index, dst_region_index)) = overlap_indices {
            return Err(Box::new(ValidationError {
                problem: format!(
                    "`src_buffer.buffer()` is equal to `dst_buffer.buffer()`, and \
                    the source of `regions[{}]` overlaps with the destination of `regions[{}]`",
                    src_region_index, dst_region_index
                )
                .into(),
                vuids: &["VUID-VkCopyBufferInfo2-pRegions-00117"],
                ..Default::default()
            }));
        }

        Ok(())
    }
}

/// Parameters to copy data from a buffer to another buffer, with type information.
///
/// The fields of `regions` represent elements of `T`.
#[derive(Clone, Debug)]
pub struct CopyBufferInfoTyped<T> {
    /// The buffer to copy from.
    ///
    /// There is no default value.
    pub src_buffer: Subbuffer<[T]>,

    /// The buffer to copy to.
    ///
    /// There is no default value.
    pub dst_buffer: Subbuffer<[T]>,

    /// The regions of both buffers to copy between, specified in elements of `T`.
    ///
    /// The default value is a single region, with zero offsets and a `size` equal to the smallest
    /// of the two buffers.
    pub regions: SmallVec<[BufferCopy; 1]>,

    pub _ne: crate::NonExhaustive,
}

impl<T> CopyBufferInfoTyped<T> {
    /// Returns a `CopyBufferInfoTyped` with the specified `src_buffer` and `dst_buffer`.
    pub fn buffers(src_buffer: Subbuffer<[T]>, dst_buffer: Subbuffer<[T]>) -> Self {
        let region = BufferCopy {
            size: min(src_buffer.len(), dst_buffer.len()),
            ..Default::default()
        };

        Self {
            src_buffer,
            dst_buffer,
            regions: smallvec![region],
            _ne: crate::NonExhaustive(()),
        }
    }
}

impl<T> From<CopyBufferInfoTyped<T>> for CopyBufferInfo {
    fn from(typed: CopyBufferInfoTyped<T>) -> Self {
        let CopyBufferInfoTyped {
            src_buffer,
            dst_buffer,
            mut regions,
            _ne: _,
        } = typed;

        for region in &mut regions {
            region.src_offset *= size_of::<T>() as DeviceSize;
            region.dst_offset *= size_of::<T>() as DeviceSize;
            region.size *= size_of::<T>() as DeviceSize;
        }

        Self {
            src_buffer: src_buffer.as_bytes().clone(),
            dst_buffer: dst_buffer.as_bytes().clone(),
            regions,
            _ne: crate::NonExhaustive(()),
        }
    }
}

/// A region of data to copy between buffers.
#[derive(Clone, Debug)]
pub struct BufferCopy {
    /// The offset in bytes or elements from the start of `src_buffer` that copying will
    /// start from.
    ///
    /// The default value is `0`.
    pub src_offset: DeviceSize,

    /// The offset in bytes or elements from the start of `dst_buffer` that copying will
    /// start from.
    ///
    /// The default value is `0`.
    pub dst_offset: DeviceSize,

    /// The number of bytes or elements to copy.
    ///
    /// The default value is `0`, which must be overridden.
    pub size: DeviceSize,

    pub _ne: crate::NonExhaustive,
}

impl Default for BufferCopy {
    #[inline]
    fn default() -> Self {
        Self {
            src_offset: 0,
            dst_offset: 0,
            size: 0,
            _ne: crate::NonExhaustive(()),
        }
    }
}

impl BufferCopy {
    pub(crate) fn validate(&self, _device: &Device) -> Result<(), Box<ValidationError>> {
        let &Self {
            src_offset: _,
            dst_offset: _,
            size,
            _ne: _,
        } = self;

        if size == 0 {
            return Err(Box::new(ValidationError {
                context: "size".into(),
                problem: "is zero".into(),
                vuids: &["VUID-VkBufferCopy2-size-01988"],
                ..Default::default()
            }));
        }

        Ok(())
    }
}

/// Parameters to copy data from an image to another image.
#[derive(Clone, Debug)]
pub struct CopyImageInfo {
    /// The image to copy from.
    ///
    /// There is no default value.
    pub src_image: Arc<Image>,

    /// The layout used for `src_image` during the copy operation.
    ///
    /// The following layouts are allowed:
    /// - [`ImageLayout::TransferSrcOptimal`]
    /// - [`ImageLayout::General`]
    ///
    /// The default value is [`ImageLayout::TransferSrcOptimal`].
    pub src_image_layout: ImageLayout,

    /// The image to copy to.
    ///
    /// There is no default value.
    pub dst_image: Arc<Image>,

    /// The layout used for `dst_image` during the copy operation.
    ///
    /// The following layouts are allowed:
    /// - [`ImageLayout::TransferDstOptimal`]
    /// - [`ImageLayout::General`]
    ///
    /// The default value is [`ImageLayout::TransferDstOptimal`].
    pub dst_image_layout: ImageLayout,

    /// The regions of both images to copy between.
    ///
    /// The default value is a single region, covering the first mip level, and the smallest of the
    /// array layers and extent of the two images. All aspects of each image are selected, or
    /// `plane0` if the image is multi-planar.
    pub regions: SmallVec<[ImageCopy; 1]>,

    pub _ne: crate::NonExhaustive,
}

impl CopyImageInfo {
    /// Returns a `CopyImageInfo` with the specified `src_image` and `dst_image`.
    #[inline]
    pub fn images(src_image: Arc<Image>, dst_image: Arc<Image>) -> Self {
        let min_array_layers = src_image.array_layers().min(dst_image.array_layers());
        let region = ImageCopy {
            src_subresource: ImageSubresourceLayers {
                array_layers: 0..min_array_layers,
                ..src_image.subresource_layers()
            },
            dst_subresource: ImageSubresourceLayers {
                array_layers: 0..min_array_layers,
                ..dst_image.subresource_layers()
            },
            extent: {
                let src_extent = src_image.extent();
                let dst_extent = dst_image.extent();

                [
                    src_extent[0].min(dst_extent[0]),
                    src_extent[1].min(dst_extent[1]),
                    src_extent[2].min(dst_extent[2]),
                ]
            },
            ..Default::default()
        };

        Self {
            src_image,
            src_image_layout: ImageLayout::TransferSrcOptimal,
            dst_image,
            dst_image_layout: ImageLayout::TransferDstOptimal,
            regions: smallvec![region],
            _ne: crate::NonExhaustive(()),
        }
    }

    pub(crate) fn validate(&self, device: &Device) -> Result<(), Box<ValidationError>> {
        let &Self {
            ref src_image,
            src_image_layout,
            ref dst_image,
            dst_image_layout,
            ref regions,
            _ne: _,
        } = self;

        src_image_layout
            .validate_device(device)
            .map_err(|err| ValidationError {
                context: "src_image_layout".into(),
                vuids: &["VUID-VkCopyImageInfo2-srcImageLayout-parameter"],
                ..ValidationError::from_requirement(err)
            })?;

        dst_image_layout
            .validate_device(device)
            .map_err(|err| ValidationError {
                context: "dst_image_layout".into(),
                vuids: &["VUID-VkCopyImageInfo2-dstImageLayout-parameter"],
                ..ValidationError::from_requirement(err)
            })?;

        // VUID-VkCopyImageInfo2-commonparent
        assert_eq!(device, src_image.device().as_ref());
        assert_eq!(device, dst_image.device().as_ref());

        let src_image_format = src_image.format();
        let src_image_format_aspects = src_image_format.aspects();
        let src_image_format_planes = src_image_format.planes();
        let src_image_format_subsampled_extent = src_image_format
            .ycbcr_chroma_sampling()
            .map_or(src_image.extent(), |s| {
                s.subsampled_extent(src_image.extent())
            });

        let dst_image_format = dst_image.format();
        let dst_image_format_aspects = dst_image_format.aspects();
        let dst_image_format_planes = dst_image_format.planes();
        let dst_image_format_subsampled_extent = dst_image_format
            .ycbcr_chroma_sampling()
            .map_or(dst_image.extent(), |s| {
                s.subsampled_extent(dst_image.extent())
            });

        if device.api_version() >= Version::V1_1 || device.enabled_extensions().khr_maintenance1 {
            if !src_image
                .format_features()
                .intersects(FormatFeatures::TRANSFER_SRC)
            {
                return Err(Box::new(ValidationError {
                    context: "src_image.format_features()".into(),
                    problem: "does not contain `FormatFeatures::TRANSFER_SRC`".into(),
                    vuids: &["VUID-VkCopyImageInfo2-srcImage-01995"],
                    ..Default::default()
                }));
            }

            if !dst_image
                .format_features()
                .intersects(FormatFeatures::TRANSFER_DST)
            {
                return Err(Box::new(ValidationError {
                    context: "dst_image.format_features()".into(),
                    problem: "does not contain `FormatFeatures::TRANSFER_DST`".into(),
                    vuids: &["VUID-VkCopyImageInfo2-dstImage-01996"],
                    ..Default::default()
                }));
            }
        }

        if src_image.samples() != dst_image.samples() {
            return Err(Box::new(ValidationError {
                problem: "`src_image.samples()` does not equal `dst_image.samples()`".into(),
                vuids: &["VUID-VkCopyImageInfo2-srcImage-00136"],
                ..Default::default()
            }));
        }

        if !matches!(
            src_image_layout,
            ImageLayout::TransferSrcOptimal | ImageLayout::General
        ) {
            return Err(Box::new(ValidationError {
                context: "src_image_layout".into(),
                problem: "is not `ImageLayout::TransferSrcOptimal` or `ImageLayout::General`"
                    .into(),
                vuids: &["VUID-VkCopyImageInfo2-srcImageLayout-01917"],
                ..Default::default()
            }));
        }

        if !matches!(
            dst_image_layout,
            ImageLayout::TransferDstOptimal | ImageLayout::General
        ) {
            return Err(Box::new(ValidationError {
                context: "dst_image_layout".into(),
                problem: "is not `ImageLayout::TransferDstOptimal` or `ImageLayout::General`"
                    .into(),
                vuids: &["VUID-VkCopyImageInfo2-dstImageLayout-01395"],
                ..Default::default()
            }));
        }

        if src_image.image_type() != dst_image.image_type() {
            if !(matches!(src_image.image_type(), ImageType::Dim2d | ImageType::Dim3d)
                && matches!(dst_image.image_type(), ImageType::Dim2d | ImageType::Dim3d))
            {
                return Err(Box::new(ValidationError {
                    problem: "`src_image.image_type()` does not equal `dst_image.image_type()`, \
                        but they are not both `ImageType::Dim2d` or `ImageType::Dim3d`"
                        .into(),
                    vuids: &["VUID-VkCopyImageInfo2-srcImage-07743"],
                    ..Default::default()
                }));
            }

            if !(device.api_version() >= Version::V1_1
                || device.enabled_extensions().khr_maintenance1)
            {
                return Err(Box::new(ValidationError {
                    problem: "`src_image.image_type()` does not equal `dst_image.image_type()`, \
                        and are both `ImageType::Dim2d` or `ImageType::Dim3d`"
                        .into(),
                    requires_one_of: RequiresOneOf(&[
                        RequiresAllOf(&[Requires::APIVersion(Version::V1_1)]),
                        RequiresAllOf(&[Requires::DeviceExtension("khr_maintenance1")]),
                    ]),
                    vuids: &["VUID-VkCopyImageInfo2-apiVersion-07933"],
                    ..Default::default()
                }));
            }
        }

        let is_same_image = src_image == dst_image;
        let mut overlap_subresource_indices = None;
        let mut overlap_extent_indices = None;

        for (region_index, region) in regions.iter().enumerate() {
            region
                .validate(device)
                .map_err(|err| err.add_context(format!("regions[{}]", region_index)))?;

            let &ImageCopy {
                ref src_subresource,
                src_offset,
                ref dst_subresource,
                dst_offset,
                extent,
                _ne,
            } = region;

            /*
               Check src
            */

            if src_subresource.mip_level >= src_image.mip_levels() {
                return Err(Box::new(ValidationError {
                    problem: format!(
                        "`regions[{}].src_subresource.mip_level` is not less than \
                        `src_image.mip_levels()`",
                        region_index
                    )
                    .into(),
                    vuids: &["VUID-VkCopyImageInfo2-srcSubresource-07967"],
                    ..Default::default()
                }));
            }

            let mut src_subresource_format = src_image_format;
            let mut src_subresource_extent =
                mip_level_extent(src_image.extent(), src_subresource.mip_level).unwrap();

            if src_image_format_planes.is_empty() {
                if !src_image_format_aspects.contains(src_subresource.aspects) {
                    return Err(Box::new(ValidationError {
                        problem: format!(
                            "`regions[{}].src_subresource.aspects` is not a subset of \
                            `src_image.format().aspects()`",
                            region_index
                        )
                        .into(),
                        vuids: &["VUID-VkCopyImageInfo2-aspectMask-00142"],
                        ..Default::default()
                    }));
                }
            } else if src_image_format_planes.len() == 2 {
                match src_subresource.aspects {
                    ImageAspects::PLANE_0 => {
                        src_subresource_format = src_image_format_planes[0];
                    }
                    ImageAspects::PLANE_1 => {
                        src_subresource_format = src_image_format_planes[1];
                        src_subresource_extent = src_image_format_subsampled_extent;
                    }
                    _ => {
                        return Err(Box::new(ValidationError {
                            problem: format!(
                                "`src_image.format()` is a multi-planar format with two planes, \
                                but `regions[{}].src_subresource.aspect` is not \
                                `ImageAspects::PLANE_0` or `ImageAspects::PLANE_1`",
                                region_index,
                            )
                            .into(),
                            vuids: &[
                                "VUID-VkCopyImageInfo2-srcImage-08713",
                                "VUID-VkCopyImageInfo2-aspectMask-00142",
                            ],
                            ..Default::default()
                        }));
                    }
                }
            } else if src_image_format_planes.len() == 3 {
                match src_subresource.aspects {
                    ImageAspects::PLANE_0 => {
                        src_subresource_format = src_image_format_planes[0];
                    }
                    ImageAspects::PLANE_1 => {
                        src_subresource_format = src_image_format_planes[1];
                        src_subresource_extent = src_image_format_subsampled_extent;
                    }
                    ImageAspects::PLANE_2 => {
                        src_subresource_format = src_image_format_planes[2];
                        src_subresource_extent = src_image_format_subsampled_extent;
                    }
                    _ => {
                        return Err(Box::new(ValidationError {
                            problem: format!(
                                "`src_image.format()` is a multi-planar format with three planes, \
                                but `regions[{}].src_subresource.aspect` is not \
                                `ImageAspects::PLANE_0`, `ImageAspects::PLANE_1` or \
                                `ImageAspects::PLANE_2`",
                                region_index,
                            )
                            .into(),
                            vuids: &[
                                "VUID-VkCopyImageInfo2-srcImage-08713",
                                "VUID-VkCopyImageInfo2-aspectMask-00142",
                            ],
                            ..Default::default()
                        }));
                    }
                }
            }

            match src_image.image_type() {
                ImageType::Dim1d => {
                    if src_offset[1] != 0 {
                        return Err(Box::new(ValidationError {
                            problem: format!(
                                "`src_image.image_type()` is `ImageType::Dim1d`, but \
                                `regions[{}].src_offset[1]` is not 0",
                                region_index,
                            )
                            .into(),
                            vuids: &["VUID-VkCopyImageInfo2-srcImage-00146"],
                            ..Default::default()
                        }));
                    }

                    if extent[1] != 1 {
                        return Err(Box::new(ValidationError {
                            problem: format!(
                                "`src_image.image_type()` is `ImageType::Dim1d`, but \
                                `regions[{}].extent[1]` is not 1",
                                region_index,
                            )
                            .into(),
                            vuids: &["VUID-VkCopyImageInfo2-srcImage-00146"],
                            ..Default::default()
                        }));
                    }

                    if src_offset[2] != 0 {
                        return Err(Box::new(ValidationError {
                            problem: format!(
                                "`src_image.image_type()` is `ImageType::Dim1d`, but \
                                `regions[{}].src_offset[2]` is not 0",
                                region_index,
                            )
                            .into(),
                            vuids: &["VUID-VkCopyImageInfo2-srcImage-01785"],
                            ..Default::default()
                        }));
                    }

                    if extent[2] != 1 {
                        return Err(Box::new(ValidationError {
                            problem: format!(
                                "`src_image.image_type()` is `ImageType::Dim1d`, but \
                                `regions[{}].extent[2]` is not 1",
                                region_index,
                            )
                            .into(),
                            vuids: &["VUID-VkCopyImageInfo2-srcImage-01785"],
                            ..Default::default()
                        }));
                    }
                }
                ImageType::Dim2d => {
                    if src_offset[2] != 0 {
                        return Err(Box::new(ValidationError {
                            problem: format!(
                                "`src_image.image_type()` is `ImageType::Dim2d`, but \
                                `regions[{}].src_offset[2]` is not 0",
                                region_index,
                            )
                            .into(),
                            vuids: &["VUID-VkCopyImageInfo2-srcImage-01787"],
                            ..Default::default()
                        }));
                    }
                }
                ImageType::Dim3d => {
                    if src_subresource.array_layers != (0..1) {
                        return Err(Box::new(ValidationError {
                            problem: format!(
                                "`src_image.image_type()` is `ImageType::Dim3d`, but \
                                `regions[{}].src_subresource.array_layers` is not `0..1`",
                                region_index,
                            )
                            .into(),
                            vuids: &[
                                "VUID-VkCopyImageInfo2-srcImage-04443",
                                "VUID-VkCopyImageInfo2-apiVersion-07932",
                            ],
                            ..Default::default()
                        }));
                    }
                }
            }

            if src_subresource.array_layers.end > src_image.array_layers() {
                return Err(Box::new(ValidationError {
                    problem: format!(
                        "`regions[{}].src_subresource.array_layers.end` is not less than \
                        `src_image.array_layers()`",
                        region_index
                    )
                    .into(),
                    vuids: &["VUID-VkCopyImageInfo2-srcSubresource-07968"],
                    ..Default::default()
                }));
            }

            if src_offset[0] + extent[0] > src_subresource_extent[0] {
                return Err(Box::new(ValidationError {
                    problem: format!(
                        "`regions[{0}].src_offset[0] + regions[{0}].extent[0]` is greater \
                        than coordinate 0 of the extent of the subresource of `src_image` \
                        selected by `regions[{0}].src_subresource`",
                        region_index,
                    )
                    .into(),
                    vuids: &["VUID-VkCopyImageInfo2-srcOffset-00144"],
                    ..Default::default()
                }));
            }

            if src_offset[1] + extent[1] > src_subresource_extent[1] {
                return Err(Box::new(ValidationError {
                    problem: format!(
                        "`regions[{0}].src_offset[1] + regions[{0}].extent[1]` is greater \
                        than coordinate 1 of the extent of the subresource of `src_image` \
                        selected by `regions[{0}].src_subresource`",
                        region_index,
                    )
                    .into(),
                    vuids: &["VUID-VkCopyImageInfo2-srcOffset-00145"],
                    ..Default::default()
                }));
            }

            if src_offset[2] + extent[2] > src_subresource_extent[2] {
                return Err(Box::new(ValidationError {
                    problem: format!(
                        "`regions[{0}].src_offset[2] + regions[{0}].extent[2]` is greater \
                        than coordinate 2 of the extent of the subresource of `src_image` \
                        selected by `regions[{0}].src_subresource`",
                        region_index,
                    )
                    .into(),
                    vuids: &["VUID-VkCopyImageInfo2-srcOffset-00147"],
                    ..Default::default()
                }));
            }

            let src_subresource_format_block_extent = src_subresource_format.block_extent();

            if src_offset[0] % src_subresource_format_block_extent[0] != 0 {
                return Err(Box::new(ValidationError {
                    problem: format!(
                        "`regions[{0}].src_offset[0]` is not a multiple of coordinate 0 of the \
                        block extent of the format of the subresource of `src_image` \
                        selected by `regions[{0}].src_subresource`",
                        region_index,
                    )
                    .into(),
                    vuids: &["VUID-VkCopyImageInfo2-pRegions-07278"],
                    ..Default::default()
                }));
            }

            if src_offset[1] % src_subresource_format_block_extent[1] != 0 {
                return Err(Box::new(ValidationError {
                    problem: format!(
                        "`regions[{0}].src_offset[1]` is not a multiple of coordinate 1 of the \
                        block extent of the format of the subresource of `src_image` \
                        selected by `regions[{0}].src_subresource`",
                        region_index,
                    )
                    .into(),
                    vuids: &["VUID-VkCopyImageInfo2-pRegions-07279"],
                    ..Default::default()
                }));
            }

            if src_offset[2] % src_subresource_format_block_extent[2] != 0 {
                return Err(Box::new(ValidationError {
                    problem: format!(
                        "`regions[{0}].src_offset[2]` is not a multiple of coordinate 2 of the \
                        block extent of the format of the subresource of `src_image` \
                        selected by `regions[{0}].src_subresource`",
                        region_index,
                    )
                    .into(),
                    vuids: &["VUID-VkCopyImageInfo2-pRegions-07280"],
                    ..Default::default()
                }));
            }

            if src_offset[0] + extent[0] != src_subresource_extent[0]
                && (src_offset[0] + extent[0]) % src_subresource_format_block_extent[0] != 0
            {
                return Err(Box::new(ValidationError {
                    problem: format!(
                        "`regions[{0}].src_offset[0] + regions[{0}].extent[0]` is not \
                        equal to the extent of the subresource of `src_image` \
                        selected by `regions[{0}].src_subresource`, but \
                        it is also not a multiple of coordinate 0 of the block extent of the \
                        format of that subresource",
                        region_index,
                    )
                    .into(),
                    vuids: &["VUID-VkCopyImageInfo2-srcImage-01728"],
                    ..Default::default()
                }));
            }

            if src_offset[1] + extent[1] != src_subresource_extent[1]
                && (src_offset[1] + extent[1]) % src_subresource_format_block_extent[1] != 0
            {
                return Err(Box::new(ValidationError {
                    problem: format!(
                        "`regions[{0}].src_offset[1] + regions[{0}].extent[1]` is not \
                        equal to the extent of the subresource of `src_image` \
                        selected by `regions[{0}].src_subresource`, but \
                        it is also not a multiple of coordinate 1 of the block extent of the \
                        format of that subresource",
                        region_index,
                    )
                    .into(),
                    vuids: &["VUID-VkCopyImageInfo2-srcImage-01729"],
                    ..Default::default()
                }));
            }

            if src_offset[2] + extent[2] != src_subresource_extent[2]
                && (src_offset[2] + extent[2]) % src_subresource_format_block_extent[2] != 0
            {
                return Err(Box::new(ValidationError {
                    problem: format!(
                        "`regions[{0}].src_offset[2] + regions[{0}].extent[2]` is not \
                        equal to the extent of the subresource of `src_image` \
                        selected by `regions[{0}].src_subresource`, but \
                        it is also not a multiple of coordinate 2 of the block extent of the \
                        format of that subresource",
                        region_index,
                    )
                    .into(),
                    vuids: &["VUID-VkCopyImageInfo2-srcImage-01730"],
                    ..Default::default()
                }));
            }

            if !(src_subresource.aspects - ImageAspects::STENCIL).is_empty()
                && !src_image.usage().intersects(ImageUsage::TRANSFER_SRC)
            {
                return Err(Box::new(ValidationError {
                    problem: format!(
                        "`regions[{0}].src_subresource.aspects` contains aspects other than \
                        `ImageAspects::STENCIL`, but \
                        `src_image.usage()` does not contain `ImageUsage::TRANSFER_SRC`",
                        region_index,
                    )
                    .into(),
                    vuids: &["VUID-VkCopyImageInfo2-aspect-06662"],
                    ..Default::default()
                }));
            }

            if src_subresource.aspects.intersects(ImageAspects::STENCIL)
                && !src_image
                    .stencil_usage()
                    .intersects(ImageUsage::TRANSFER_SRC)
            {
                return Err(Box::new(ValidationError {
                    problem: format!(
                        "`regions[{0}].src_subresource.aspects` contains \
                        `ImageAspects::STENCIL`, but \
                        `src_image.stencil_usage()` does not contain `ImageUsage::TRANSFER_SRC`",
                        region_index,
                    )
                    .into(),
                    vuids: &["VUID-VkCopyImageInfo2-aspect-06664"],
                    ..Default::default()
                }));
            }

            /*
               Check dst
            */

            if dst_subresource.mip_level >= dst_image.mip_levels() {
                return Err(Box::new(ValidationError {
                    problem: format!(
                        "`regions[{}].dst_subresource.mip_level` is not less than \
                        `dst_image.mip_levels()`",
                        region_index
                    )
                    .into(),
                    vuids: &["VUID-VkCopyImageInfo2-dstSubresource-07967"],
                    ..Default::default()
                }));
            }

            let mut dst_subresource_format = dst_image_format;
            let mut dst_subresource_extent =
                mip_level_extent(dst_image.extent(), dst_subresource.mip_level).unwrap();

            if dst_image_format_planes.is_empty() {
                if !dst_image_format_aspects.contains(dst_subresource.aspects) {
                    return Err(Box::new(ValidationError {
                        problem: format!(
                            "`regions[{}].dst_subresource.aspects` is not a subset of \
                            `dst_image.format().aspects()`",
                            region_index
                        )
                        .into(),
                        vuids: &["VUID-VkCopyImageInfo2-aspectMask-00143"],
                        ..Default::default()
                    }));
                }
            } else if dst_image_format_planes.len() == 2 {
                match dst_subresource.aspects {
                    ImageAspects::PLANE_0 => {
                        dst_subresource_format = dst_image_format_planes[0];
                    }
                    ImageAspects::PLANE_1 => {
                        dst_subresource_format = dst_image_format_planes[1];
                        dst_subresource_extent = dst_image_format_subsampled_extent;
                    }
                    _ => {
                        return Err(Box::new(ValidationError {
                            problem: format!(
                                "`dst_image.format()` is a multi-planar format with two planes, \
                                but `regions[{}].dst_subresource.aspect` is not \
                                `ImageAspects::PLANE_0` or `ImageAspects::PLANE_1`",
                                region_index,
                            )
                            .into(),
                            vuids: &[
                                "VUID-VkCopyImageInfo2-dstImage-08714",
                                "VUID-VkCopyImageInfo2-aspectMask-00143",
                            ],
                            ..Default::default()
                        }));
                    }
                }
            } else if dst_image_format_planes.len() == 3 {
                match dst_subresource.aspects {
                    ImageAspects::PLANE_0 => {
                        dst_subresource_format = dst_image_format_planes[0];
                    }
                    ImageAspects::PLANE_1 => {
                        dst_subresource_format = dst_image_format_planes[1];
                        dst_subresource_extent = dst_image_format_subsampled_extent;
                    }
                    ImageAspects::PLANE_2 => {
                        dst_subresource_format = dst_image_format_planes[2];
                        dst_subresource_extent = dst_image_format_subsampled_extent;
                    }
                    _ => {
                        return Err(Box::new(ValidationError {
                            problem: format!(
                                "`dst_image.format()` is a multi-planar format with three planes, \
                                but `regions[{}].dst_subresource.aspect` is not \
                                `ImageAspects::PLANE_0`, `ImageAspects::PLANE_1` or \
                                `ImageAspects::PLANE_2`",
                                region_index,
                            )
                            .into(),
                            vuids: &[
                                "VUID-VkCopyImageInfo2-dstImage-08714",
                                "VUID-VkCopyImageInfo2-aspectMask-00143",
                            ],
                            ..Default::default()
                        }));
                    }
                }
            }

            match dst_image.image_type() {
                ImageType::Dim1d => {
                    if dst_offset[1] != 0 {
                        return Err(Box::new(ValidationError {
                            problem: format!(
                                "`dst_image.image_type()` is `ImageType::Dim1d`, but \
                                `regions[{}].dst_offset[1]` is not 0",
                                region_index,
                            )
                            .into(),
                            vuids: &["VUID-VkCopyImageInfo2-dstImage-00152"],
                            ..Default::default()
                        }));
                    }

                    if extent[1] != 1 {
                        return Err(Box::new(ValidationError {
                            problem: format!(
                                "`dst_image.image_type()` is `ImageType::Dim1d`, but \
                                `regions[{}].extent[1]` is not 1",
                                region_index,
                            )
                            .into(),
                            vuids: &["VUID-VkCopyImageInfo2-dstImage-00152"],
                            ..Default::default()
                        }));
                    }

                    if dst_offset[2] != 0 {
                        return Err(Box::new(ValidationError {
                            problem: format!(
                                "`dst_image.image_type()` is `ImageType::Dim1d`, but \
                                `regions[{}].dst_offset[2]` is not 0",
                                region_index,
                            )
                            .into(),
                            vuids: &["VUID-VkCopyImageInfo2-dstImage-01786"],
                            ..Default::default()
                        }));
                    }

                    if extent[2] != 1 {
                        return Err(Box::new(ValidationError {
                            problem: format!(
                                "`dst_image.image_type()` is `ImageType::Dim1d`, but \
                                `regions[{}].extent[2]` is not 1",
                                region_index,
                            )
                            .into(),
                            vuids: &["VUID-VkCopyImageInfo2-dstImage-01786"],
                            ..Default::default()
                        }));
                    }
                }
                ImageType::Dim2d => {
                    if dst_offset[2] != 0 {
                        return Err(Box::new(ValidationError {
                            problem: format!(
                                "`dst_image.image_type()` is `ImageType::Dim2d`, but \
                                `regions[{}].dst_offset[2]` is not 0",
                                region_index,
                            )
                            .into(),
                            vuids: &["VUID-VkCopyImageInfo2-dstImage-01788"],
                            ..Default::default()
                        }));
                    }
                }
                ImageType::Dim3d => {
                    if dst_subresource.array_layers != (0..1) {
                        return Err(Box::new(ValidationError {
                            problem: format!(
                                "`dst_image.image_type()` is  `ImageType::Dim3d`, but \
                                `regions[{}].dst_subresource.array_layers` is not `0..1`",
                                region_index,
                            )
                            .into(),
                            vuids: &[
                                "VUID-VkCopyImageInfo2-dstImage-04444",
                                "VUID-VkCopyImageInfo2-apiVersion-07932",
                            ],
                            ..Default::default()
                        }));
                    }
                }
            }

            if dst_subresource.array_layers.end > dst_image.array_layers() {
                return Err(Box::new(ValidationError {
                    problem: format!(
                        "`regions[{}].dst_subresource.array_layers.end` is not less than \
                        `dst_image.array_layers()`",
                        region_index
                    )
                    .into(),
                    vuids: &["VUID-VkCopyImageInfo2-dstSubresource-07968"],
                    ..Default::default()
                }));
            }

            if dst_offset[0] + extent[0] > dst_subresource_extent[0] {
                return Err(Box::new(ValidationError {
                    problem: format!(
                        "`regions[{0}].dst_offset[0] + regions[{0}].extent[0]` is greater \
                        than coordinate 0 of the extent of the subresource of `dst_image` \
                        selected by `regions[{0}].dst_subresource`",
                        region_index,
                    )
                    .into(),
                    vuids: &["VUID-VkCopyImageInfo2-dstOffset-00150"],
                    ..Default::default()
                }));
            }

            if dst_offset[1] + extent[1] > dst_subresource_extent[1] {
                return Err(Box::new(ValidationError {
                    problem: format!(
                        "`regions[{0}].dst_offset[1] + regions[{0}].extent[1]` is greater \
                        than coordinate 1 of the extent of the subresource of `dst_image` \
                        selected by `regions[{0}].dst_subresource`",
                        region_index,
                    )
                    .into(),
                    vuids: &["VUID-VkCopyImageInfo2-dstOffset-00151"],
                    ..Default::default()
                }));
            }

            if dst_offset[2] + extent[2] > dst_subresource_extent[2] {
                return Err(Box::new(ValidationError {
                    problem: format!(
                        "`regions[{0}].dst_offset[2] + regions[{0}].extent[2]` is greater \
                        than coordinate 2 of the extent of the subresource of `dst_image` \
                        selected by `regions[{0}].dst_subresource`",
                        region_index,
                    )
                    .into(),
                    vuids: &["VUID-VkCopyImageInfo2-dstOffset-00153"],
                    ..Default::default()
                }));
            }

            let dst_subresource_format_block_extent = dst_subresource_format.block_extent();

            if dst_offset[0] % dst_subresource_format_block_extent[0] != 0 {
                return Err(Box::new(ValidationError {
                    problem: format!(
                        "`regions[{0}].dst_offset[0]` is not a multiple of coordinate 0 of the \
                        block extent of the format of the subresource of `dst_image` \
                        selected by `regions[{0}].dst_subresource`",
                        region_index,
                    )
                    .into(),
                    vuids: &["VUID-VkCopyImageInfo2-pRegions-07281"],
                    ..Default::default()
                }));
            }

            if dst_offset[1] % dst_subresource_format_block_extent[1] != 0 {
                return Err(Box::new(ValidationError {
                    problem: format!(
                        "`regions[{0}].dst_offset[1]` is not a multiple of coordinate 1 of the \
                        block extent of the format of the subresource of `dst_image` \
                        selected by `regions[{0}].dst_subresource`",
                        region_index,
                    )
                    .into(),
                    vuids: &["VUID-VkCopyImageInfo2-pRegions-07282"],
                    ..Default::default()
                }));
            }

            if dst_offset[2] % dst_subresource_format_block_extent[2] != 0 {
                return Err(Box::new(ValidationError {
                    problem: format!(
                        "`regions[{0}].dst_offset[2]` is not a multiple of coordinate 2 of the \
                        block extent of the format of the subresource of `dst_image` \
                        selected by `regions[{0}].dst_subresource`",
                        region_index,
                    )
                    .into(),
                    vuids: &["VUID-VkCopyImageInfo2-pRegions-07283"],
                    ..Default::default()
                }));
            }

            if dst_offset[0] + extent[0] != dst_subresource_extent[0]
                && (dst_offset[0] + extent[0]) % dst_subresource_format_block_extent[0] != 0
            {
                return Err(Box::new(ValidationError {
                    problem: format!(
                        "`regions[{0}].dst_offset[0] + regions[{0}].extent[0]` is not \
                        equal to the extent of the subresource of `dst_image` \
                        selected by `regions[{0}].dst_subresource`, but \
                        it is also not a multiple of coordinate 0 of the block extent of the \
                        format of that subresource",
                        region_index,
                    )
                    .into(),
                    vuids: &["VUID-VkCopyImageInfo2-dstImage-01732"],
                    ..Default::default()
                }));
            }

            if dst_offset[1] + extent[1] != dst_subresource_extent[1]
                && (dst_offset[1] + extent[1]) % dst_subresource_format_block_extent[1] != 0
            {
                return Err(Box::new(ValidationError {
                    problem: format!(
                        "`regions[{0}].dst_offset[1] + regions[{0}].extent[1]` is not \
                        equal to the extent of the subresource of `dst_image` \
                        selected by `regions[{0}].dst_subresource`, but \
                        it is also not a multiple of coordinate 1 of the block extent of the \
                        format of that subresource",
                        region_index,
                    )
                    .into(),
                    vuids: &["VUID-VkCopyImageInfo2-dstImage-01733"],
                    ..Default::default()
                }));
            }

            if dst_offset[2] + extent[2] != dst_subresource_extent[2]
                && (dst_offset[2] + extent[2]) % dst_subresource_format_block_extent[2] != 0
            {
                return Err(Box::new(ValidationError {
                    problem: format!(
                        "`regions[{0}].dst_offset[2] + regions[{0}].extent[2]` is not \
                        equal to the extent of the subresource of `dst_image` \
                        selected by `regions[{0}].dst_subresource`, but \
                        it is also not a multiple of coordinate 2 of the block extent of the \
                        format of that subresource",
                        region_index,
                    )
                    .into(),
                    vuids: &["VUID-VkCopyImageInfo2-dstImage-01734"],
                    ..Default::default()
                }));
            }

            if !(dst_subresource.aspects - ImageAspects::STENCIL).is_empty()
                && !dst_image.usage().intersects(ImageUsage::TRANSFER_DST)
            {
                return Err(Box::new(ValidationError {
                    problem: format!(
                        "`regions[{0}].dst_subresource.aspects` contains aspects other than \
                        `ImageAspects::STENCIL`, but \
                        `dst_image.usage()` does not contain `ImageUsage::TRANSFER_DST`",
                        region_index,
                    )
                    .into(),
                    vuids: &["VUID-VkCopyImageInfo2-aspect-06663"],
                    ..Default::default()
                }));
            }

            if dst_subresource.aspects.intersects(ImageAspects::STENCIL)
                && !dst_image
                    .stencil_usage()
                    .intersects(ImageUsage::TRANSFER_DST)
            {
                return Err(Box::new(ValidationError {
                    problem: format!(
                        "`regions[{0}].dst_subresource.aspects` contains \
                        `ImageAspects::STENCIL`, but \
                        `dst_image.stencil_usage()` does not contain `ImageUsage::TRANSFER_DST`",
                        region_index,
                    )
                    .into(),
                    vuids: &["VUID-VkCopyImageInfo2-aspect-06665"],
                    ..Default::default()
                }));
            }

            /*
                Check src and dst together
            */

            match (
                src_image_format_planes.is_empty(),
                dst_image_format_planes.is_empty(),
            ) {
                (true, true) => {
                    if src_subresource.aspects != dst_subresource.aspects {
                        return Err(Box::new(ValidationError {
                            problem: format!(
                                "`src_image.format()` and `dst_image.format()` are both not \
                                multi-planar formats, but \
                                `regions[{0}].src_subresource.aspects` does not equal \
                                `regions[{0}].dst_subresource.aspects`",
                                region_index
                            )
                            .into(),
                            vuids: &["VUID-VkCopyImageInfo2-srcImage-01551"],
                            ..Default::default()
                        }));
                    }

                    if src_image_format.block_size() != dst_image_format.block_size() {
                        return Err(Box::new(ValidationError {
                            problem: "`src_image.format()` and `dst_image.format()` are both not \
                                multi-planar formats, but \
                                `src_image.format().block_size()` does not equal \
                                `dst_image.format().block_size()`"
                                .into(),
                            vuids: &["VUID-VkCopyImageInfo2-srcImage-01548"],
                            ..Default::default()
                        }));
                    }
                }
                (false, true) => {
                    if dst_subresource.aspects != ImageAspects::COLOR {
                        return Err(Box::new(ValidationError {
                            problem: format!(
                                "`src_image.format()` is a multi-planar format, and \
                                `dst_image.format()` is not a multi-planar format, but \
                                `regions[{}].dst_subresource.aspects` is not \
                                `ImageAspects::COLOR`",
                                region_index
                            )
                            .into(),
                            vuids: &["VUID-VkCopyImageInfo2-srcImage-01556"],
                            ..Default::default()
                        }));
                    }

                    if src_subresource_format.block_size() != dst_image_format.block_size() {
                        return Err(Box::new(ValidationError {
                            problem: format!(
                                "`src_image.format()` is a multi-planar format, and \
                                `dst_image.format()` is not a multi-planar format, but \
                                the block size of the plane of `src_image.format()` selected by \
                                `regions[{}].src_subresource.aspects` does not equal \
                                `dst_image.format().block_size()`",
                                region_index
                            )
                            .into(),
                            vuids: &["VUID-VkCopyImageInfo2-None-01549"],
                            ..Default::default()
                        }));
                    }
                }
                (true, false) => {
                    if src_subresource.aspects != ImageAspects::COLOR {
                        return Err(Box::new(ValidationError {
                            problem: format!(
                                "`src_image.format()` is not a multi-planar format, and \
                                `dst_image.format()` is a multi-planar format, but \
                                `regions[{}].src_subresource.aspects` is not \
                                `ImageAspects::COLOR`",
                                region_index
                            )
                            .into(),
                            vuids: &["VUID-VkCopyImageInfo2-dstImage-01557"],
                            ..Default::default()
                        }));
                    }

                    if src_image_format.block_size() != dst_subresource_format.block_size() {
                        return Err(Box::new(ValidationError {
                            problem: format!(
                                "`src_image.format()` is not a multi-planar format, and \
                                `dst_image.format()` is a multi-planar format, but \
                                `src_image.format().block_size()` does not equal \
                                the block size of the plane of `dst_image.format()` selected by \
                                `regions[{}].dst_subresource.aspects`",
                                region_index
                            )
                            .into(),
                            vuids: &["VUID-VkCopyImageInfo2-None-01549"],
                            ..Default::default()
                        }));
                    }
                }
                (false, false) => {
                    if src_subresource_format.block_size() != dst_subresource_format.block_size() {
                        return Err(Box::new(ValidationError {
                            problem: format!(
                                "`src_image.format()` and `dst_image.format()` are both \
                                multi-planar formats, but \
                                the block size of the plane of `src_image.format()` selected by \
                                `regions[{0}].src_subresource.aspects` does not equal \
                                the block size of the plane of `dst_image.format()` selected by \
                                `regions[{0}].dst_subresource.aspects`",
                                region_index
                            )
                            .into(),
                            vuids: &["VUID-VkCopyImageInfo2-None-01549"],
                            ..Default::default()
                        }));
                    }
                }
            }

            if src_image.image_type() == dst_image.image_type() {
                if src_subresource.array_layers.len() != dst_subresource.array_layers.len() {
                    return Err(Box::new(ValidationError {
                        problem: format!(
                            "`src_image.image_type()` equals `dst_image.image_type()`, but \
                            the length of `regions[{0}].src_subresource.array_layers` \
                            does not equal \
                            the length of `regions[{0}].dst_subresource.array_layers`",
                            region_index,
                        )
                        .into(),
                        vuids: &["VUID-VkCopyImageInfo2-srcImage-07744"],
                        ..Default::default()
                    }));
                }
            }

            match (src_image.image_type(), dst_image.image_type()) {
                (ImageType::Dim2d, ImageType::Dim2d) => {
                    if extent[2] != 1 {
                        return Err(Box::new(ValidationError {
                            problem: format!(
                                "`src_image.image_type()` and `dst_image.image_type()` are \
                                both `ImageType::Dim2d`, but `regions[{}].extent[2]` is not 1",
                                region_index,
                            )
                            .into(),
                            vuids: &[
                                "VUID-VkCopyImageInfo2-srcImage-01790",
                                "VUID-VkCopyImageInfo2-apiVersion-08969",
                            ],
                            ..Default::default()
                        }));
                    }
                }
                (ImageType::Dim2d, ImageType::Dim3d) => {
                    if extent[2] as usize != src_subresource.array_layers.len() {
                        return Err(Box::new(ValidationError {
                            problem: format!(
                                "`src_image.image_type()` is `ImageType::Dim2d` and \
                                `dst_image.image_type()` is `ImageType::Dim3d`, but \
                                `regions[{0}].extent[2]` does not equal the length of \
                                `regions[{0}].src_subresource.array_layers`",
                                region_index,
                            )
                            .into(),
                            vuids: &["VUID-VkCopyImageInfo2-srcImage-01791"],
                            ..Default::default()
                        }));
                    }
                }
                (ImageType::Dim3d, ImageType::Dim2d) => {
                    if extent[2] as usize != dst_subresource.array_layers.len() {
                        return Err(Box::new(ValidationError {
                            problem: format!(
                                "`src_image.image_type()` is `ImageType::Dim3d` and \
                                `dst_image.image_type()` is `ImageType::Dim2d`, but \
                                `regions[{0}].extent[2]` does not equal the length of \
                                `regions[{0}].dst_subresource.array_layers`",
                                region_index,
                            )
                            .into(),
                            vuids: &["VUID-VkCopyImageInfo2-dstImage-01792"],
                            ..Default::default()
                        }));
                    }
                }
                _ => (),
            }

            // VUID-VkCopyImageInfo2-pRegions-00124
            if is_same_image {
                let src_region_index = region_index;
                let src_subresource_axes = [
                    src_subresource.mip_level..src_subresource.mip_level + 1,
                    src_subresource.array_layers.start..src_subresource.array_layers.end,
                ];
                let src_extent_axes = [
                    src_offset[0]..src_offset[0] + extent[0],
                    src_offset[1]..src_offset[1] + extent[1],
                    src_offset[2]..src_offset[2] + extent[2],
                ];

                for (dst_region_index, dst_region) in regions.iter().enumerate() {
                    let &ImageCopy {
                        ref dst_subresource,
                        dst_offset,
                        ..
                    } = dst_region;

                    // For a single-plane image, the aspects must always be identical anyway
                    if src_image_format_aspects.intersects(ImageAspects::PLANE_0)
                        && src_subresource.aspects != dst_subresource.aspects
                    {
                        continue;
                    }

                    let dst_subresource_axes = [
                        dst_subresource.mip_level..dst_subresource.mip_level + 1,
                        src_subresource.array_layers.start..src_subresource.array_layers.end,
                    ];

                    if src_subresource_axes.iter().zip(dst_subresource_axes).any(
                        |(src_range, dst_range)| {
                            src_range.start >= dst_range.end || dst_range.start >= src_range.end
                        },
                    ) {
                        continue;
                    }

                    // If the subresource axes all overlap, then the source and destination must
                    // have the same layout.
                    overlap_subresource_indices = Some((src_region_index, dst_region_index));

                    let dst_extent_axes = [
                        dst_offset[0]..dst_offset[0] + extent[0],
                        dst_offset[1]..dst_offset[1] + extent[1],
                        dst_offset[2]..dst_offset[2] + extent[2],
                    ];

                    // There is only overlap if all of the axes overlap.
                    if src_extent_axes
                        .iter()
                        .zip(dst_extent_axes)
                        .any(|(src_range, dst_range)| {
                            src_range.start >= dst_range.end || dst_range.start >= src_range.end
                        })
                    {
                        continue;
                    }

                    overlap_extent_indices = Some((src_region_index, dst_region_index));
                }
            }
        }

        if let Some((src_region_index, dst_region_index)) = overlap_extent_indices {
            return Err(Box::new(ValidationError {
                problem: format!(
                    "`src_image` is equal to `dst_image`, and `regions[{0}].src_subresource` \
                    overlaps with `regions[{1}].dst_subresource`, but \
                    the `src_offset` and `extent` of `regions[{0}]` overlaps with \
                    the `dst_offset` and `extent` of `regions[{1}]`",
                    src_region_index, dst_region_index
                )
                .into(),
                vuids: &["VUID-VkCopyImageInfo2-pRegions-00124"],
                ..Default::default()
            }));
        }

        if let Some((src_region_index, dst_region_index)) = overlap_subresource_indices {
            if src_image_layout != dst_image_layout {
                return Err(Box::new(ValidationError {
                    problem: format!(
                        "`src_image` is equal to `dst_image`, and `regions[{0}].src_subresource` \
                        overlaps with `regions[{1}].dst_subresource`, but \
                        `src_image_layout` does not equal `dst_image_layout`",
                        src_region_index, dst_region_index
                    )
                    .into(),
                    vuids: &[
                        "VUID-VkCopyImageInfo2-srcImageLayout-00128",
                        "VUID-VkCopyImageInfo2-dstImageLayout-00133",
                    ],
                    ..Default::default()
                }));
            }
        }

        Ok(())
    }
}

/// A region of data to copy between images.
#[derive(Clone, Debug)]
pub struct ImageCopy {
    /// The subresource of `src_image` to copy from.
    ///
    /// The default value is empty, which must be overridden.
    pub src_subresource: ImageSubresourceLayers,

    /// The offset from the zero coordinate of `src_image` that copying will start from.
    ///
    /// The default value is `[0; 3]`.
    pub src_offset: [u32; 3],

    /// The subresource of `dst_image` to copy to.
    ///
    /// The default value is empty, which must be overridden.
    pub dst_subresource: ImageSubresourceLayers,

    /// The offset from the zero coordinate of `dst_image` that copying will start from.
    ///
    /// The default value is `[0; 3]`.
    pub dst_offset: [u32; 3],

    /// The extent of texels to copy.
    ///
    /// The default value is `[0; 3]`, which must be overridden.
    pub extent: [u32; 3],

    pub _ne: crate::NonExhaustive,
}

impl Default for ImageCopy {
    #[inline]
    fn default() -> Self {
        Self {
            src_subresource: ImageSubresourceLayers {
                aspects: ImageAspects::empty(),
                mip_level: 0,
                array_layers: 0..0,
            },
            src_offset: [0; 3],
            dst_subresource: ImageSubresourceLayers {
                aspects: ImageAspects::empty(),
                mip_level: 0,
                array_layers: 0..0,
            },
            dst_offset: [0; 3],
            extent: [0; 3],
            _ne: crate::NonExhaustive(()),
        }
    }
}

impl ImageCopy {
    pub(crate) fn validate(&self, device: &Device) -> Result<(), Box<ValidationError>> {
        let &Self {
            ref src_subresource,
            src_offset: _,
            ref dst_subresource,
            dst_offset: _,
            extent,
            _ne,
        } = self;

        src_subresource
            .validate(device)
            .map_err(|err| err.add_context("src_subresource"))?;

        dst_subresource
            .validate(device)
            .map_err(|err| err.add_context("dst_subresource"))?;

        if device.api_version() < Version::V1_1 {
            if src_subresource.aspects != dst_subresource.aspects
                && !device.enabled_extensions().khr_sampler_ycbcr_conversion
            {
                return Err(Box::new(ValidationError {
                    problem: "`src_subresource.aspects` does not equal `dst_subresource.aspects`"
                        .into(),
                    vuids: &["VUID-VkImageCopy2-apiVersion-07940"],
                    ..Default::default()
                }));
            }

            if src_subresource.array_layers.len() != dst_subresource.array_layers.len()
                && !device.enabled_extensions().khr_maintenance1
            {
                return Err(Box::new(ValidationError {
                    problem: "the length of `src_subresource.array_layers` does not equal \
                        the length of `dst_subresource.array_layers`"
                        .into(),
                    vuids: &["VUID-VkImageCopy2-extent-00140"],
                    ..Default::default()
                }));
            }
        }

        if extent[0] == 0 {
            return Err(Box::new(ValidationError {
                context: "extent[0]".into(),
                problem: "is zero".into(),
                vuids: &["VUID-VkImageCopy2-extent-06668"],
                ..Default::default()
            }));
        }

        if extent[1] == 0 {
            return Err(Box::new(ValidationError {
                context: "extent[1]".into(),
                problem: "is zero".into(),
                vuids: &["VUID-VkImageCopy2-extent-06669"],
                ..Default::default()
            }));
        }

        if extent[2] == 0 {
            return Err(Box::new(ValidationError {
                context: "extent[2]".into(),
                problem: "is zero".into(),
                vuids: &["VUID-VkImageCopy2-extent-06670"],
                ..Default::default()
            }));
        }

        Ok(())
    }
}

/// Parameters to copy data from a buffer to an image.
#[derive(Clone, Debug)]
pub struct CopyBufferToImageInfo {
    /// The buffer to copy from.
    ///
    /// There is no default value.
    pub src_buffer: Subbuffer<[u8]>,

    /// The image to copy to.
    ///
    /// There is no default value.
    pub dst_image: Arc<Image>,

    /// The layout used for `dst_image` during the copy operation.
    ///
    /// The following layouts are allowed:
    /// - [`ImageLayout::TransferDstOptimal`]
    /// - [`ImageLayout::General`]
    ///
    /// The default value is [`ImageLayout::TransferDstOptimal`].
    pub dst_image_layout: ImageLayout,

    /// The regions of the buffer and image to copy between.
    ///
    /// The default value is a single region, covering all of the buffer and the first mip level of
    /// the image. All aspects of the image are selected, or `plane0` if the image is multi-planar.
    pub regions: SmallVec<[BufferImageCopy; 1]>,

    pub _ne: crate::NonExhaustive,
}

impl CopyBufferToImageInfo {
    /// Returns a `CopyBufferToImageInfo` with the specified `src_buffer` and
    /// `dst_image`.
    #[inline]
    pub fn buffer_image(src_buffer: Subbuffer<impl ?Sized>, dst_image: Arc<Image>) -> Self {
        let region = BufferImageCopy {
            image_subresource: dst_image.subresource_layers(),
            image_extent: dst_image.extent(),
            ..Default::default()
        };

        Self {
            src_buffer: src_buffer.into_bytes(),
            dst_image,
            dst_image_layout: ImageLayout::TransferDstOptimal,
            regions: smallvec![region],
            _ne: crate::NonExhaustive(()),
        }
    }

    pub(crate) fn validate(&self, device: &Device) -> Result<(), Box<ValidationError>> {
        let &Self {
            ref src_buffer,
            ref dst_image,
            dst_image_layout,
            ref regions,
            _ne: _,
        } = self;

        dst_image_layout
            .validate_device(device)
            .map_err(|err| ValidationError {
                context: "dst_image_layout".into(),
                vuids: &["VUID-VkCopyBufferToImageInfo2-dstImageLayout-parameter"],
                ..ValidationError::from_requirement(err)
            })?;

        // VUID-VkCopyBufferToImageInfo2-commonparent
        assert_eq!(device, src_buffer.device().as_ref());
        assert_eq!(device, dst_image.device().as_ref());

        let dst_image_format = dst_image.format();
        let dst_image_format_aspects = dst_image_format.aspects();
        let dst_image_format_planes = dst_image_format.planes();
        let dst_image_format_subsampled_extent = dst_image_format
            .ycbcr_chroma_sampling()
            .map_or(dst_image.extent(), |s| {
                s.subsampled_extent(dst_image.extent())
            });

        if !src_buffer
            .buffer()
            .usage()
            .intersects(BufferUsage::TRANSFER_SRC)
        {
            return Err(Box::new(ValidationError {
                context: "src_buffer.buffer().usage()".into(),
                problem: "does not contain `BufferUsage::TRANSFER_SRC`".into(),
                vuids: &["VUID-VkCopyBufferToImageInfo2-srcBuffer-00174"],
                ..Default::default()
            }));
        }

        if !dst_image.usage().intersects(ImageUsage::TRANSFER_DST) {
            return Err(Box::new(ValidationError {
                context: "dst_image.usage()".into(),
                problem: "does not contain `ImageUsage::TRANSFER_DST`".into(),
                vuids: &["VUID-VkCopyBufferToImageInfo2-dstImage-00177"],
                ..Default::default()
            }));
        }

        if device.api_version() >= Version::V1_1 || device.enabled_extensions().khr_maintenance1 {
            if !dst_image
                .format_features()
                .intersects(FormatFeatures::TRANSFER_DST)
            {
                return Err(Box::new(ValidationError {
                    context: "dst_image.format_features()".into(),
                    problem: "does not contain `FormatFeatures::TRANSFER_DST`".into(),
                    vuids: &["VUID-VkCopyBufferToImageInfo2-dstImage-01997"],
                    ..Default::default()
                }));
            }
        }

        if dst_image.samples() != SampleCount::Sample1 {
            return Err(Box::new(ValidationError {
                context: "dst_image.samples()".into(),
                problem: "is not `SampleCount::Sample1`".into(),
                vuids: &["VUID-VkCopyBufferToImageInfo2-dstImage-07973"],
                ..Default::default()
            }));
        }

        if !matches!(
            dst_image_layout,
            ImageLayout::TransferDstOptimal | ImageLayout::General
        ) {
            return Err(Box::new(ValidationError {
                context: "dst_image_layout".into(),
                problem: "is not `ImageLayout::TransferDstOptimal` or `ImageLayout::General`"
                    .into(),
                vuids: &["VUID-VkCopyBufferToImageInfo2-dstImageLayout-01396"],
                ..Default::default()
            }));
        }

        for (region_index, region) in regions.iter().enumerate() {
            region
                .validate(device)
                .map_err(|err| err.add_context(format!("regions[{}]", region_index)))?;

            let &BufferImageCopy {
                buffer_offset,
                buffer_row_length,
                buffer_image_height,
                ref image_subresource,
                image_offset,
                image_extent,
                _ne: _,
            } = region;

            /*
               Check image
            */

            if image_subresource.mip_level >= dst_image.mip_levels() {
                return Err(Box::new(ValidationError {
                    problem: format!(
                        "`regions[{}].image_subresource.mip_level` is not less than \
                        `dst_image.mip_levels()`",
                        region_index
                    )
                    .into(),
                    vuids: &["VUID-VkCopyBufferToImageInfo2-imageSubresource-01701"],
                    ..Default::default()
                }));
            }

            let mut image_subresource_format = dst_image_format;
            let mut image_subresource_extent =
                mip_level_extent(dst_image.extent(), image_subresource.mip_level).unwrap();

            if dst_image_format_planes.is_empty() {
                if !dst_image_format_aspects.contains(image_subresource.aspects) {
                    return Err(Box::new(ValidationError {
                        problem: format!(
                            "`regions[{}].image_subresource.aspects` is not a subset of \
                            `dst_image.format().aspects()`",
                            region_index
                        )
                        .into(),
                        vuids: &["VUID-VkCopyBufferToImageInfo2-aspectMask-00211"],
                        ..Default::default()
                    }));
                }
            } else if dst_image_format_planes.len() == 2 {
                match image_subresource.aspects {
                    ImageAspects::PLANE_0 => {
                        image_subresource_format = dst_image_format_planes[0];
                    }
                    ImageAspects::PLANE_1 => {
                        image_subresource_format = dst_image_format_planes[1];
                        image_subresource_extent = dst_image_format_subsampled_extent;
                    }
                    _ => {
                        return Err(Box::new(ValidationError {
                            problem: format!(
                                "`dst_image.format()` is a multi-planar format with two planes, \
                                but `regions[{}].image_subresource.aspect` is not \
                                `ImageAspects::PLANE_0` or `ImageAspects::PLANE_1`",
                                region_index,
                            )
                            .into(),
                            vuids: &[
                                "VUID-VkCopyBufferToImageInfo2-dstImage-07981",
                                "VUID-VkCopyBufferToImageInfo2-aspectMask-00211",
                            ],
                            ..Default::default()
                        }));
                    }
                }
            } else if dst_image_format_planes.len() == 3 {
                match image_subresource.aspects {
                    ImageAspects::PLANE_0 => {
                        image_subresource_format = dst_image_format_planes[0];
                    }
                    ImageAspects::PLANE_1 => {
                        image_subresource_format = dst_image_format_planes[1];
                        image_subresource_extent = dst_image_format_subsampled_extent;
                    }
                    ImageAspects::PLANE_2 => {
                        image_subresource_format = dst_image_format_planes[2];
                        image_subresource_extent = dst_image_format_subsampled_extent;
                    }
                    _ => {
                        return Err(Box::new(ValidationError {
                            problem: format!(
                                "`dst_image.format()` is a multi-planar format with three planes, \
                                but `regions[{}].image_subresource.aspect` is not \
                                `ImageAspects::PLANE_0`, `ImageAspects::PLANE_1` or \
                                `ImageAspects::PLANE_2`",
                                region_index,
                            )
                            .into(),
                            vuids: &[
                                "VUID-VkCopyBufferToImageInfo2-dstImage-07982",
                                "VUID-VkCopyBufferToImageInfo2-aspectMask-00211",
                            ],
                            ..Default::default()
                        }));
                    }
                }
            }

            match dst_image.image_type() {
                ImageType::Dim1d => {
                    if image_offset[1] != 0 {
                        return Err(Box::new(ValidationError {
                            problem: format!(
                                "`dst_image.image_type()` is `ImageType::Dim1d`, but \
                                `regions[{}].image_offset[1]` is not 0",
                                region_index,
                            )
                            .into(),
                            vuids: &["VUID-VkCopyBufferToImageInfo2-dstImage-07979"],
                            ..Default::default()
                        }));
                    }

                    if image_extent[1] != 1 {
                        return Err(Box::new(ValidationError {
                            problem: format!(
                                "`dst_image.image_type()` is `ImageType::Dim1d`, but \
                                `regions[{}].image_extent[1]` is not 1",
                                region_index,
                            )
                            .into(),
                            vuids: &["VUID-VkCopyBufferToImageInfo2-dstImage-07979"],
                            ..Default::default()
                        }));
                    }

                    if image_offset[2] != 0 {
                        return Err(Box::new(ValidationError {
                            problem: format!(
                                "`dst_image.image_type()` is `ImageType::Dim1d`, but \
                                `regions[{}].image_offset[2]` is not 0",
                                region_index,
                            )
                            .into(),
                            vuids: &["VUID-VkCopyBufferToImageInfo2-dstImage-07980"],
                            ..Default::default()
                        }));
                    }

                    if image_extent[2] != 1 {
                        return Err(Box::new(ValidationError {
                            problem: format!(
                                "`dst_image.image_type()` is `ImageType::Dim1d`, but \
                                `regions[{}].image_extent[2]` is not 1",
                                region_index,
                            )
                            .into(),
                            vuids: &["VUID-VkCopyBufferToImageInfo2-dstImage-07980"],
                            ..Default::default()
                        }));
                    }
                }
                ImageType::Dim2d => {
                    if image_offset[2] != 0 {
                        return Err(Box::new(ValidationError {
                            problem: format!(
                                "`dst_image.image_type()` is `ImageType::Dim2d`, but \
                                `regions[{}].image_offset[2]` is not 0",
                                region_index,
                            )
                            .into(),
                            vuids: &["VUID-VkCopyBufferToImageInfo2-dstImage-07980"],
                            ..Default::default()
                        }));
                    }

                    if image_extent[2] != 1 {
                        return Err(Box::new(ValidationError {
                            problem: format!(
                                "`dst_image.image_type()` is `ImageType::Dim2d`, but \
                                `regions[{}].image_extent[2]` is not 1",
                                region_index,
                            )
                            .into(),
                            vuids: &["VUID-VkCopyBufferToImageInfo2-dstImage-07980"],
                            ..Default::default()
                        }));
                    }
                }
                ImageType::Dim3d => {
                    if image_subresource.array_layers != (0..1) {
                        return Err(Box::new(ValidationError {
                            problem: format!(
                                "`dst_image.image_type()` is  `ImageType::Dim3d`, but \
                                `regions[{}].image_subresource.array_layers` is not `0..1`",
                                region_index,
                            )
                            .into(),
                            vuids: &["VUID-VkCopyBufferToImageInfo2-dstImage-07983"],
                            ..Default::default()
                        }));
                    }
                }
            }

            if image_subresource.array_layers.end > dst_image.array_layers() {
                return Err(Box::new(ValidationError {
                    problem: format!(
                        "`regions[{}].dst_subresource.array_layers.end` is not less than \
                        `dst_image.array_layers()`",
                        region_index
                    )
                    .into(),
                    vuids: &["VUID-VkCopyBufferToImageInfo2-imageSubresource-07968"],
                    ..Default::default()
                }));
            }

            if image_offset[0] + image_extent[0] > image_subresource_extent[0] {
                return Err(Box::new(ValidationError {
                    problem: format!(
                        "`regions[{0}].image_offset[0] + regions[{0}].image_extent[0]` is greater \
                        than coordinate 0 of the extent of the subresource of `dst_image` \
                        selected by `regions[{0}].image_subresource`",
                        region_index,
                    )
                    .into(),
                    vuids: &["VUID-VkCopyBufferToImageInfo2-pRegions-06223"],
                    ..Default::default()
                }));
            }

            if image_offset[1] + image_extent[1] > image_subresource_extent[1] {
                return Err(Box::new(ValidationError {
                    problem: format!(
                        "`regions[{0}].image_offset[1] + regions[{0}].image_extent[1]` is greater \
                        than coordinate 1 of the extent of the subresource of `dst_image` \
                        selected by `regions[{0}].image_subresource`",
                        region_index,
                    )
                    .into(),
                    vuids: &["VUID-VkCopyBufferToImageInfo2-pRegions-06224"],
                    ..Default::default()
                }));
            }

            if image_offset[2] + image_extent[2] > image_subresource_extent[2] {
                return Err(Box::new(ValidationError {
                    problem: format!(
                        "`regions[{0}].image_offset[2] + regions[{0}].image_extent[2]` is greater \
                        than coordinate 2 of the extent of the subresource of `dst_image` \
                        selected by `regions[{0}].image_subresource`",
                        region_index,
                    )
                    .into(),
                    vuids: &["VUID-VkCopyBufferToImageInfo2-imageOffset-00200"],
                    ..Default::default()
                }));
            }

            let image_subresource_format_block_extent = image_subresource_format.block_extent();

            if image_offset[0] % image_subresource_format_block_extent[0] != 0 {
                return Err(Box::new(ValidationError {
                    problem: format!(
                        "`regions[{0}].image_offset[0]` is not a multiple of coordinate 0 of the \
                        block extent of the format of the subresource of `dst_image` \
                        selected by `regions[{0}].image_subresource`",
                        region_index,
                    )
                    .into(),
                    vuids: &["VUID-VkCopyBufferToImageInfo2-pRegions-07274"],
                    ..Default::default()
                }));
            }

            if image_offset[1] % image_subresource_format_block_extent[1] != 0 {
                return Err(Box::new(ValidationError {
                    problem: format!(
                        "`regions[{0}].image_offset[1]` is not a multiple of coordinate 1 of the \
                        block extent of the format of the subresource of `dst_image` \
                        selected by `regions[{0}].image_subresource`",
                        region_index,
                    )
                    .into(),
                    vuids: &["VUID-VkCopyBufferToImageInfo2-pRegions-07275"],
                    ..Default::default()
                }));
            }

            if image_offset[2] % image_subresource_format_block_extent[2] != 0 {
                return Err(Box::new(ValidationError {
                    problem: format!(
                        "`regions[{0}].image_offset[2]` is not a multiple of coordinate 2 of the \
                        block extent of the format of the subresource of `dst_image` \
                        selected by `regions[{0}].image_subresource`",
                        region_index,
                    )
                    .into(),
                    vuids: &["VUID-VkCopyBufferToImageInfo2-pRegions-07276"],
                    ..Default::default()
                }));
            }

            if image_offset[0] + image_extent[0] != image_subresource_extent[0]
                && (image_offset[0] + image_extent[0]) % image_subresource_format_block_extent[0]
                    != 0
            {
                return Err(Box::new(ValidationError {
                    problem: format!(
                        "`regions[{0}].image_offset[0] + regions[{0}].image_extent[0]` is not \
                        equal to the extent of the subresource of `dst_image` \
                        selected by `regions[{0}].image_subresource`, but \
                        it is also not a multiple of coordinate 0 of the block extent of the \
                        format of that subresource",
                        region_index,
                    )
                    .into(),
                    vuids: &["VUID-VkCopyBufferToImageInfo2-imageExtent-00207"],
                    ..Default::default()
                }));
            }

            if image_offset[1] + image_extent[1] != image_subresource_extent[1]
                && (image_offset[1] + image_extent[1]) % image_subresource_format_block_extent[1]
                    != 0
            {
                return Err(Box::new(ValidationError {
                    problem: format!(
                        "`regions[{0}].image_offset[1] + regions[{0}].image_extent[1]` is not \
                        equal to the extent of the subresource of `dst_image` \
                        selected by `regions[{0}].image_subresource`, but \
                        it is also not a multiple of coordinate 1 of the block extent of the \
                        format of that subresource",
                        region_index,
                    )
                    .into(),
                    vuids: &["VUID-VkCopyBufferToImageInfo2-imageExtent-00208"],
                    ..Default::default()
                }));
            }

            if image_offset[2] + image_extent[2] != image_subresource_extent[2]
                && (image_offset[2] + image_extent[2]) % image_subresource_format_block_extent[2]
                    != 0
            {
                return Err(Box::new(ValidationError {
                    problem: format!(
                        "`regions[{0}].image_offset[2] + regions[{0}].image_extent[2]` is not \
                        equal to the extent of the subresource of `dst_image` \
                        selected by `regions[{0}].image_subresource`, but \
                        it is also not a multiple of coordinate 2 of the block extent of the \
                        format of that subresource",
                        region_index,
                    )
                    .into(),
                    vuids: &["VUID-VkCopyBufferToImageInfo2-imageExtent-00209"],
                    ..Default::default()
                }));
            }

            /*
               Check buffer and image together
            */

            let image_subresource_format_block_size = image_subresource_format.block_size();

            if dst_image_format_aspects.intersects(ImageAspects::DEPTH | ImageAspects::STENCIL) {
                if (src_buffer.offset() + buffer_offset) % 4 != 0 {
                    return Err(Box::new(ValidationError {
                        problem: format!(
                            "`dst_image.format()` is a depth/stencil format, but \
                            `src_buffer.offset() + regions[{0}].buffer_offset` is not a \
                            multiple of 4",
                            region_index,
                        )
                        .into(),
                        vuids: &["VUID-VkCopyBufferToImageInfo2-dstImage-07978"],
                        ..Default::default()
                    }));
                }
            } else {
                if (src_buffer.offset() + buffer_offset) % image_subresource_format_block_size != 0
                {
                    return Err(Box::new(ValidationError {
                        problem: format!(
                            "`dst_image.format()` is not a depth/stencil format, but \
                            `src_buffer.offset() + regions[{0}].buffer_offset` is not a \
                            multiple of the block size of the format of the subresource of \
                            `dst_image` selected by `regions[{0}].image_subresource`",
                            region_index,
                        )
                        .into(),
                        vuids: &[
                            "VUID-VkCopyBufferToImageInfo2-dstImage-07975",
                            "VUID-VkCopyBufferToImageInfo2-dstImage-07976",
                        ],
                        ..Default::default()
                    }));
                }
            }

            if buffer_row_length % image_subresource_format_block_extent[0] != 0 {
                return Err(Box::new(ValidationError {
                    problem: format!(
                        "`regions[{0}].buffer_row_length` is not a multiple of coordinate 0 of \
                        the block extent of the format of the subresource of `dst_image` \
                        selected by `regions[{0}].image_subresource`",
                        region_index,
                    )
                    .into(),
                    vuids: &["VUID-VkCopyBufferToImageInfo2-bufferRowLength-00203"],
                    ..Default::default()
                }));
            }

            if buffer_image_height % image_subresource_format_block_extent[1] != 0 {
                return Err(Box::new(ValidationError {
                    problem: format!(
                        "`regions[{0}].buffer_image_height` is not a multiple of coordinate 1 of \
                        the block extent of the format of the subresource of `dst_image` \
                        selected by `regions[{0}].image_subresource`",
                        region_index,
                    )
                    .into(),
                    vuids: &["VUID-VkCopyBufferToImageInfo2-bufferImageHeight-00204"],
                    ..Default::default()
                }));
            }

            if (buffer_row_length / image_subresource_format_block_extent[0]) as DeviceSize
                * image_subresource_format_block_size
                > 0x7FFFFFFF
            {
                return Err(Box::new(ValidationError {
                    problem: format!(
                        "`regions[{0}].buffer_row_length`, divided by the block size of the \
                        format of the subresource of `dst_image` selected by \
                        `regions[{0}].image_subresource`, and then multiplied by the block size \
                        of that subresource, is greater than 0x7FFFFFFF",
                        region_index,
                    )
                    .into(),
                    vuids: &["VUID-VkCopyBufferToImageInfo2-bufferRowLength-00203"],
                    ..Default::default()
                }));
            }

            if buffer_offset + region.buffer_copy_size(image_subresource_format) > src_buffer.size()
            {
                return Err(Box::new(ValidationError {
                    problem: format!(
                        "`regions[{0}].buffer_offset` plus the number of bytes being copied \
                        is greater than `src_buffer.size()`",
                        region_index,
                    )
                    .into(),
                    vuids: &["VUID-VkCopyBufferToImageInfo2-pRegions-00171"],
                    ..Default::default()
                }));
            }
        }

        // VUID-VkCopyBufferToImageInfo2-pRegions-00173
        // Can't occur as long as memory aliasing isn't allowed.

        // VUID-VkCopyBufferToImageInfo2-pRegions-07931
        // Unsafe, can't validate

        Ok(())
    }
}

/// Parameters to copy data from an image to a buffer.
#[derive(Clone, Debug)]
pub struct CopyImageToBufferInfo {
    /// The image to copy from.
    ///
    /// There is no default value.
    pub src_image: Arc<Image>,

    /// The layout used for `src_image` during the copy operation.
    ///
    /// The following layouts are allowed:
    /// - [`ImageLayout::TransferSrcOptimal`]
    /// - [`ImageLayout::General`]
    ///
    /// The default value is [`ImageLayout::TransferSrcOptimal`].
    pub src_image_layout: ImageLayout,

    /// The buffer to copy to.
    ///
    /// There is no default value.
    pub dst_buffer: Subbuffer<[u8]>,

    /// The regions of the image and buffer to copy between.
    ///
    /// The default value is a single region, covering all of the buffer and the first mip level of
    /// the image. All aspects of the image are selected, or `plane0` if the image is multi-planar.
    pub regions: SmallVec<[BufferImageCopy; 1]>,

    pub _ne: crate::NonExhaustive,
}

impl CopyImageToBufferInfo {
    /// Returns a `CopyImageToBufferInfo` with the specified `src_image` and
    /// `dst_buffer`.
    #[inline]
    pub fn image_buffer(src_image: Arc<Image>, dst_buffer: Subbuffer<impl ?Sized>) -> Self {
        let region = BufferImageCopy {
            image_subresource: src_image.subresource_layers(),
            image_extent: src_image.extent(),
            ..Default::default()
        };

        Self {
            src_image,
            src_image_layout: ImageLayout::TransferSrcOptimal,
            dst_buffer: dst_buffer.into_bytes(),
            regions: smallvec![region],
            _ne: crate::NonExhaustive(()),
        }
    }

    pub(crate) fn validate(&self, device: &Device) -> Result<(), Box<ValidationError>> {
        let &Self {
            ref src_image,
            src_image_layout,
            ref dst_buffer,
            ref regions,
            _ne: _,
        } = self;

        src_image_layout
            .validate_device(device)
            .map_err(|err| ValidationError {
                context: "src_image_layout".into(),
                vuids: &["VUID-VkCopyImageToBufferInfo2-srcImageLayout-parameter"],
                ..ValidationError::from_requirement(err)
            })?;

        // VUID-VkCopyImageToBufferInfo2-commonparent
        assert_eq!(device, src_image.device().as_ref());
        assert_eq!(device, dst_buffer.device().as_ref());

        let src_image_format = src_image.format();
        let src_image_format_aspects = src_image_format.aspects();
        let src_image_format_planes = src_image_format.planes();
        let src_image_format_subsampled_extent = src_image_format
            .ycbcr_chroma_sampling()
            .map_or(src_image.extent(), |s| {
                s.subsampled_extent(src_image.extent())
            });

        if !dst_buffer
            .buffer()
            .usage()
            .intersects(BufferUsage::TRANSFER_DST)
        {
            return Err(Box::new(ValidationError {
                context: "dst_buffer.buffer().usage()".into(),
                problem: "does not contain `BufferUsage::TRANSFER_DST`".into(),
                vuids: &["VUID-VkCopyImageToBufferInfo2-dstBuffer-00191"],
                ..Default::default()
            }));
        }

        if !src_image.usage().intersects(ImageUsage::TRANSFER_SRC) {
            return Err(Box::new(ValidationError {
                context: "src_image.usage()".into(),
                problem: "does not contain `ImageUsage::TRANSFER_SRC`".into(),
                vuids: &["VUID-VkCopyImageToBufferInfo2-srcImage-00186"],
                ..Default::default()
            }));
        }

        if device.api_version() >= Version::V1_1 || device.enabled_extensions().khr_maintenance1 {
            if !src_image
                .format_features()
                .intersects(FormatFeatures::TRANSFER_SRC)
            {
                return Err(Box::new(ValidationError {
                    context: "src_image.format_features()".into(),
                    problem: "does not contain `FormatFeatures::TRANSFER_SRC`".into(),
                    vuids: &["VUID-VkCopyImageToBufferInfo2-srcImage-01998"],
                    ..Default::default()
                }));
            }
        }

        if src_image.samples() != SampleCount::Sample1 {
            return Err(Box::new(ValidationError {
                context: "src_image.samples()".into(),
                problem: "is not `SampleCount::Sample1`".into(),
                vuids: &["VUID-VkCopyImageToBufferInfo2-srcImage-07973"],
                ..Default::default()
            }));
        }

        if !matches!(
            src_image_layout,
            ImageLayout::TransferSrcOptimal | ImageLayout::General
        ) {
            return Err(Box::new(ValidationError {
                context: "src_image_layout".into(),
                problem: "is not `ImageLayout::TransferSrcOptimal` or `ImageLayout::General`"
                    .into(),
                vuids: &["VUID-VkCopyImageToBufferInfo2-srcImageLayout-01397"],
                ..Default::default()
            }));
        }

        for (region_index, region) in regions.iter().enumerate() {
            region
                .validate(device)
                .map_err(|err| err.add_context(format!("regions[{}]", region_index)))?;

            let &BufferImageCopy {
                buffer_offset,
                buffer_row_length,
                buffer_image_height,
                ref image_subresource,
                image_offset,
                image_extent,
                _ne: _,
            } = region;

            /*
               Check image
            */

            if image_subresource.mip_level >= src_image.mip_levels() {
                return Err(Box::new(ValidationError {
                    problem: format!(
                        "`regions[{}].image_subresource.mip_level` is not less than \
                        `src_image.mip_levels()`",
                        region_index
                    )
                    .into(),
                    vuids: &["VUID-VkCopyImageToBufferInfo2-imageSubresource-07967"],
                    ..Default::default()
                }));
            }

            let mut image_subresource_format = src_image_format;
            let mut image_subresource_extent =
                mip_level_extent(src_image.extent(), image_subresource.mip_level).unwrap();

            if src_image_format_planes.is_empty() {
                if !src_image_format_aspects.contains(image_subresource.aspects) {
                    return Err(Box::new(ValidationError {
                        problem: format!(
                            "`regions[{}].image_subresource.aspects` is not a subset of \
                            `src_image.format().aspects()`",
                            region_index
                        )
                        .into(),
                        vuids: &["VUID-VkCopyImageToBufferInfo2-aspectMask-00211"],
                        ..Default::default()
                    }));
                }
            } else if src_image_format_planes.len() == 2 {
                match image_subresource.aspects {
                    ImageAspects::PLANE_0 => {
                        image_subresource_format = src_image_format_planes[0];
                    }
                    ImageAspects::PLANE_1 => {
                        image_subresource_format = src_image_format_planes[1];
                        image_subresource_extent = src_image_format_subsampled_extent;
                    }
                    _ => {
                        return Err(Box::new(ValidationError {
                            problem: format!(
                                "`src_image.format()` is a multi-planar format with two planes, \
                                but `regions[{}].image_subresource.aspect` is not \
                                `ImageAspects::PLANE_0` or `ImageAspects::PLANE_1`",
                                region_index,
                            )
                            .into(),
                            vuids: &[
                                "VUID-VkCopyImageToBufferInfo2-srcImage-07981",
                                "VUID-VkCopyImageToBufferInfo2-aspectMask-00211",
                            ],
                            ..Default::default()
                        }));
                    }
                }
            } else if src_image_format_planes.len() == 3 {
                match image_subresource.aspects {
                    ImageAspects::PLANE_0 => {
                        image_subresource_format = src_image_format_planes[0];
                    }
                    ImageAspects::PLANE_1 => {
                        image_subresource_format = src_image_format_planes[1];
                        image_subresource_extent = src_image_format_subsampled_extent;
                    }
                    ImageAspects::PLANE_2 => {
                        image_subresource_format = src_image_format_planes[2];
                        image_subresource_extent = src_image_format_subsampled_extent;
                    }
                    _ => {
                        return Err(Box::new(ValidationError {
                            problem: format!(
                                "`src_image.format()` is a multi-planar format with three planes, \
                                but `regions[{}].image_subresource.aspect` is not \
                                `ImageAspects::PLANE_0`, `ImageAspects::PLANE_1` or \
                                `ImageAspects::PLANE_2`",
                                region_index,
                            )
                            .into(),
                            vuids: &[
                                "VUID-VkCopyImageToBufferInfo2-srcImage-07982",
                                "VUID-VkCopyImageToBufferInfo2-aspectMask-00211",
                            ],
                            ..Default::default()
                        }));
                    }
                }
            }

            match src_image.image_type() {
                ImageType::Dim1d => {
                    if image_offset[1] != 0 {
                        return Err(Box::new(ValidationError {
                            problem: format!(
                                "`src_image.image_type()` is `ImageType::Dim1d`, but \
                                `regions[{}].image_offset[1]` is not 0",
                                region_index,
                            )
                            .into(),
                            vuids: &["VUID-VkCopyImageToBufferInfo2-srcImage-07979"],
                            ..Default::default()
                        }));
                    }

                    if image_extent[1] != 1 {
                        return Err(Box::new(ValidationError {
                            problem: format!(
                                "`src_image.image_type()` is `ImageType::Dim1d`, but \
                                `regions[{}].image_extent[1]` is not 1",
                                region_index,
                            )
                            .into(),
                            vuids: &["VUID-VkCopyImageToBufferInfo2-srcImage-07979"],
                            ..Default::default()
                        }));
                    }

                    if image_offset[2] != 0 {
                        return Err(Box::new(ValidationError {
                            problem: format!(
                                "`src_image.image_type()` is `ImageType::Dim1d`, but \
                                `regions[{}].image_offset[2]` is not 0",
                                region_index,
                            )
                            .into(),
                            vuids: &["VUID-VkCopyImageToBufferInfo2-srcImage-07980"],
                            ..Default::default()
                        }));
                    }

                    if image_extent[2] != 1 {
                        return Err(Box::new(ValidationError {
                            problem: format!(
                                "`src_image.image_type()` is `ImageType::Dim1d`, but \
                                `regions[{}].image_extent[2]` is not 1",
                                region_index,
                            )
                            .into(),
                            vuids: &["VUID-VkCopyImageToBufferInfo2-srcImage-07980"],
                            ..Default::default()
                        }));
                    }
                }
                ImageType::Dim2d => {
                    if image_offset[2] != 0 {
                        return Err(Box::new(ValidationError {
                            problem: format!(
                                "`src_image.image_type()` is `ImageType::Dim2d`, but \
                                `regions[{}].image_offset[2]` is not 0",
                                region_index,
                            )
                            .into(),
                            vuids: &["VUID-VkCopyImageToBufferInfo2-srcImage-07980"],
                            ..Default::default()
                        }));
                    }

                    if image_extent[2] != 1 {
                        return Err(Box::new(ValidationError {
                            problem: format!(
                                "`src_image.image_type()` is `ImageType::Dim2d`, but \
                                `regions[{}].image_extent[2]` is not 1",
                                region_index,
                            )
                            .into(),
                            vuids: &["VUID-VkCopyImageToBufferInfo2-srcImage-07980"],
                            ..Default::default()
                        }));
                    }
                }
                ImageType::Dim3d => {
                    if image_subresource.array_layers != (0..1) {
                        return Err(Box::new(ValidationError {
                            problem: format!(
                                "`src_image.image_type()` is  `ImageType::Dim3d`, but \
                                `regions[{}].image_subresource.array_layers` is not `0..1`",
                                region_index,
                            )
                            .into(),
                            vuids: &["VUID-VkCopyImageToBufferInfo2-srcImage-07983"],
                            ..Default::default()
                        }));
                    }
                }
            }

            if image_subresource.array_layers.end > src_image.array_layers() {
                return Err(Box::new(ValidationError {
                    problem: format!(
                        "`regions[{}].dst_subresource.array_layers.end` is not less than \
                        `src_image.array_layers()`",
                        region_index
                    )
                    .into(),
                    vuids: &["VUID-VkCopyImageToBufferInfo2-imageSubresource-07968"],
                    ..Default::default()
                }));
            }

            if image_offset[0] + image_extent[0] > image_subresource_extent[0] {
                return Err(Box::new(ValidationError {
                    problem: format!(
                        "`regions[{0}].image_offset[0] + regions[{0}].image_extent[0]` is greater \
                        than coordinate 0 of the extent of the subresource of `src_image` \
                        selected by `regions[{0}].image_subresource`",
                        region_index,
                    )
                    .into(),
                    vuids: &["VUID-VkCopyImageToBufferInfo2-imageOffset-00197"],
                    ..Default::default()
                }));
            }

            if image_offset[1] + image_extent[1] > image_subresource_extent[1] {
                return Err(Box::new(ValidationError {
                    problem: format!(
                        "`regions[{0}].image_offset[1] + regions[{0}].image_extent[1]` is greater \
                        than coordinate 1 of the extent of the subresource of `src_image` \
                        selected by `regions[{0}].image_subresource`",
                        region_index,
                    )
                    .into(),
                    vuids: &["VUID-VkCopyImageToBufferInfo2-imageOffset-00198"],
                    ..Default::default()
                }));
            }

            if image_offset[2] + image_extent[2] > image_subresource_extent[2] {
                return Err(Box::new(ValidationError {
                    problem: format!(
                        "`regions[{0}].image_offset[2] + regions[{0}].image_extent[2]` is greater \
                        than coordinate 2 of the extent of the subresource of `src_image` \
                        selected by `regions[{0}].image_subresource`",
                        region_index,
                    )
                    .into(),
                    vuids: &["VUID-VkCopyImageToBufferInfo2-imageOffset-00200"],
                    ..Default::default()
                }));
            }

            let image_subresource_format_block_extent = image_subresource_format.block_extent();

            if image_offset[0] % image_subresource_format_block_extent[0] != 0 {
                return Err(Box::new(ValidationError {
                    problem: format!(
                        "`regions[{0}].image_offset[0]` is not a multiple of coordinate 0 of the \
                        block extent of the format of the subresource of `src_image` \
                        selected by `regions[{0}].image_subresource`",
                        region_index,
                    )
                    .into(),
                    vuids: &["VUID-VkCopyImageToBufferInfo2-pRegions-07274"],
                    ..Default::default()
                }));
            }

            if image_offset[1] % image_subresource_format_block_extent[1] != 0 {
                return Err(Box::new(ValidationError {
                    problem: format!(
                        "`regions[{0}].image_offset[1]` is not a multiple of coordinate 1 of the \
                        block extent of the format of the subresource of `src_image` \
                        selected by `regions[{0}].image_subresource`",
                        region_index,
                    )
                    .into(),
                    vuids: &["VUID-VkCopyImageToBufferInfo2-pRegions-07275"],
                    ..Default::default()
                }));
            }

            if image_offset[2] % image_subresource_format_block_extent[2] != 0 {
                return Err(Box::new(ValidationError {
                    problem: format!(
                        "`regions[{0}].image_offset[2]` is not a multiple of coordinate 2 of the \
                        block extent of the format of the subresource of `src_image` \
                        selected by `regions[{0}].image_subresource`",
                        region_index,
                    )
                    .into(),
                    vuids: &["VUID-VkCopyImageToBufferInfo2-pRegions-07276"],
                    ..Default::default()
                }));
            }

            if image_offset[0] + image_extent[0] != image_subresource_extent[0]
                && (image_offset[0] + image_extent[0]) % image_subresource_format_block_extent[0]
                    != 0
            {
                return Err(Box::new(ValidationError {
                    problem: format!(
                        "`regions[{0}].image_offset[0] + regions[{0}].image_extent[0]` is not \
                        equal to the extent of the subresource of `src_image` \
                        selected by `regions[{0}].image_subresource`, but \
                        it is also not a multiple of coordinate 0 of the block extent of the \
                        format of that subresource",
                        region_index,
                    )
                    .into(),
                    vuids: &["VUID-VkCopyImageToBufferInfo2-imageExtent-00207"],
                    ..Default::default()
                }));
            }

            if image_offset[1] + image_extent[1] != image_subresource_extent[1]
                && (image_offset[1] + image_extent[1]) % image_subresource_format_block_extent[1]
                    != 0
            {
                return Err(Box::new(ValidationError {
                    problem: format!(
                        "`regions[{0}].image_offset[1] + regions[{0}].image_extent[1]` is not \
                        equal to the extent of the subresource of `src_image` \
                        selected by `regions[{0}].image_subresource`, but \
                        it is also not a multiple of coordinate 1 of the block extent of the \
                        format of that subresource",
                        region_index,
                    )
                    .into(),
                    vuids: &["VUID-VkCopyImageToBufferInfo2-imageExtent-00208"],
                    ..Default::default()
                }));
            }

            if image_offset[2] + image_extent[2] != image_subresource_extent[2]
                && (image_offset[2] + image_extent[2]) % image_subresource_format_block_extent[2]
                    != 0
            {
                return Err(Box::new(ValidationError {
                    problem: format!(
                        "`regions[{0}].image_offset[2] + regions[{0}].image_extent[2]` is not \
                        equal to the extent of the subresource of `src_image` \
                        selected by `regions[{0}].image_subresource`, but \
                        it is also not a multiple of coordinate 2 of the block extent of the \
                        format of that subresource",
                        region_index,
                    )
                    .into(),
                    vuids: &["VUID-VkCopyImageToBufferInfo2-imageExtent-00209"],
                    ..Default::default()
                }));
            }

            /*
               Check buffer and image together
            */

            let image_subresource_format_block_size = image_subresource_format.block_size();

            if src_image_format_aspects.intersects(ImageAspects::DEPTH | ImageAspects::STENCIL) {
                if (dst_buffer.offset() + buffer_offset) % 4 != 0 {
                    return Err(Box::new(ValidationError {
                        problem: format!(
                            "`src_image.format()` is a depth/stencil format, but \
                            `dst_buffer.offset() + regions[{0}].buffer_offset` is not a \
                            multiple of 4",
                            region_index,
                        )
                        .into(),
                        vuids: &["VUID-VkCopyImageToBufferInfo2-srcImage-07978"],
                        ..Default::default()
                    }));
                }
            } else {
                if (dst_buffer.offset() + buffer_offset) % image_subresource_format_block_size != 0
                {
                    return Err(Box::new(ValidationError {
                        problem: format!(
                            "`src_image.format()` is not a depth/stencil format, but \
                            `dst_buffer.offset() + regions[{0}].buffer_offset` is not a \
                            multiple of the block size of the format of the subresource of \
                            `src_image` selected by `regions[{0}].image_subresource`",
                            region_index,
                        )
                        .into(),
                        vuids: &[
                            "VUID-VkCopyImageToBufferInfo2-srcImage-07975",
                            "VUID-VkCopyImageToBufferInfo2-srcImage-07976",
                        ],
                        ..Default::default()
                    }));
                }
            }

            if buffer_row_length % image_subresource_format_block_extent[0] != 0 {
                return Err(Box::new(ValidationError {
                    problem: format!(
                        "`regions[{0}].buffer_row_length` is not a multiple of coordinate 0 of \
                        the block extent of the format of the subresource of `src_image` \
                        selected by `regions[{0}].image_subresource`",
                        region_index,
                    )
                    .into(),
                    vuids: &["VUID-VkCopyImageToBufferInfo2-bufferRowLength-00203"],
                    ..Default::default()
                }));
            }

            if buffer_image_height % image_subresource_format_block_extent[1] != 0 {
                return Err(Box::new(ValidationError {
                    problem: format!(
                        "`regions[{0}].buffer_image_height` is not a multiple of coordinate 1 of \
                        the block extent of the format of the subresource of `src_image` \
                        selected by `regions[{0}].image_subresource`",
                        region_index,
                    )
                    .into(),
                    vuids: &["VUID-VkCopyImageToBufferInfo2-bufferImageHeight-00204"],
                    ..Default::default()
                }));
            }

            if (buffer_row_length / image_subresource_format_block_extent[0]) as DeviceSize
                * image_subresource_format_block_size
                > 0x7FFFFFFF
            {
                return Err(Box::new(ValidationError {
                    problem: format!(
                        "`regions[{0}].buffer_row_length`, divided by the block size of the \
                        format of the subresource of `src_image` selected by \
                        `regions[{0}].image_subresource`, and then multiplied by the block size \
                        of that subresource, is greater than 0x7FFFFFFF",
                        region_index,
                    )
                    .into(),
                    vuids: &["VUID-VkCopyImageToBufferInfo2-pRegions-07277"],
                    ..Default::default()
                }));
            }

            if buffer_offset + region.buffer_copy_size(image_subresource_format) > dst_buffer.size()
            {
                return Err(Box::new(ValidationError {
                    problem: format!(
                        "`regions[{0}].buffer_offset` plus the number of bytes being copied \
                        is greater than `dst_buffer.size()`",
                        region_index,
                    )
                    .into(),
                    vuids: &["VUID-VkCopyImageToBufferInfo2-pRegions-00183"],
                    ..Default::default()
                }));
            }
        }

        // VUID-VkCopyImageToBufferInfo2-pRegions-00184
        // Can't occur as long as memory aliasing isn't allowed.

        Ok(())
    }
}

/// A region of data to copy between a buffer and an image.
#[derive(Clone, Debug)]
pub struct BufferImageCopy {
    /// The offset in bytes from the start of the buffer that copying will start from.
    ///
    /// The default value is `0`.
    pub buffer_offset: DeviceSize,

    /// The number of texels between successive rows of image data in the buffer.
    ///
    /// If set to `0`, the width of the image is used.
    ///
    /// The default value is `0`.
    pub buffer_row_length: u32,

    /// The number of rows between successive depth slices of image data in the buffer.
    ///
    /// If set to `0`, the height of the image is used.
    ///
    /// The default value is `0`.
    pub buffer_image_height: u32,

    /// The subresource of the image to copy from/to.
    ///
    /// The default value is empty, which must be overridden.
    pub image_subresource: ImageSubresourceLayers,

    /// The offset from the zero coordinate of the image that copying will start from.
    ///
    /// The default value is `[0; 3]`.
    pub image_offset: [u32; 3],

    /// The extent of texels in the image to copy.
    ///
    /// The default value is `[0; 3]`, which must be overridden.
    pub image_extent: [u32; 3],

    pub _ne: crate::NonExhaustive,
}

impl Default for BufferImageCopy {
    #[inline]
    fn default() -> Self {
        Self {
            buffer_offset: 0,
            buffer_row_length: 0,
            buffer_image_height: 0,
            image_subresource: ImageSubresourceLayers {
                aspects: ImageAspects::empty(),
                mip_level: 0,
                array_layers: 0..0,
            },
            image_offset: [0; 3],
            image_extent: [0; 3],
            _ne: crate::NonExhaustive(()),
        }
    }
}

impl BufferImageCopy {
    // Following
    // https://registry.khronos.org/vulkan/specs/1.3-extensions/html/chap20.html#copies-buffers-images-addressing
    pub(crate) fn buffer_copy_size(&self, format: Format) -> DeviceSize {
        let &BufferImageCopy {
            buffer_offset: _,
            mut buffer_row_length,
            mut buffer_image_height,
            ref image_subresource,
            image_offset: _,
            mut image_extent,
            _ne: _,
        } = self;

        if buffer_row_length == 0 {
            buffer_row_length = image_extent[0];
        }

        if buffer_image_height == 0 {
            buffer_image_height = image_extent[1];
        }

        // Scale down from texels to texel blocks, rounding up if needed.
        let block_extent = format.block_extent();
        buffer_row_length = (buffer_row_length + block_extent[0] - 1) / block_extent[0];
        buffer_image_height = (buffer_image_height + block_extent[1] - 1) / block_extent[1];

        for i in 0..3 {
            image_extent[i] = (image_extent[i] + block_extent[i] - 1) / block_extent[i];
        }

        // Only one of these is greater than 1, take the greater number.
        image_extent[2] = max(
            image_extent[2],
            image_subresource.array_layers.end - image_subresource.array_layers.start,
        );

        let blocks_to_last_slice = (image_extent[2] as DeviceSize - 1)
            * buffer_image_height as DeviceSize
            * buffer_row_length as DeviceSize;
        let blocks_to_last_row =
            (image_extent[1] as DeviceSize - 1) * buffer_row_length as DeviceSize;
        let num_blocks = blocks_to_last_slice + blocks_to_last_row + image_extent[0] as DeviceSize;

        num_blocks * format.block_size()
    }

    pub(crate) fn validate(&self, device: &Device) -> Result<(), Box<ValidationError>> {
        let &Self {
            buffer_offset: _,
            buffer_row_length,
            buffer_image_height,
            ref image_subresource,
            image_offset: _,
            image_extent,
            _ne: _,
        } = self;

        image_subresource
            .validate(device)
            .map_err(|err| err.add_context("image_subresource"))?;

        if !(buffer_row_length == 0 || buffer_row_length >= image_extent[0]) {
            return Err(Box::new(ValidationError {
                problem: "`buffer_row_length` is not either zero, or greater than or equal to \
                    `image_extent[0]`"
                    .into(),
                vuids: &["VUID-VkBufferImageCopy2-bufferRowLength-00195"],
                ..Default::default()
            }));
        }

        if !(buffer_image_height == 0 || buffer_image_height >= image_extent[1]) {
            return Err(Box::new(ValidationError {
                problem: "`buffer_image_height` is not either zero, or greater than or equal to \
                    `image_extent[1]`"
                    .into(),
                vuids: &["VUID-VkBufferImageCopy2-bufferImageHeight-00196"],
                ..Default::default()
            }));
        }

        if image_subresource.aspects.count() != 1 {
            return Err(Box::new(ValidationError {
                context: "image_subresource.aspects".into(),
                problem: "contains more than one aspect".into(),
                vuids: &["VUID-VkBufferImageCopy2-aspectMask-00212"],
                ..Default::default()
            }));
        }

        if image_extent[0] == 0 {
            return Err(Box::new(ValidationError {
                context: "image_extent[0]".into(),
                problem: "is zero".into(),
                vuids: &["VUID-VkBufferImageCopy2-imageExtent-06659"],
                ..Default::default()
            }));
        }

        if image_extent[1] == 0 {
            return Err(Box::new(ValidationError {
                context: "image_extent[1]".into(),
                problem: "is zero".into(),
                vuids: &["VUID-VkBufferImageCopy2-imageExtent-06660"],
                ..Default::default()
            }));
        }

        if image_extent[2] == 0 {
            return Err(Box::new(ValidationError {
                context: "image_extent[2]".into(),
                problem: "is zero".into(),
                vuids: &["VUID-VkBufferImageCopy2-imageExtent-06661"],
                ..Default::default()
            }));
        }

        Ok(())
    }
}

/// Parameters to blit image data.
#[derive(Clone, Debug)]
pub struct BlitImageInfo {
    /// The image to blit from.
    ///
    /// There is no default value.
    pub src_image: Arc<Image>,

    /// The layout used for `src_image` during the blit operation.
    ///
    /// The following layouts are allowed:
    /// - [`ImageLayout::TransferSrcOptimal`]
    /// - [`ImageLayout::General`]
    ///
    /// The default value is [`ImageLayout::TransferSrcOptimal`].
    pub src_image_layout: ImageLayout,

    /// The image to blit to.
    ///
    /// There is no default value.
    pub dst_image: Arc<Image>,

    /// The layout used for `dst_image` during the blit operation.
    ///
    /// The following layouts are allowed:
    /// - [`ImageLayout::TransferDstOptimal`]
    /// - [`ImageLayout::General`]
    ///
    /// The default value is [`ImageLayout::TransferDstOptimal`].
    pub dst_image_layout: ImageLayout,

    /// The regions of both images to blit between.
    ///
    /// The default value is a single region, covering the first mip level, and the smallest of the
    /// array layers of the two images. The whole extent of each image is covered, scaling if
    /// necessary. All aspects of each image are selected, or `plane0` if the image is multi-planar.
    pub regions: SmallVec<[ImageBlit; 1]>,

    /// The filter to use for sampling `src_image` when the `src_extent` and
    /// `dst_extent` of a region are not the same size.
    ///
    /// The default value is [`Filter::Nearest`].
    pub filter: Filter,

    pub _ne: crate::NonExhaustive,
}

impl BlitImageInfo {
    /// Returns a `BlitImageInfo` with the specified `src_image` and `dst_image`.
    #[inline]
    pub fn images(src_image: Arc<Image>, dst_image: Arc<Image>) -> Self {
        let min_array_layers = src_image.array_layers().min(dst_image.array_layers());
        let region = ImageBlit {
            src_subresource: ImageSubresourceLayers {
                array_layers: 0..min_array_layers,
                ..src_image.subresource_layers()
            },
            src_offsets: [[0; 3], src_image.extent()],
            dst_subresource: ImageSubresourceLayers {
                array_layers: 0..min_array_layers,
                ..dst_image.subresource_layers()
            },
            dst_offsets: [[0; 3], dst_image.extent()],
            ..Default::default()
        };

        Self {
            src_image,
            src_image_layout: ImageLayout::TransferSrcOptimal,
            dst_image,
            dst_image_layout: ImageLayout::TransferDstOptimal,
            regions: smallvec![region],
            filter: Filter::Nearest,
            _ne: crate::NonExhaustive(()),
        }
    }

    pub(crate) fn validate(&self, device: &Device) -> Result<(), Box<ValidationError>> {
        let &Self {
            ref src_image,
            src_image_layout,
            ref dst_image,
            dst_image_layout,
            ref regions,
            filter,
            _ne: _,
        } = self;

        src_image_layout
            .validate_device(device)
            .map_err(|err| ValidationError {
                context: "src_image_layout".into(),
                vuids: &["VUID-VkBlitImageInfo2-srcImageLayout-parameter"],
                ..ValidationError::from_requirement(err)
            })?;

        dst_image_layout
            .validate_device(device)
            .map_err(|err| ValidationError {
                context: "dst_image_layout".into(),
                vuids: &["VUID-VkBlitImageInfo2-dstImageLayout-parameter"],
                ..ValidationError::from_requirement(err)
            })?;

        filter
            .validate_device(device)
            .map_err(|err| ValidationError {
                context: "filter".into(),
                vuids: &["VUID-VkBlitImageInfo2-filter-parameter"],
                ..ValidationError::from_requirement(err)
            })?;

        // VUID-VkBlitImageInfo2-commonparent
        assert_eq!(device, src_image.device().as_ref());
        assert_eq!(device, dst_image.device().as_ref());

        let src_image_format = src_image.format();
        let src_image_format_aspects = src_image_format.aspects();

        let dst_image_format = dst_image.format();
        let dst_image_format_aspects = dst_image_format.aspects();

        if !src_image.usage().intersects(ImageUsage::TRANSFER_SRC) {
            return Err(Box::new(ValidationError {
                context: "src_image.usage()".into(),
                problem: "does not contain `ImageUsage::TRANSFER_SRC`".into(),
                vuids: &["VUID-VkBlitImageInfo2-srcImage-00219"],
                ..Default::default()
            }));
        }

        if !src_image
            .format_features()
            .intersects(FormatFeatures::BLIT_SRC)
        {
            return Err(Box::new(ValidationError {
                context: "src_image.format_features()".into(),
                problem: "does not contain `FormatFeatures::BLIT_SRC`".into(),
                vuids: &["VUID-VkBlitImageInfo2-srcImage-01999"],
                ..Default::default()
            }));
        }

        if src_image_format.ycbcr_chroma_sampling().is_some() {
            return Err(Box::new(ValidationError {
                context: "src_image.format()".into(),
                problem: "is a YCbCr format".into(),
                vuids: &["VUID-VkBlitImageInfo2-srcImage-06421"],
                ..Default::default()
            }));
        }

        if src_image.samples() != SampleCount::Sample1 {
            return Err(Box::new(ValidationError {
                context: "src_image.samples()".into(),
                problem: "is not `SampleCount::Sample1`".into(),
                vuids: &["VUID-VkBlitImageInfo2-srcImage-00233"],
                ..Default::default()
            }));
        }

        if !matches!(
            src_image_layout,
            ImageLayout::TransferSrcOptimal | ImageLayout::General
        ) {
            return Err(Box::new(ValidationError {
                context: "src_image_layout".into(),
                problem: "is not `ImageLayout::TransferSrcOptimal` or `ImageLayout::General`"
                    .into(),
                vuids: &["VUID-VkBlitImageInfo2-srcImageLayout-01398"],
                ..Default::default()
            }));
        }

        if !dst_image.usage().intersects(ImageUsage::TRANSFER_DST) {
            return Err(Box::new(ValidationError {
                context: "dst_image.usage()".into(),
                problem: "does not contain `ImageUsage::TRANSFER_DST`".into(),
                vuids: &["VUID-VkBlitImageInfo2-dstImage-00224"],
                ..Default::default()
            }));
        }

        if !dst_image
            .format_features()
            .intersects(FormatFeatures::BLIT_DST)
        {
            return Err(Box::new(ValidationError {
                context: "dst_image.format_features()".into(),
                problem: "does not contain `FormatFeatures::BLIT_DST`".into(),
                vuids: &["VUID-VkBlitImageInfo2-dstImage-02000"],
                ..Default::default()
            }));
        }

        if dst_image_format.ycbcr_chroma_sampling().is_some() {
            return Err(Box::new(ValidationError {
                context: "dst_image.format()".into(),
                problem: "is a YCbCr format".into(),
                vuids: &["VUID-VkBlitImageInfo2-dstImage-06422"],
                ..Default::default()
            }));
        }

        if dst_image.samples() != SampleCount::Sample1 {
            return Err(Box::new(ValidationError {
                context: "dst_image.samples()".into(),
                problem: "is not `SampleCount::Sample1`".into(),
                vuids: &["VUID-VkBlitImageInfo2-dstImage-00234"],
                ..Default::default()
            }));
        }

        if !matches!(
            dst_image_layout,
            ImageLayout::TransferDstOptimal | ImageLayout::General
        ) {
            return Err(Box::new(ValidationError {
                context: "dst_image_layout".into(),
                problem: "is not `ImageLayout::TransferDstOptimal` or `ImageLayout::General`"
                    .into(),
                vuids: &["VUID-VkBlitImageInfo2-dstImageLayout-01399"],
                ..Default::default()
            }));
        }

        if src_image_format_aspects.intersects(ImageAspects::DEPTH | ImageAspects::STENCIL)
            || dst_image_format_aspects.intersects(ImageAspects::DEPTH | ImageAspects::STENCIL)
        {
            if src_image_format != dst_image_format {
                return Err(Box::new(ValidationError {
                    problem: "one of `src_image.format()` or `dst_image.format()` is a \
                        depth/stencil format, but they are not equal"
                        .into(),
                    vuids: &["VUID-VkBlitImageInfo2-srcImage-00231"],
                    ..Default::default()
                }));
            }
        } else {
            if src_image_format
                .numeric_format_color()
                .unwrap()
                .numeric_type()
                != dst_image_format
                    .numeric_format_color()
                    .unwrap()
                    .numeric_type()
            {
                return Err(Box::new(ValidationError {
                    problem: "neither `src_image.format()` nor `dst_image.format()` is a \
                        depth/stencil format, but their numeric types are not equal"
                        .into(),
                    vuids: &[
                        "VUID-VkBlitImageInfo2-srcImage-00229",
                        "VUID-VkBlitImageInfo2-srcImage-00230",
                    ],
                    ..Default::default()
                }));
            }
        }

        if src_image_format_aspects.intersects(ImageAspects::DEPTH | ImageAspects::STENCIL)
            && filter != Filter::Nearest
        {
            return Err(Box::new(ValidationError {
                problem: "`src_image.format()` is a depth/stencil format, but \
                    `filter` is not `Filter::Nearest`"
                    .into(),
                vuids: &["VUID-VkBlitImageInfo2-srcImage-00232"],
                ..Default::default()
            }));
        }

        match filter {
            Filter::Nearest => (),
            Filter::Linear => {
                if !src_image
                    .format_features()
                    .intersects(FormatFeatures::SAMPLED_IMAGE_FILTER_LINEAR)
                {
                    return Err(Box::new(ValidationError {
                        problem: "`filter` is `Filter::Linear`, but \
                            `src_image.format_features()` do not contain \
                            `FormatFeatures::SAMPLED_IMAGE_FILTER_LINEAR`"
                            .into(),
                        vuids: &["VUID-VkBlitImageInfo2-filter-02001"],
                        ..Default::default()
                    }));
                }
            }
            Filter::Cubic => {
                if !src_image
                    .format_features()
                    .intersects(FormatFeatures::SAMPLED_IMAGE_FILTER_CUBIC)
                {
                    return Err(Box::new(ValidationError {
                        problem: "`filter` is `Filter::Cubic`, but \
                            `src_image.format_features()` do not contain \
                            `FormatFeatures::SAMPLED_IMAGE_FILTER_CUBIC`"
                            .into(),
                        vuids: &["VUID-VkBlitImageInfo2-filter-02002"],
                        ..Default::default()
                    }));
                }

                if src_image.image_type() != ImageType::Dim2d {
                    return Err(Box::new(ValidationError {
                        problem: "`filter` is `Filter::Cubic`, but \
                            `src_image.image_type()` is not `ImageType::Dim2d`"
                            .into(),
                        vuids: &["VUID-VkBlitImageInfo2-filter-00237"],
                        ..Default::default()
                    }));
                }
            }
        }

        let is_same_image = src_image == dst_image;
        let mut overlap_subresource_indices = None;
        let mut overlap_extent_indices = None;

        for (region_index, region) in regions.iter().enumerate() {
            region
                .validate(device)
                .map_err(|err| err.add_context(format!("regions[{}]", region_index)))?;

            let &ImageBlit {
                ref src_subresource,
                src_offsets,
                ref dst_subresource,
                dst_offsets,
                _ne: _,
            } = region;

            /*
               Check src
            */

            if src_subresource.mip_level >= src_image.mip_levels() {
                return Err(Box::new(ValidationError {
                    problem: format!(
                        "`regions[{}].src_subresource.mip_level` is not less than \
                        `src_image.mip_levels()`",
                        region_index
                    )
                    .into(),
                    vuids: &["VUID-VkBlitImageInfo2-srcSubresource-01705"],
                    ..Default::default()
                }));
            }

            let src_subresource_extent =
                mip_level_extent(src_image.extent(), src_subresource.mip_level).unwrap();

            if !src_image_format_aspects.contains(src_subresource.aspects) {
                return Err(Box::new(ValidationError {
                    problem: format!(
                        "`regions[{}].src_subresource.aspects` is not a subset of \
                        `src_image.format().aspects()`",
                        region_index
                    )
                    .into(),
                    vuids: &["VUID-VkBlitImageInfo2-aspectMask-00241"],
                    ..Default::default()
                }));
            }

            match src_image.image_type() {
                ImageType::Dim1d => {
                    if src_offsets[0][1] != 0 {
                        return Err(Box::new(ValidationError {
                            problem: format!(
                                "`src_image.image_type()` is `ImageType::Dim1d`, but \
                                `regions[{}].src_offsets[0][1]` is not 0",
                                region_index,
                            )
                            .into(),
                            vuids: &["VUID-VkBlitImageInfo2-srcImage-00245"],
                            ..Default::default()
                        }));
                    }

                    if src_offsets[1][1] != 1 {
                        return Err(Box::new(ValidationError {
                            problem: format!(
                                "`src_image.image_type()` is `ImageType::Dim1d`, but \
                                `regions[{}].src_offsets[1][1]` is not 1",
                                region_index,
                            )
                            .into(),
                            vuids: &["VUID-VkBlitImageInfo2-srcImage-00245"],
                            ..Default::default()
                        }));
                    }

                    if src_offsets[0][2] != 0 {
                        return Err(Box::new(ValidationError {
                            problem: format!(
                                "`src_image.image_type()` is `ImageType::Dim1d`, but \
                                `regions[{}].src_offsets[0][2]` is not 0",
                                region_index,
                            )
                            .into(),
                            vuids: &["VUID-VkBlitImageInfo2-srcImage-00247"],
                            ..Default::default()
                        }));
                    }

                    if src_offsets[1][2] != 1 {
                        return Err(Box::new(ValidationError {
                            problem: format!(
                                "`src_image.image_type()` is `ImageType::Dim1d`, but \
                                `regions[{}].src_offsets[1][2]` is not 1",
                                region_index,
                            )
                            .into(),
                            vuids: &["VUID-VkBlitImageInfo2-srcImage-00247"],
                            ..Default::default()
                        }));
                    }
                }
                ImageType::Dim2d => {
                    if src_offsets[0][2] != 0 {
                        return Err(Box::new(ValidationError {
                            problem: format!(
                                "`src_image.image_type()` is `ImageType::Dim2d`, but \
                                `regions[{}].src_offsets[0][2]` is not 0",
                                region_index,
                            )
                            .into(),
                            vuids: &["VUID-VkBlitImageInfo2-srcImage-00247"],
                            ..Default::default()
                        }));
                    }

                    if src_offsets[1][2] != 1 {
                        return Err(Box::new(ValidationError {
                            problem: format!(
                                "`src_image.image_type()` is `ImageType::Dim2d`, but \
                                `regions[{}].src_offsets[1][2]` is not 1",
                                region_index,
                            )
                            .into(),
                            vuids: &["VUID-VkBlitImageInfo2-srcImage-00247"],
                            ..Default::default()
                        }));
                    }
                }
                ImageType::Dim3d => {
                    if src_subresource.array_layers != (0..1) {
                        return Err(Box::new(ValidationError {
                            problem: format!(
                                "`src_image.image_type()` is `ImageType::Dim3d`, but \
                                `regions[{}].src_subresource.array_layers` is not `0..1`",
                                region_index,
                            )
                            .into(),
                            vuids: &["VUID-VkBlitImageInfo2-srcImage-00240"],
                            ..Default::default()
                        }));
                    }
                }
            }

            if src_subresource.array_layers.end > src_image.array_layers() {
                return Err(Box::new(ValidationError {
                    problem: format!(
                        "`regions[{}].src_subresource.array_layers.end` is not less than \
                        `src_image.array_layers()`",
                        region_index
                    )
                    .into(),
                    vuids: &["VUID-VkBlitImageInfo2-srcSubresource-01707"],
                    ..Default::default()
                }));
            }

            let src_offsets_max = [
                max(src_offsets[0][0], src_offsets[1][0]),
                max(src_offsets[0][1], src_offsets[1][1]),
                max(src_offsets[0][2], src_offsets[1][2]),
            ];

            if src_offsets_max[0] > src_subresource_extent[0] {
                return Err(Box::new(ValidationError {
                    problem: format!(
                        "`max(regions[{0}].src_offsets[0][0], regions[{0}].src_offsets[1][0])` is \
                        greater than coordinate 0 of the extent of the subresource of \
                        `src_image` selected by `regions[{0}].src_subresource`",
                        region_index,
                    )
                    .into(),
                    vuids: &["VUID-VkBlitImageInfo2-srcOffset-00243"],
                    ..Default::default()
                }));
            }

            if src_offsets_max[1] > src_subresource_extent[1] {
                return Err(Box::new(ValidationError {
                    problem: format!(
                        "`max(regions[{0}].src_offsets[0][1], regions[{0}].src_offsets[1][1])` is \
                        greater than coordinate 1 of the extent of the subresource of \
                        `src_image` selected by `regions[{0}].src_subresource`",
                        region_index,
                    )
                    .into(),
                    vuids: &["VUID-VkBlitImageInfo2-srcOffset-00244"],
                    ..Default::default()
                }));
            }

            if src_offsets_max[2] > src_subresource_extent[2] {
                return Err(Box::new(ValidationError {
                    problem: format!(
                        "`max(regions[{0}].src_offsets[0][2], regions[{0}].src_offsets[1][2])` is \
                        greater than coordinate 2 of the extent of the subresource of \
                        `src_image` selected by `regions[{0}].src_subresource`",
                        region_index,
                    )
                    .into(),
                    vuids: &["VUID-VkBlitImageInfo2-srcOffset-00246"],
                    ..Default::default()
                }));
            }

            /*
               Check dst
            */

            if dst_subresource.mip_level >= dst_image.mip_levels() {
                return Err(Box::new(ValidationError {
                    problem: format!(
                        "`regions[{}].dst_subresource.mip_level` is not less than \
                        `dst_image.mip_levels()`",
                        region_index
                    )
                    .into(),
                    vuids: &["VUID-VkBlitImageInfo2-srcSubresource-01705"],
                    ..Default::default()
                }));
            }

            let dst_subresource_extent =
                mip_level_extent(dst_image.extent(), dst_subresource.mip_level).unwrap();

            if !dst_image_format_aspects.contains(dst_subresource.aspects) {
                return Err(Box::new(ValidationError {
                    problem: format!(
                        "`regions[{}].dst_subresource.aspects` is not a subset of \
                        `dst_image.format().aspects()`",
                        region_index
                    )
                    .into(),
                    vuids: &["VUID-VkBlitImageInfo2-aspectMask-00242"],
                    ..Default::default()
                }));
            }

            match dst_image.image_type() {
                ImageType::Dim1d => {
                    if dst_offsets[0][1] != 0 {
                        return Err(Box::new(ValidationError {
                            problem: format!(
                                "`dst_image.image_type()` is `ImageType::Dim1d`, but \
                                `regions[{}].dst_offsets[0][1]` is not 0",
                                region_index,
                            )
                            .into(),
                            vuids: &["VUID-VkBlitImageInfo2-dstImage-00250"],
                            ..Default::default()
                        }));
                    }

                    if dst_offsets[1][1] != 1 {
                        return Err(Box::new(ValidationError {
                            problem: format!(
                                "`dst_image.image_type()` is `ImageType::Dim1d`, but \
                                `regions[{}].dst_offsets[1][1]` is not 1",
                                region_index,
                            )
                            .into(),
                            vuids: &["VUID-VkBlitImageInfo2-dstImage-00250"],
                            ..Default::default()
                        }));
                    }

                    if dst_offsets[0][2] != 0 {
                        return Err(Box::new(ValidationError {
                            problem: format!(
                                "`dst_image.image_type()` is `ImageType::Dim1d`, but \
                                `regions[{}].dst_offsets[0][2]` is not 0",
                                region_index,
                            )
                            .into(),
                            vuids: &["VUID-VkBlitImageInfo2-dstImage-00252"],
                            ..Default::default()
                        }));
                    }

                    if dst_offsets[1][2] != 1 {
                        return Err(Box::new(ValidationError {
                            problem: format!(
                                "`dst_image.image_type()` is `ImageType::Dim1d`, but \
                                `regions[{}].dst_offsets[1][2]` is not 1",
                                region_index,
                            )
                            .into(),
                            vuids: &["VUID-VkBlitImageInfo2-dstImage-00252"],
                            ..Default::default()
                        }));
                    }
                }
                ImageType::Dim2d => {
                    if dst_offsets[0][2] != 0 {
                        return Err(Box::new(ValidationError {
                            problem: format!(
                                "`dst_image.image_type()` is `ImageType::Dim2d`, but \
                                `regions[{}].dst_offsets[0][2]` is not 0",
                                region_index,
                            )
                            .into(),
                            vuids: &["VUID-VkBlitImageInfo2-dstImage-00252"],
                            ..Default::default()
                        }));
                    }

                    if dst_offsets[1][2] != 1 {
                        return Err(Box::new(ValidationError {
                            problem: format!(
                                "`dst_image.image_type()` is `ImageType::Dim2d`, but \
                                `regions[{}].dst_offsets[1][2]` is not 1",
                                region_index,
                            )
                            .into(),
                            vuids: &["VUID-VkBlitImageInfo2-dstImage-00252"],
                            ..Default::default()
                        }));
                    }
                }
                ImageType::Dim3d => {
                    if dst_subresource.array_layers != (0..1) {
                        return Err(Box::new(ValidationError {
                            problem: format!(
                                "`dst_image.image_type()` is `ImageType::Dim3d`, but \
                                `regions[{}].dst_subresource.array_layers` is not `0..1`",
                                region_index,
                            )
                            .into(),
                            vuids: &["VUID-VkBlitImageInfo2-srcImage-00240"],
                            ..Default::default()
                        }));
                    }
                }
            }

            if dst_subresource.array_layers.end > dst_image.array_layers() {
                return Err(Box::new(ValidationError {
                    problem: format!(
                        "`regions[{}].dst_subresource.array_layers.end` is not less than \
                        `dst_image.array_layers()`",
                        region_index
                    )
                    .into(),
                    vuids: &["VUID-VkBlitImageInfo2-srcSubresource-01707"],
                    ..Default::default()
                }));
            }

            let dst_offsets_max = [
                max(dst_offsets[0][0], dst_offsets[1][0]),
                max(dst_offsets[0][1], dst_offsets[1][1]),
                max(dst_offsets[0][2], dst_offsets[1][2]),
            ];

            if dst_offsets_max[0] > dst_subresource_extent[0] {
                return Err(Box::new(ValidationError {
                    problem: format!(
                        "`max(regions[{0}].dst_offsets[0][0], regions[{0}].dst_offsets[1][0])` is \
                        greater than coordinate 0 of the extent of the subresource of \
                        `dst_image` selected by `regions[{0}].dst_subresource`",
                        region_index,
                    )
                    .into(),
                    vuids: &["VUID-VkBlitImageInfo2-dstOffset-00248"],
                    ..Default::default()
                }));
            }

            if dst_offsets_max[1] > dst_subresource_extent[1] {
                return Err(Box::new(ValidationError {
                    problem: format!(
                        "`max(regions[{0}].dst_offsets[0][1], regions[{0}].dst_offsets[1][1])` is \
                        greater than coordinate 1 of the extent of the subresource of \
                        `dst_image` selected by `regions[{0}].dst_subresource`",
                        region_index,
                    )
                    .into(),
                    vuids: &["VUID-VkBlitImageInfo2-dstOffset-00249"],
                    ..Default::default()
                }));
            }

            if dst_offsets_max[2] > dst_subresource_extent[2] {
                return Err(Box::new(ValidationError {
                    problem: format!(
                        "`max(regions[{0}].dst_offsets[0][2], regions[{0}].dst_offsets[1][2])` is \
                        greater than coordinate 2 of the extent of the subresource of \
                        `dst_image` selected by `regions[{0}].dst_subresource`",
                        region_index,
                    )
                    .into(),
                    vuids: &["VUID-VkBlitImageInfo2-dstOffset-00251"],
                    ..Default::default()
                }));
            }

            // VUID-VkBlitImageInfo2-pRegions-00217
            if is_same_image {
                let src_region_index = region_index;
                let src_subresource_axes = [
                    src_subresource.mip_level..src_subresource.mip_level + 1,
                    src_subresource.array_layers.start..src_subresource.array_layers.end,
                ];
                let src_extent_axes = [
                    min(src_offsets[0][0], src_offsets[1][0])
                        ..max(src_offsets[0][0], src_offsets[1][0]),
                    min(src_offsets[0][1], src_offsets[1][1])
                        ..max(src_offsets[0][1], src_offsets[1][1]),
                    min(src_offsets[0][2], src_offsets[1][2])
                        ..max(src_offsets[0][2], src_offsets[1][2]),
                ];

                for (dst_region_index, dst_region) in regions.iter().enumerate() {
                    let &ImageBlit {
                        ref dst_subresource,
                        dst_offsets,
                        ..
                    } = dst_region;

                    let dst_subresource_axes = [
                        dst_subresource.mip_level..dst_subresource.mip_level + 1,
                        src_subresource.array_layers.start..src_subresource.array_layers.end,
                    ];

                    if src_subresource_axes.iter().zip(dst_subresource_axes).any(
                        |(src_range, dst_range)| {
                            src_range.start >= dst_range.end || dst_range.start >= src_range.end
                        },
                    ) {
                        continue;
                    }

                    // If the subresource axes all overlap, then the source and destination must
                    // have the same layout.
                    overlap_subresource_indices = Some((src_region_index, dst_region_index));

                    let dst_extent_axes = [
                        min(dst_offsets[0][0], dst_offsets[1][0])
                            ..max(dst_offsets[0][0], dst_offsets[1][0]),
                        min(dst_offsets[0][1], dst_offsets[1][1])
                            ..max(dst_offsets[0][1], dst_offsets[1][1]),
                        min(dst_offsets[0][2], dst_offsets[1][2])
                            ..max(dst_offsets[0][2], dst_offsets[1][2]),
                    ];

                    if src_extent_axes
                        .iter()
                        .zip(dst_extent_axes)
                        .any(|(src_range, dst_range)| {
                            src_range.start >= dst_range.end || dst_range.start >= src_range.end
                        })
                    {
                        continue;
                    }

                    // If the extent axes *also* overlap, then that's an error.
                    overlap_extent_indices = Some((src_region_index, dst_region_index));
                }
            }
        }

        if let Some((src_region_index, dst_region_index)) = overlap_extent_indices {
            return Err(Box::new(ValidationError {
                problem: format!(
                    "`src_image` is equal to `dst_image`, and `regions[{0}].src_subresource` \
                    overlaps with `regions[{1}].dst_subresource`, but \
                    the `src_offsets` of `regions[{0}]` overlaps with \
                    the `dst_offsets` of `regions[{1}]`",
                    src_region_index, dst_region_index
                )
                .into(),
                vuids: &["VUID-VkBlitImageInfo2-pRegions-00217"],
                ..Default::default()
            }));
        }

        if let Some((src_region_index, dst_region_index)) = overlap_subresource_indices {
            if src_image_layout != dst_image_layout {
                return Err(Box::new(ValidationError {
                    problem: format!(
                        "`src_image` is equal to `dst_image`, and `regions[{0}].src_subresource` \
                        overlaps with `regions[{1}].dst_subresource`, but \
                        `src_image_layout` does not equal `dst_image_layout`",
                        src_region_index, dst_region_index
                    )
                    .into(),
                    vuids: &[
                        "VUID-VkBlitImageInfo2-srcImageLayout-00221",
                        "VUID-VkBlitImageInfo2-dstImageLayout-00226",
                    ],
                    ..Default::default()
                }));
            }
        }

        Ok(())
    }
}

/// A region of data to blit between images.
#[derive(Clone, Debug)]
pub struct ImageBlit {
    /// The subresource of `src_image` to blit from.
    ///
    /// The default value is empty, which must be overridden.
    pub src_subresource: ImageSubresourceLayers,

    /// The offsets from the zero coordinate of `src_image`, defining two corners of the region
    /// to blit from.
    /// If the ordering of the two offsets differs between source and destination, the image will
    /// be flipped.
    ///
    /// The default value is `[[0; 3]; 2]`, which must be overridden.
    pub src_offsets: [[u32; 3]; 2],

    /// The subresource of `dst_image` to blit to.
    ///
    /// The default value is empty, which must be overridden.
    pub dst_subresource: ImageSubresourceLayers,

    /// The offset from the zero coordinate of `dst_image` defining two corners of the
    /// region to blit to.
    /// If the ordering of the two offsets differs between source and destination, the image will
    /// be flipped.
    ///
    /// The default value is `[[0; 3]; 2]`, which must be overridden.
    pub dst_offsets: [[u32; 3]; 2],

    pub _ne: crate::NonExhaustive,
}

impl Default for ImageBlit {
    #[inline]
    fn default() -> Self {
        Self {
            src_subresource: ImageSubresourceLayers {
                aspects: ImageAspects::empty(),
                mip_level: 0,
                array_layers: 0..0,
            },
            src_offsets: [[0; 3]; 2],
            dst_subresource: ImageSubresourceLayers {
                aspects: ImageAspects::empty(),
                mip_level: 0,
                array_layers: 0..0,
            },
            dst_offsets: [[0; 3]; 2],
            _ne: crate::NonExhaustive(()),
        }
    }
}

impl ImageBlit {
    pub(crate) fn validate(&self, device: &Device) -> Result<(), Box<ValidationError>> {
        let &Self {
            ref src_subresource,
            src_offsets: _,
            ref dst_subresource,
            dst_offsets: _,
            _ne: _,
        } = self;

        src_subresource
            .validate(device)
            .map_err(|err| err.add_context("src_subresource"))?;

        dst_subresource
            .validate(device)
            .map_err(|err| err.add_context("dst_subresource"))?;

        if src_subresource.aspects != dst_subresource.aspects {
            return Err(Box::new(ValidationError {
                problem: "`src_subresource.aspects` does not equal `dst_subresource.aspects`"
                    .into(),
                vuids: &["VUID-VkImageBlit2-aspectMask-00238"],
                ..Default::default()
            }));
        }

        if src_subresource.array_layers.len() != dst_subresource.array_layers.len() {
            return Err(Box::new(ValidationError {
                problem: "the length of `src_subresource.array_layers` does not equal \
                    the length of `dst_subresource.array_layers`"
                    .into(),
                vuids: &["VUID-VkImageBlit2-layerCount-00239"],
                ..Default::default()
            }));
        }

        Ok(())
    }
}

/// Parameters to resolve image data.
#[derive(Clone, Debug)]
pub struct ResolveImageInfo {
    /// The multisampled image to resolve from.
    ///
    /// There is no default value.
    pub src_image: Arc<Image>,

    /// The layout used for `src_image` during the resolve operation.
    ///
    /// The following layouts are allowed:
    /// - [`ImageLayout::TransferSrcOptimal`]
    /// - [`ImageLayout::General`]
    ///
    /// The default value is [`ImageLayout::TransferSrcOptimal`].
    pub src_image_layout: ImageLayout,

    /// The non-multisampled image to resolve into.
    ///
    /// There is no default value.
    pub dst_image: Arc<Image>,

    /// The layout used for `dst_image` during the resolve operation.
    ///
    /// The following layouts are allowed:
    /// - [`ImageLayout::TransferDstOptimal`]
    /// - [`ImageLayout::General`]
    ///
    /// The default value is [`ImageLayout::TransferDstOptimal`].
    pub dst_image_layout: ImageLayout,

    /// The regions of both images to resolve between.
    ///
    /// The default value is a single region, covering the first mip level, and the smallest of the
    /// array layers and extent of the two images. All aspects of each image are selected, or
    /// `plane0` if the image is multi-planar.
    pub regions: SmallVec<[ImageResolve; 1]>,

    pub _ne: crate::NonExhaustive,
}

impl ResolveImageInfo {
    /// Returns a `ResolveImageInfo` with the specified `src_image` and `dst_image`.
    #[inline]
    pub fn images(src_image: Arc<Image>, dst_image: Arc<Image>) -> Self {
        let min_array_layers = src_image.array_layers().min(dst_image.array_layers());
        let region = ImageResolve {
            src_subresource: ImageSubresourceLayers {
                array_layers: 0..min_array_layers,
                ..src_image.subresource_layers()
            },
            dst_subresource: ImageSubresourceLayers {
                array_layers: 0..min_array_layers,
                ..dst_image.subresource_layers()
            },
            extent: {
                let src_extent = src_image.extent();
                let dst_extent = dst_image.extent();

                [
                    src_extent[0].min(dst_extent[0]),
                    src_extent[1].min(dst_extent[1]),
                    src_extent[2].min(dst_extent[2]),
                ]
            },
            ..Default::default()
        };

        Self {
            src_image,
            src_image_layout: ImageLayout::TransferSrcOptimal,
            dst_image,
            dst_image_layout: ImageLayout::TransferDstOptimal,
            regions: smallvec![region],
            _ne: crate::NonExhaustive(()),
        }
    }

    pub(crate) fn validate(&self, device: &Device) -> Result<(), Box<ValidationError>> {
        let &Self {
            ref src_image,
            src_image_layout,
            ref dst_image,
            dst_image_layout,
            ref regions,
            _ne: _,
        } = self;

        src_image_layout
            .validate_device(device)
            .map_err(|err| ValidationError {
                context: "src_image_layout".into(),
                vuids: &["VUID-VkResolveImageInfo2-srcImageLayout-parameter"],
                ..ValidationError::from_requirement(err)
            })?;

        dst_image_layout
            .validate_device(device)
            .map_err(|err| ValidationError {
                context: "dst_image_layout".into(),
                vuids: &["VUID-VkResolveImageInfo2-dstImageLayout-parameter"],
                ..ValidationError::from_requirement(err)
            })?;

        // VUID-VkResolveImageInfo2-commonparent
        assert_eq!(device, src_image.device().as_ref());
        assert_eq!(device, dst_image.device().as_ref());

        let src_image_format = src_image.format();
        let dst_image_format = dst_image.format();

        if src_image.samples() == SampleCount::Sample1 {
            return Err(Box::new(ValidationError {
                context: "src_image.samples()".into(),
                problem: "is `SampleCount::Sample1`".into(),
                vuids: &["VUID-VkResolveImageInfo2-srcImage-00257"],
                ..Default::default()
            }));
        }

        if !src_image.usage().intersects(ImageUsage::TRANSFER_SRC) {
            return Err(Box::new(ValidationError {
                context: "src_image.usage()".into(),
                problem: "does not contain `ImageUsage::TRANSFER_SRC`".into(),
                vuids: &["VUID-VkResolveImageInfo2-srcImage-06762"],
                ..Default::default()
            }));
        }

        if !src_image
            .format_features()
            .intersects(FormatFeatures::TRANSFER_SRC)
        {
            return Err(Box::new(ValidationError {
                context: "src_image.format_features()".into(),
                problem: "does not contain `FormatFeatures::TRANSFER_SRC`".into(),
                vuids: &["VUID-VkResolveImageInfo2-srcImage-06763"],
                ..Default::default()
            }));
        }

        if !matches!(
            src_image_layout,
            ImageLayout::TransferSrcOptimal | ImageLayout::General
        ) {
            return Err(Box::new(ValidationError {
                context: "src_image_layout".into(),
                problem: "is not `ImageLayout::TransferSrcOptimal` or `ImageLayout::General`"
                    .into(),
                vuids: &["VUID-VkResolveImageInfo2-srcImageLayout-01400"],
                ..Default::default()
            }));
        }

        if dst_image.samples() != SampleCount::Sample1 {
            return Err(Box::new(ValidationError {
                context: "dst_image.samples()".into(),
                problem: "is not `SampleCount::Sample1`".into(),
                vuids: &["VUID-VkResolveImageInfo2-dstImage-00259"],
                ..Default::default()
            }));
        }

        if !dst_image.usage().intersects(ImageUsage::TRANSFER_DST) {
            return Err(Box::new(ValidationError {
                context: "dst_image.usage()".into(),
                problem: "does not contain `ImageUsage::TRANSFER_DST`".into(),
                vuids: &["VUID-VkResolveImageInfo2-dstImage-06764"],
                ..Default::default()
            }));
        }

        if !dst_image
            .format_features()
            .contains(FormatFeatures::TRANSFER_DST | FormatFeatures::COLOR_ATTACHMENT)
        {
            return Err(Box::new(ValidationError {
                context: "dst_image.format_features()".into(),
                problem: "does not contain both `FormatFeatures::TRANSFER_DST` and \
                    `FormatFeatures::COLOR_ATTACHMENT`"
                    .into(),
                vuids: &[
                    "VUID-VkResolveImageInfo2-dstImage-06765",
                    "VUID-VkResolveImageInfo2-dstImage-02003",
                ],
                ..Default::default()
            }));
        }

        if device.enabled_features().linear_color_attachment
            && dst_image.tiling() == ImageTiling::Linear
            && !dst_image
                .format_features()
                .contains(FormatFeatures::LINEAR_COLOR_ATTACHMENT)
        {
            return Err(Box::new(ValidationError {
                problem: "the `linear_color_attachment` feature is enabled on the device, and \
                    `dst_image.tiling()` is `ImageTiling::Linear`, but \
                    `dst_image.format_features()` does not contain \
                    `FormatFeatures::LINEAR_COLOR_ATTACHMENT`"
                    .into(),
                vuids: &["VUID-VkResolveImageInfo2-linearColorAttachment-06519"],
                ..Default::default()
            }));
        }

        if !matches!(
            dst_image_layout,
            ImageLayout::TransferDstOptimal | ImageLayout::General
        ) {
            return Err(Box::new(ValidationError {
                context: "dst_image_layout".into(),
                problem: "is not `ImageLayout::TransferDstOptimal` or `ImageLayout::General`"
                    .into(),
                vuids: &["VUID-VkResolveImageInfo2-dstImageLayout-01401"],
                ..Default::default()
            }));
        }

        if src_image_format != dst_image_format {
            return Err(Box::new(ValidationError {
                problem: "`src_image.format()` does not equal `dst_image.format()`".into(),
                vuids: &["VUID-VkResolveImageInfo2-srcImage-01386"],
                ..Default::default()
            }));
        }

        for (region_index, region) in regions.iter().enumerate() {
            region
                .validate(device)
                .map_err(|err| err.add_context(format!("regions[{}]", region_index)))?;

            let &ImageResolve {
                ref src_subresource,
                src_offset,
                ref dst_subresource,
                dst_offset,
                extent,
                _ne: _,
            } = region;

            /*
               Check src
            */

            if src_subresource.mip_level >= src_image.mip_levels() {
                return Err(Box::new(ValidationError {
                    problem: format!(
                        "`regions[{}].src_subresource.mip_level` is not less than \
                        `src_image.mip_levels()`",
                        region_index
                    )
                    .into(),
                    vuids: &["VUID-VkResolveImageInfo2-srcSubresource-01709"],
                    ..Default::default()
                }));
            }

            let src_subresource_extent =
                mip_level_extent(src_image.extent(), src_subresource.mip_level).unwrap();

            match src_image.image_type() {
                ImageType::Dim1d => {
                    if src_offset[1] != 0 {
                        return Err(Box::new(ValidationError {
                            problem: format!(
                                "`src_image.image_type()` is `ImageType::Dim1d`, but \
                                `regions[{}].src_offset[1]` is not 0",
                                region_index,
                            )
                            .into(),
                            vuids: &["VUID-VkResolveImageInfo2-srcImage-00271"],
                            ..Default::default()
                        }));
                    }

                    if extent[1] != 1 {
                        return Err(Box::new(ValidationError {
                            problem: format!(
                                "`src_image.image_type()` is `ImageType::Dim1d`, but \
                                `regions[{}].extent[1]` is not 1",
                                region_index,
                            )
                            .into(),
                            vuids: &["VUID-VkResolveImageInfo2-srcImage-00271"],
                            ..Default::default()
                        }));
                    }

                    if src_offset[2] != 0 {
                        return Err(Box::new(ValidationError {
                            problem: format!(
                                "`src_image.image_type()` is `ImageType::Dim1d`, but \
                                `regions[{}].src_offset[2]` is not 0",
                                region_index,
                            )
                            .into(),
                            vuids: &["VUID-VkResolveImageInfo2-srcImage-00273"],
                            ..Default::default()
                        }));
                    }

                    if extent[2] != 1 {
                        return Err(Box::new(ValidationError {
                            problem: format!(
                                "`src_image.image_type()` is `ImageType::Dim1d`, but \
                                `regions[{}].extent[2]` is not 1",
                                region_index,
                            )
                            .into(),
                            vuids: &["VUID-VkResolveImageInfo2-srcImage-00273"],
                            ..Default::default()
                        }));
                    }
                }
                ImageType::Dim2d => {
                    if src_offset[2] != 0 {
                        return Err(Box::new(ValidationError {
                            problem: format!(
                                "`src_image.image_type()` is `ImageType::Dim2d`, but \
                                `regions[{}].src_offset[2]` is not 0",
                                region_index,
                            )
                            .into(),
                            vuids: &["VUID-VkResolveImageInfo2-srcImage-00273"],
                            ..Default::default()
                        }));
                    }

                    if extent[2] != 1 {
                        return Err(Box::new(ValidationError {
                            problem: format!(
                                "`src_image.image_type()` is `ImageType::Dim2d`, but \
                                `regions[{}].extent[2]` is not 1",
                                region_index,
                            )
                            .into(),
                            vuids: &["VUID-VkResolveImageInfo2-srcImage-00273"],
                            ..Default::default()
                        }));
                    }
                }
                ImageType::Dim3d => {
                    if src_subresource.array_layers != (0..1) {
                        return Err(Box::new(ValidationError {
                            problem: format!(
                                "`src_image.image_type()` is `ImageType::Dim3d`, but \
                                `regions[{}].src_subresource.array_layers` is not `0..1`",
                                region_index,
                            )
                            .into(),
                            vuids: &["VUID-VkResolveImageInfo2-srcImage-04446"],
                            ..Default::default()
                        }));
                    }
                }
            }

            if src_subresource.array_layers.end > src_image.array_layers() {
                return Err(Box::new(ValidationError {
                    problem: format!(
                        "`regions[{}].src_subresource.array_layers.end` is not less than \
                        `src_image.array_layers()`",
                        region_index
                    )
                    .into(),
                    vuids: &["VUID-VkResolveImageInfo2-srcSubresource-01711"],
                    ..Default::default()
                }));
            }

            if src_offset[0] + extent[0] > src_subresource_extent[0] {
                return Err(Box::new(ValidationError {
                    problem: format!(
                        "`regions[{0}].src_offset[0] + regions[{0}].extent[0]` is greater \
                        than coordinate 0 of the extent of the subresource of `src_image` \
                        selected by `regions[{0}].src_subresource`",
                        region_index,
                    )
                    .into(),
                    vuids: &["VUID-VkResolveImageInfo2-srcOffset-00269"],
                    ..Default::default()
                }));
            }

            if src_offset[1] + extent[1] > src_subresource_extent[1] {
                return Err(Box::new(ValidationError {
                    problem: format!(
                        "`regions[{0}].src_offset[1] + regions[{0}].extent[1]` is greater \
                        than coordinate 1 of the extent of the subresource of `src_image` \
                        selected by `regions[{0}].src_subresource`",
                        region_index,
                    )
                    .into(),
                    vuids: &["VUID-VkResolveImageInfo2-srcOffset-00270"],
                    ..Default::default()
                }));
            }

            if src_offset[2] + extent[2] > src_subresource_extent[2] {
                return Err(Box::new(ValidationError {
                    problem: format!(
                        "`regions[{0}].src_offset[2] + regions[{0}].extent[2]` is greater \
                        than coordinate 2 of the extent of the subresource of `src_image` \
                        selected by `regions[{0}].src_subresource`",
                        region_index,
                    )
                    .into(),
                    vuids: &["VUID-VkResolveImageInfo2-srcOffset-00272"],
                    ..Default::default()
                }));
            }

            /*
               Check dst
            */

            if dst_subresource.mip_level >= dst_image.mip_levels() {
                return Err(Box::new(ValidationError {
                    problem: format!(
                        "`regions[{}].dst_subresource.mip_level` is not less than \
                        `dst_image.mip_levels()`",
                        region_index
                    )
                    .into(),
                    vuids: &["VUID-VkResolveImageInfo2-dstSubresource-01710"],
                    ..Default::default()
                }));
            }

            let dst_subresource_extent =
                mip_level_extent(dst_image.extent(), dst_subresource.mip_level).unwrap();

            match dst_image.image_type() {
                ImageType::Dim1d => {
                    if dst_offset[1] != 0 {
                        return Err(Box::new(ValidationError {
                            problem: format!(
                                "`dst_image.image_type()` is `ImageType::Dim1d`, but \
                                `regions[{}].dst_offset[1]` is not 0",
                                region_index,
                            )
                            .into(),
                            vuids: &["VUID-VkResolveImageInfo2-dstImage-00276"],
                            ..Default::default()
                        }));
                    }

                    if extent[1] != 1 {
                        return Err(Box::new(ValidationError {
                            problem: format!(
                                "`dst_image.image_type()` is `ImageType::Dim1d`, but \
                                `regions[{}].extent[1]` is not 1",
                                region_index,
                            )
                            .into(),
                            vuids: &["VUID-VkResolveImageInfo2-dstImage-00276"],
                            ..Default::default()
                        }));
                    }

                    if dst_offset[2] != 0 {
                        return Err(Box::new(ValidationError {
                            problem: format!(
                                "`dst_image.image_type()` is `ImageType::Dim1d`, but \
                                `regions[{}].dst_offset[2]` is not 0",
                                region_index,
                            )
                            .into(),
                            vuids: &["VUID-VkResolveImageInfo2-dstImage-00278"],
                            ..Default::default()
                        }));
                    }

                    if extent[2] != 1 {
                        return Err(Box::new(ValidationError {
                            problem: format!(
                                "`dst_image.image_type()` is `ImageType::Dim1d`, but \
                                `regions[{}].extent[2]` is not 1",
                                region_index,
                            )
                            .into(),
                            vuids: &["VUID-VkResolveImageInfo2-dstImage-00278"],
                            ..Default::default()
                        }));
                    }
                }
                ImageType::Dim2d => {
                    if dst_offset[2] != 0 {
                        return Err(Box::new(ValidationError {
                            problem: format!(
                                "`dst_image.image_type()` is `ImageType::Dim2d`, but \
                                `regions[{}].dst_offset[2]` is not 0",
                                region_index,
                            )
                            .into(),
                            vuids: &["VUID-VkResolveImageInfo2-dstImage-00278"],
                            ..Default::default()
                        }));
                    }

                    if extent[2] != 1 {
                        return Err(Box::new(ValidationError {
                            problem: format!(
                                "`dst_image.image_type()` is `ImageType::Dim2d`, but \
                                `regions[{}].extent[2]` is not 1",
                                region_index,
                            )
                            .into(),
                            vuids: &["VUID-VkResolveImageInfo2-dstImage-00278"],
                            ..Default::default()
                        }));
                    }
                }
                ImageType::Dim3d => {
                    if dst_subresource.array_layers != (0..1) {
                        return Err(Box::new(ValidationError {
                            problem: format!(
                                "`dst_image.image_type()` is `ImageType::Dim3d`, but \
                                `regions[{}].dst_subresource.array_layers` is not `0..1`",
                                region_index,
                            )
                            .into(),
                            vuids: &["VUID-VkResolveImageInfo2-srcImage-04447"],
                            ..Default::default()
                        }));
                    }
                }
            }

            if dst_subresource.array_layers.end > dst_image.array_layers() {
                return Err(Box::new(ValidationError {
                    problem: format!(
                        "`regions[{}].dst_subresource.array_layers.end` is not less than \
                        `dst_image.array_layers()`",
                        region_index
                    )
                    .into(),
                    vuids: &["VUID-VkResolveImageInfo2-dstSubresource-01712"],
                    ..Default::default()
                }));
            }

            if dst_offset[0] + extent[0] > dst_subresource_extent[0] {
                return Err(Box::new(ValidationError {
                    problem: format!(
                        "`regions[{0}].dst_offset[0] + regions[{0}].extent[0]` is greater \
                        than coordinate 0 of the extent of the subresource of `dst_image` \
                        selected by `regions[{0}].dst_subresource`",
                        region_index,
                    )
                    .into(),
                    vuids: &["VUID-VkResolveImageInfo2-dstOffset-00274"],
                    ..Default::default()
                }));
            }

            if dst_offset[1] + extent[1] > dst_subresource_extent[1] {
                return Err(Box::new(ValidationError {
                    problem: format!(
                        "`regions[{0}].dst_offset[1] + regions[{0}].extent[1]` is greater \
                        than coordinate 1 of the extent of the subresource of `dst_image` \
                        selected by `regions[{0}].dst_subresource`",
                        region_index,
                    )
                    .into(),
                    vuids: &["VUID-VkResolveImageInfo2-dstOffset-00275"],
                    ..Default::default()
                }));
            }

            if dst_offset[2] + extent[2] > dst_subresource_extent[2] {
                return Err(Box::new(ValidationError {
                    problem: format!(
                        "`regions[{0}].dst_offset[2] + regions[{0}].extent[2]` is greater \
                        than coordinate 2 of the extent of the subresource of `dst_image` \
                        selected by `regions[{0}].dst_subresource`",
                        region_index,
                    )
                    .into(),
                    vuids: &["VUID-VkResolveImageInfo2-dstOffset-00277"],
                    ..Default::default()
                }));
            }
        }

        // VUID-VkResolveImageInfo2-pRegions-00255
        // Can't occur as long as memory aliasing isn't allowed, because `src_image` and
        // `dst_image` must have different sample counts and therefore can never be the same image.

        Ok(())
    }
}

/// A region of data to resolve between images.
#[derive(Clone, Debug)]
pub struct ImageResolve {
    /// The subresource of `src_image` to resolve from.
    ///
    /// The default value is empty, which must be overridden.
    pub src_subresource: ImageSubresourceLayers,

    /// The offset from the zero coordinate of `src_image` that resolving will start from.
    ///
    /// The default value is `[0; 3]`.
    pub src_offset: [u32; 3],

    /// The subresource of `dst_image` to resolve into.
    ///
    /// The default value is empty, which must be overridden.
    pub dst_subresource: ImageSubresourceLayers,

    /// The offset from the zero coordinate of `dst_image` that resolving will start from.
    ///
    /// The default value is `[0; 3]`.
    pub dst_offset: [u32; 3],

    /// The extent of texels to resolve.
    ///
    /// The default value is `[0; 3]`, which must be overridden.
    pub extent: [u32; 3],

    pub _ne: crate::NonExhaustive,
}

impl Default for ImageResolve {
    #[inline]
    fn default() -> Self {
        Self {
            src_subresource: ImageSubresourceLayers {
                aspects: ImageAspects::empty(),
                mip_level: 0,
                array_layers: 0..0,
            },
            src_offset: [0; 3],
            dst_subresource: ImageSubresourceLayers {
                aspects: ImageAspects::empty(),
                mip_level: 0,
                array_layers: 0..0,
            },
            dst_offset: [0; 3],
            extent: [0; 3],
            _ne: crate::NonExhaustive(()),
        }
    }
}

impl ImageResolve {
    pub(crate) fn validate(&self, device: &Device) -> Result<(), Box<ValidationError>> {
        let &Self {
            ref src_subresource,
            src_offset: _,
            ref dst_subresource,
            dst_offset: _,
            extent: _,
            _ne: _,
        } = self;

        src_subresource
            .validate(device)
            .map_err(|err| err.add_context("src_subresource"))?;

        dst_subresource
            .validate(device)
            .map_err(|err| err.add_context("dst_subresource"))?;

        if src_subresource.aspects != ImageAspects::COLOR {
            return Err(Box::new(ValidationError {
                problem: "`src_subresource.aspects` is not `ImageAspects::COLOR`".into(),
                vuids: &["VUID-VkImageResolve2-aspectMask-00266"],
                ..Default::default()
            }));
        }

        if dst_subresource.aspects != ImageAspects::COLOR {
            return Err(Box::new(ValidationError {
                problem: "`dst_subresource.aspects` is not `ImageAspects::COLOR`".into(),
                vuids: &["VUID-VkImageResolve2-aspectMask-00266"],
                ..Default::default()
            }));
        }

        if src_subresource.array_layers.len() != dst_subresource.array_layers.len() {
            return Err(Box::new(ValidationError {
                problem: "the length of `src_subresource.array_layers` does not equal \
                    the length of `dst_subresource.array_layers`"
                    .into(),
                vuids: &["VUID-VkImageResolve2-layerCount-00267"],
                ..Default::default()
            }));
        }

        Ok(())
    }
}

#[cfg(test)]
mod tests {
    use super::*;
    use crate::format::Format;

    /// Computes the minimum required len in elements for buffer with image data in specified
    /// format of specified size.
    fn required_size_for_format(format: Format, extent: [u32; 3], layer_count: u32) -> DeviceSize {
        let num_blocks = extent
            .into_iter()
            .zip(format.block_extent())
            .map(|(extent, block_extent)| {
                let extent = extent as DeviceSize;
                let block_extent = block_extent as DeviceSize;
                (extent + block_extent - 1) / block_extent
            })
            .product::<DeviceSize>()
            * layer_count as DeviceSize;

        num_blocks * format.block_size()
    }

    #[test]
    fn test_required_len_for_format() {
        // issue #1292
        assert_eq!(
            required_size_for_format(Format::BC1_RGB_UNORM_BLOCK, [2048, 2048, 1], 1),
            2097152
        );
        // other test cases
        assert_eq!(
            required_size_for_format(Format::R8G8B8A8_UNORM, [2048, 2048, 1], 1),
            16777216
        );
        assert_eq!(
            required_size_for_format(Format::R4G4_UNORM_PACK8, [512, 512, 1], 1),
            262144
        );
        assert_eq!(
            required_size_for_format(Format::R8G8B8_USCALED, [512, 512, 1], 1),
            786432
        );
        assert_eq!(
            required_size_for_format(Format::R32G32_UINT, [512, 512, 1], 1),
            2097152
        );
        assert_eq!(
            required_size_for_format(Format::R32G32_UINT, [512, 512, 1], 1),
            2097152
        );
        assert_eq!(
            required_size_for_format(Format::ASTC_8x8_UNORM_BLOCK, [512, 512, 1], 1),
            65536
        );
        assert_eq!(
            required_size_for_format(Format::ASTC_12x12_SRGB_BLOCK, [512, 512, 1], 1),
            29584
        );
    }
}<|MERGE_RESOLUTION|>--- conflicted
+++ resolved
@@ -397,33 +397,6 @@
         self
     }
 
-<<<<<<< HEAD
-        // VUID-VkCopyImageInfo2-aspect-06664
-        if src_image_aspects_used.intersects(ImageAspects::STENCIL)
-            && !src_image
-                .stencil_usage()
-                .unwrap_or(src_image.usage())
-                .intersects(ImageUsage::TRANSFER_SRC)
-        {
-            return Err(CopyError::MissingUsage {
-                resource: CopyErrorResource::Source,
-                usage: "transfer_src",
-            });
-        }
-
-        // VUID-VkCopyImageInfo2-aspect-06665
-        if dst_image_aspects_used.intersects(ImageAspects::STENCIL)
-            && !dst_image
-                .stencil_usage()
-                .unwrap_or(dst_image.usage())
-                .intersects(ImageUsage::TRANSFER_DST)
-        {
-            return Err(CopyError::MissingUsage {
-                resource: CopyErrorResource::Destination,
-                usage: "transfer_dst",
-            });
-        }
-=======
     /// Blits an image to another.
     ///
     /// A *blit* is similar to an image copy operation, except that the portion of the image that
@@ -462,7 +435,6 @@
 
         unsafe { Ok(self.blit_image_unchecked(blit_image_info)) }
     }
->>>>>>> e691928c
 
     fn validate_blit_image(
         &self,
@@ -3040,6 +3012,7 @@
             if src_subresource.aspects.intersects(ImageAspects::STENCIL)
                 && !src_image
                     .stencil_usage()
+                    .unwrap_or(src_image.usage())
                     .intersects(ImageUsage::TRANSFER_SRC)
             {
                 return Err(Box::new(ValidationError {
@@ -3407,6 +3380,7 @@
             if dst_subresource.aspects.intersects(ImageAspects::STENCIL)
                 && !dst_image
                     .stencil_usage()
+                    .unwrap_or(dst_image.usage())
                     .intersects(ImageUsage::TRANSFER_DST)
             {
                 return Err(Box::new(ValidationError {

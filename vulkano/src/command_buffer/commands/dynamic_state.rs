// Copyright (c) 2022 The vulkano developers
// Licensed under the Apache License, Version 2.0
// <LICENSE-APACHE or
// https://www.apache.org/licenses/LICENSE-2.0> or the MIT
// license <LICENSE-MIT or https://opensource.org/licenses/MIT>,
// at your option. All files in the project carrying such
// notice may not be copied, modified, or distributed except
// according to those terms.

use crate::{
    command_buffer::{
        synced::{Command, SyncCommandBufferBuilder},
        sys::UnsafeCommandBufferBuilder,
        AutoCommandBufferBuilder,
    },
    device::DeviceOwned,
    pipeline::{
        graphics::{
            color_blend::LogicOp,
            depth_stencil::{CompareOp, StencilFaces, StencilOp, StencilOps},
            input_assembly::PrimitiveTopology,
            rasterization::{CullMode, DepthBias, FrontFace, LineStipple},
            viewport::{Scissor, Viewport},
        },
        DynamicState,
    },
    RequirementNotMet, RequiresOneOf, Version,
};
use parking_lot::Mutex;
use smallvec::SmallVec;
use std::{
    error::Error,
    fmt::{Display, Error as FmtError, Formatter},
    ops::RangeInclusive,
};

/// # Commands to set dynamic state for pipelines.
///
/// These commands require a queue with a pipeline type that uses the given state.
impl<L, P> AutoCommandBufferBuilder<L, P> {
    // Helper function for dynamic state setting.
    fn validate_pipeline_fixed_state(
        &self,
        state: DynamicState,
    ) -> Result<(), SetDynamicStateError> {
        // VUID-vkCmdDispatch-None-02859
        if self.state().pipeline_graphics().map_or(false, |pipeline| {
            matches!(pipeline.dynamic_state(state), Some(false))
        }) {
            return Err(SetDynamicStateError::PipelineHasFixedState);
        }

        Ok(())
    }

    /// Sets the dynamic blend constants for future draw calls.
    ///
    /// # Panics
    ///
    /// - Panics if the queue family of the command buffer does not support graphics operations.
    /// - Panics if the currently bound graphics pipeline already contains this state internally.
    pub fn set_blend_constants(&mut self, constants: [f32; 4]) -> &mut Self {
        self.validate_set_blend_constants(constants).unwrap();

        unsafe {
            self.inner.set_blend_constants(constants);
        }

        self
    }

    fn validate_set_blend_constants(
        &self,
        _constants: [f32; 4],
    ) -> Result<(), SetDynamicStateError> {
        self.validate_pipeline_fixed_state(DynamicState::BlendConstants)?;

        let queue_family_properties = self.queue_family_properties();

        // VUID-vkCmdSetBlendConstants-commandBuffer-cmdpool
        if !queue_family_properties.queue_flags.graphics {
            return Err(SetDynamicStateError::NotSupportedByQueueFamily);
        }

        Ok(())
    }

    /// Sets whether dynamic color writes should be enabled for each attachment in the
    /// framebuffer.
    ///
    /// # Panics
    ///
    /// - Panics if the queue family of the command buffer does not support graphics operations.
    /// - Panics if the [`color_write_enable`](crate::device::Features::color_write_enable)
    ///   feature is not enabled on the device.
    /// - Panics if the currently bound graphics pipeline already contains this state internally.
    /// - If there is a graphics pipeline with color blend state bound, `enables.len()` must equal
    /// - [`attachments.len()`](crate::pipeline::graphics::color_blend::ColorBlendState::attachments).
    pub fn set_color_write_enable<I>(&mut self, enables: I) -> &mut Self
    where
        I: IntoIterator<Item = bool>,
        I::IntoIter: ExactSizeIterator,
    {
        let enables = enables.into_iter();

        self.validate_set_color_write_enable(&enables).unwrap();

        unsafe {
            self.inner.set_color_write_enable(enables);
        }

        self
    }

    fn validate_set_color_write_enable(
        &self,
        enables: &impl ExactSizeIterator,
    ) -> Result<(), SetDynamicStateError> {
        self.validate_pipeline_fixed_state(DynamicState::ColorWriteEnable)?;

        let queue_family_properties = self.queue_family_properties();

        // VUID-vkCmdSetColorWriteEnableEXT-commandBuffer-cmdpool
        if !queue_family_properties.queue_flags.graphics {
            return Err(SetDynamicStateError::NotSupportedByQueueFamily);
        }

        // VUID-vkCmdSetColorWriteEnableEXT-None-04803
        if !self.device().enabled_features().color_write_enable {
            return Err(SetDynamicStateError::RequirementNotMet {
                required_for: "`set_color_write_enable`",
                requires_one_of: RequiresOneOf {
                    device_extensions: &["ext_color_write_enable"],
                    ..Default::default()
                },
            });
        }

        if let Some(color_blend_state) = self
            .state()
            .pipeline_graphics()
            .and_then(|pipeline| pipeline.color_blend_state())
        {
            // VUID-vkCmdSetColorWriteEnableEXT-attachmentCount-06656
            // Indirectly checked
            if enables.len() != color_blend_state.attachments.len() {
                return Err(
                    SetDynamicStateError::PipelineColorBlendAttachmentCountMismatch {
                        provided_count: enables.len() as u32,
                        required_count: color_blend_state.attachments.len() as u32,
                    },
                );
            }
        }

        Ok(())
    }

    /// Sets the dynamic cull mode for future draw calls.
    ///
    /// # Panics
    ///
    /// - Panics if the queue family of the command buffer does not support graphics operations.
    /// - Panics if the device API version is less than 1.3 and the
    ///   [`extended_dynamic_state`](crate::device::Features::extended_dynamic_state) feature is
    ///   not enabled on the device.
    /// - Panics if the currently bound graphics pipeline already contains this state internally.
    pub fn set_cull_mode(&mut self, cull_mode: CullMode) -> &mut Self {
        self.validate_set_cull_mode(cull_mode).unwrap();

        unsafe {
            self.inner.set_cull_mode(cull_mode);
        }

        self
    }

    fn validate_set_cull_mode(&self, cull_mode: CullMode) -> Result<(), SetDynamicStateError> {
        self.validate_pipeline_fixed_state(DynamicState::CullMode)?;

        // VUID-vkCmdSetCullMode-cullMode-parameter
        cull_mode.validate_device(self.device())?;

        let queue_family_properties = self.queue_family_properties();

        // VUID-vkCmdSetCullMode-commandBuffer-cmdpool
        if !queue_family_properties.queue_flags.graphics {
            return Err(SetDynamicStateError::NotSupportedByQueueFamily);
        }

        // VUID-vkCmdSetCullMode-None-03384
        if !(self.device().api_version() >= Version::V1_3
            || self.device().enabled_features().extended_dynamic_state)
        {
            return Err(SetDynamicStateError::RequirementNotMet {
                required_for: "`set_cull_mode`",
                requires_one_of: RequiresOneOf {
                    api_version: Some(Version::V1_3),
                    features: &["extended_dynamic_state"],
                    ..Default::default()
                },
            });
        }

        Ok(())
    }

    /// Sets the dynamic depth bias values for future draw calls.
    ///
    /// # Panics
    ///
    /// - Panics if the queue family of the command buffer does not support graphics operations.
    /// - Panics if the currently bound graphics pipeline already contains this state internally.
    /// - If the [`depth_bias_clamp`](crate::device::Features::depth_bias_clamp)
    ///   feature is not enabled on the device, panics if `clamp` is not 0.0.
    pub fn set_depth_bias(
        &mut self,
        constant_factor: f32,
        clamp: f32,
        slope_factor: f32,
    ) -> &mut Self {
        self.validate_set_depth_bias(constant_factor, clamp, slope_factor)
            .unwrap();

        unsafe {
            self.inner
                .set_depth_bias(constant_factor, clamp, slope_factor);
        }

        self
    }

    fn validate_set_depth_bias(
        &self,
        _constant_factor: f32,
        clamp: f32,
        _slope_factor: f32,
    ) -> Result<(), SetDynamicStateError> {
        self.validate_pipeline_fixed_state(DynamicState::DepthBias)?;

        let queue_family_properties = self.queue_family_properties();

        // VUID-vkCmdSetDepthBias-commandBuffer-cmdpool
        if !queue_family_properties.queue_flags.graphics {
            return Err(SetDynamicStateError::NotSupportedByQueueFamily);
        }

        // VUID-vkCmdSetDepthBias-depthBiasClamp-00790
        if clamp != 0.0 && !self.device().enabled_features().depth_bias_clamp {
            return Err(SetDynamicStateError::RequirementNotMet {
                required_for: "`clamp` is not `0.0`",
                requires_one_of: RequiresOneOf {
                    features: &["depth_bias_clamp"],
                    ..Default::default()
                },
            });
        }

        Ok(())
    }

    /// Sets whether dynamic depth bias is enabled for future draw calls.
    ///
    /// # Panics
    ///
    /// - Panics if the queue family of the command buffer does not support graphics operations.
    /// - Panics if the device API version is less than 1.3 and the
    ///   [`extended_dynamic_state2`](crate::device::Features::extended_dynamic_state2) feature is
    ///   not enabled on the device.
    /// - Panics if the currently bound graphics pipeline already contains this state internally.
    pub fn set_depth_bias_enable(&mut self, enable: bool) -> &mut Self {
        self.validate_set_depth_bias_enable(enable).unwrap();

        unsafe {
            self.inner.set_depth_bias_enable(enable);
        }

        self
    }

    fn validate_set_depth_bias_enable(&self, _enable: bool) -> Result<(), SetDynamicStateError> {
        self.validate_pipeline_fixed_state(DynamicState::DepthBiasEnable)?;

        let queue_family_properties = self.queue_family_properties();

        // VUID-vkCmdSetDepthBiasEnable-commandBuffer-cmdpool
        if !queue_family_properties.queue_flags.graphics {
            return Err(SetDynamicStateError::NotSupportedByQueueFamily);
        }

        // VUID-vkCmdSetDepthBiasEnable-None-04872
        if !(self.device().api_version() >= Version::V1_3
            || self.device().enabled_features().extended_dynamic_state2)
        {
            return Err(SetDynamicStateError::RequirementNotMet {
                required_for: "`set_depth_bias_enable`",
                requires_one_of: RequiresOneOf {
                    api_version: Some(Version::V1_3),
                    features: &["extended_dynamic_state2"],
                    ..Default::default()
                },
            });
        }

        Ok(())
    }

    /// Sets the dynamic depth bounds for future draw calls.
    ///
    /// # Panics
    ///
    /// - Panics if the queue family of the command buffer does not support graphics operations.
    /// - Panics if the currently bound graphics pipeline already contains this state internally.
    /// - If the
    ///   [`ext_depth_range_unrestricted`](crate::device::DeviceExtensions::ext_depth_range_unrestricted)
    ///   device extension is not enabled, panics if the start and end of `bounds` are not between
    ///   0.0 and 1.0 inclusive.
    pub fn set_depth_bounds(&mut self, bounds: RangeInclusive<f32>) -> &mut Self {
        self.validate_set_depth_bounds(bounds.clone()).unwrap();

        unsafe {
            self.inner.set_depth_bounds(bounds);
        }

        self
    }

    fn validate_set_depth_bounds(
        &self,
        bounds: RangeInclusive<f32>,
    ) -> Result<(), SetDynamicStateError> {
        self.validate_pipeline_fixed_state(DynamicState::DepthBounds)?;

        let queue_family_properties = self.queue_family_properties();

        // VUID-vkCmdSetDepthBounds-commandBuffer-cmdpool
        if !queue_family_properties.queue_flags.graphics {
            return Err(SetDynamicStateError::NotSupportedByQueueFamily);
        }

        // VUID-vkCmdSetDepthBounds-minDepthBounds-00600
        // VUID-vkCmdSetDepthBounds-maxDepthBounds-00601
        if !self
            .device()
            .enabled_extensions()
            .ext_depth_range_unrestricted
            && !((0.0..=1.0).contains(bounds.start()) && (0.0..=1.0).contains(bounds.end()))
        {
            return Err(SetDynamicStateError::RequirementNotMet {
                required_for: "`bounds` is not between `0.0` and `1.0` inclusive",
                requires_one_of: RequiresOneOf {
                    device_extensions: &["ext_depth_range_unrestricted"],
                    ..Default::default()
                },
            });
        }

        Ok(())
    }

    /// Sets whether dynamic depth bounds testing is enabled for future draw calls.
    ///
    /// # Panics
    ///
    /// - Panics if the queue family of the command buffer does not support graphics operations.
    /// - Panics if the device API version is less than 1.3 and the
    ///   [`extended_dynamic_state`](crate::device::Features::extended_dynamic_state) feature is
    ///   not enabled on the device.
    /// - Panics if the currently bound graphics pipeline already contains this state internally.
    pub fn set_depth_bounds_test_enable(&mut self, enable: bool) -> &mut Self {
        self.validate_set_depth_bounds_test_enable(enable).unwrap();

        unsafe {
            self.inner.set_depth_bounds_test_enable(enable);
        }

        self
    }

    fn validate_set_depth_bounds_test_enable(
        &self,
        _enable: bool,
    ) -> Result<(), SetDynamicStateError> {
        self.validate_pipeline_fixed_state(DynamicState::DepthBoundsTestEnable)?;

        let queue_family_properties = self.queue_family_properties();

        // VUID-vkCmdSetDepthBoundsTestEnable-commandBuffer-cmdpool
        if !queue_family_properties.queue_flags.graphics {
            return Err(SetDynamicStateError::NotSupportedByQueueFamily);
        }

        // VUID-vkCmdSetDepthBoundsTestEnable-None-03349
        if !(self.device().api_version() >= Version::V1_3
            || self.device().enabled_features().extended_dynamic_state)
        {
            return Err(SetDynamicStateError::RequirementNotMet {
                required_for: "`set_depth_bounds_test_enable`",
                requires_one_of: RequiresOneOf {
                    api_version: Some(Version::V1_3),
                    features: &["extended_dynamic_state"],
                    ..Default::default()
                },
            });
        }

        Ok(())
    }

    /// Sets the dynamic depth compare op for future draw calls.
    ///
    /// # Panics
    ///
    /// - Panics if the queue family of the command buffer does not support graphics operations.
    /// - Panics if the device API version is less than 1.3 and the
    ///   [`extended_dynamic_state`](crate::device::Features::extended_dynamic_state) feature is
    ///   not enabled on the device.
    /// - Panics if the currently bound graphics pipeline already contains this state internally.
    pub fn set_depth_compare_op(&mut self, compare_op: CompareOp) -> &mut Self {
        self.validate_set_depth_compare_op(compare_op).unwrap();

        unsafe {
            self.inner.set_depth_compare_op(compare_op);
        }

        self
    }

    fn validate_set_depth_compare_op(
        &self,
        compare_op: CompareOp,
    ) -> Result<(), SetDynamicStateError> {
        self.validate_pipeline_fixed_state(DynamicState::DepthCompareOp)?;

        // VUID-vkCmdSetDepthCompareOp-depthCompareOp-parameter
        compare_op.validate_device(self.device())?;

        let queue_family_properties = self.queue_family_properties();

        // VUID-vkCmdSetDepthCompareOp-commandBuffer-cmdpool
        if !queue_family_properties.queue_flags.graphics {
            return Err(SetDynamicStateError::NotSupportedByQueueFamily);
        }

        // VUID-vkCmdSetDepthCompareOp-None-03353
        if !(self.device().api_version() >= Version::V1_3
            || self.device().enabled_features().extended_dynamic_state)
        {
            return Err(SetDynamicStateError::RequirementNotMet {
                required_for: "`set_depth_compare_op`",
                requires_one_of: RequiresOneOf {
                    api_version: Some(Version::V1_3),
                    features: &["extended_dynamic_state"],
                    ..Default::default()
                },
            });
        }

        Ok(())
    }

    /// Sets whether dynamic depth testing is enabled for future draw calls.
    ///
    /// # Panics
    ///
    /// - Panics if the queue family of the command buffer does not support graphics operations.
    /// - Panics if the device API version is less than 1.3 and the
    ///   [`extended_dynamic_state`](crate::device::Features::extended_dynamic_state) feature is
    ///   not enabled on the device.
    /// - Panics if the currently bound graphics pipeline already contains this state internally.
    pub fn set_depth_test_enable(&mut self, enable: bool) -> &mut Self {
        self.validate_set_depth_test_enable(enable).unwrap();

        unsafe {
            self.inner.set_depth_test_enable(enable);
        }

        self
    }

    fn validate_set_depth_test_enable(&self, _enable: bool) -> Result<(), SetDynamicStateError> {
        self.validate_pipeline_fixed_state(DynamicState::DepthTestEnable)?;

        let queue_family_properties = self.queue_family_properties();

        // VUID-vkCmdSetDepthTestEnable-commandBuffer-cmdpool
        if !queue_family_properties.queue_flags.graphics {
            return Err(SetDynamicStateError::NotSupportedByQueueFamily);
        }

        // VUID-vkCmdSetDepthTestEnable-None-03352
        if !(self.device().api_version() >= Version::V1_3
            || self.device().enabled_features().extended_dynamic_state)
        {
            return Err(SetDynamicStateError::RequirementNotMet {
                required_for: "`set_depth_test_enable`",
                requires_one_of: RequiresOneOf {
                    api_version: Some(Version::V1_3),
                    features: &["extended_dynamic_state"],
                    ..Default::default()
                },
            });
        }

        Ok(())
    }

    /// Sets whether dynamic depth write is enabled for future draw calls.
    ///
    /// # Panics
    ///
    /// - Panics if the queue family of the command buffer does not support graphics operations.
    /// - Panics if the device API version is less than 1.3 and the
    ///   [`extended_dynamic_state`](crate::device::Features::extended_dynamic_state) feature is
    ///   not enabled on the device.
    /// - Panics if the currently bound graphics pipeline already contains this state internally.
    pub fn set_depth_write_enable(&mut self, enable: bool) -> &mut Self {
        self.validate_set_depth_write_enable(enable).unwrap();

        unsafe {
            self.inner.set_depth_write_enable(enable);
        }

        self
    }

    fn validate_set_depth_write_enable(&self, _enable: bool) -> Result<(), SetDynamicStateError> {
        self.validate_pipeline_fixed_state(DynamicState::DepthWriteEnable)?;

        let queue_family_properties = self.queue_family_properties();

        // VUID-vkCmdSetDepthWriteEnable-commandBuffer-cmdpool
        if !queue_family_properties.queue_flags.graphics {
            return Err(SetDynamicStateError::NotSupportedByQueueFamily);
        }

        // VUID-vkCmdSetDepthWriteEnable-None-03354
        if !(self.device().api_version() >= Version::V1_3
            || self.device().enabled_features().extended_dynamic_state)
        {
            return Err(SetDynamicStateError::RequirementNotMet {
                required_for: "`set_depth_write_enable`",
                requires_one_of: RequiresOneOf {
                    api_version: Some(Version::V1_3),
                    features: &["extended_dynamic_state"],
                    ..Default::default()
                },
            });
        }

        Ok(())
    }

    /// Sets the dynamic discard rectangles for future draw calls.
    ///
    /// # Panics
    ///
    /// - Panics if the queue family of the command buffer does not support graphics operations.
    /// - Panics if the
    ///   [`ext_discard_rectangles`](crate::device::DeviceExtensions::ext_discard_rectangles)
    ///   extension is not enabled on the device.
    /// - Panics if the currently bound graphics pipeline already contains this state internally.
    /// - Panics if the highest discard rectangle slot being set is greater than the
    ///   [`max_discard_rectangles`](crate::device::Properties::max_discard_rectangles) device
    ///   property.
    pub fn set_discard_rectangle(
        &mut self,
        first_rectangle: u32,
        rectangles: impl IntoIterator<Item = Scissor>,
    ) -> &mut Self {
        let rectangles: SmallVec<[Scissor; 2]> = rectangles.into_iter().collect();
        self.validate_set_discard_rectangle(first_rectangle, &rectangles)
            .unwrap();

        unsafe {
            self.inner
                .set_discard_rectangle(first_rectangle, rectangles);
        }

        self
    }

    fn validate_set_discard_rectangle(
        &self,
        first_rectangle: u32,
        rectangles: &[Scissor],
    ) -> Result<(), SetDynamicStateError> {
        self.validate_pipeline_fixed_state(DynamicState::DiscardRectangle)?;

        let queue_family_properties = self.queue_family_properties();

        // VUID-vkCmdSetDiscardRectangle-commandBuffer-cmdpool
        if !queue_family_properties.queue_flags.graphics {
            return Err(SetDynamicStateError::NotSupportedByQueueFamily);
        }

        if self.device().enabled_extensions().ext_discard_rectangles {
            return Err(SetDynamicStateError::RequirementNotMet {
                required_for: "`set_discard_rectangle`",
                requires_one_of: RequiresOneOf {
                    device_extensions: &["ext_discard_rectangles"],
                    ..Default::default()
                },
            });
        }

        // VUID-vkCmdSetDiscardRectangleEXT-firstDiscardRectangle-00585
        if first_rectangle + rectangles.len() as u32
            > self
                .device()
                .physical_device()
                .properties()
                .max_discard_rectangles
                .unwrap()
        {
            return Err(SetDynamicStateError::MaxDiscardRectanglesExceeded {
                provided: first_rectangle + rectangles.len() as u32,
                max: self
                    .device()
                    .physical_device()
                    .properties()
                    .max_discard_rectangles
                    .unwrap(),
            });
        }

        Ok(())
    }

    /// Sets the dynamic front face for future draw calls.
    ///
    /// # Panics
    ///
    /// - Panics if the queue family of the command buffer does not support graphics operations.
    /// - Panics if the device API version is less than 1.3 and the
    ///   [`extended_dynamic_state`](crate::device::Features::extended_dynamic_state) feature is
    ///   not enabled on the device.
    /// - Panics if the currently bound graphics pipeline already contains this state internally.
    pub fn set_front_face(&mut self, face: FrontFace) -> &mut Self {
        self.validate_set_front_face(face).unwrap();

        unsafe {
            self.inner.set_front_face(face);
        }

        self
    }

    fn validate_set_front_face(&self, face: FrontFace) -> Result<(), SetDynamicStateError> {
        self.validate_pipeline_fixed_state(DynamicState::FrontFace)?;

        // VUID-vkCmdSetFrontFace-frontFace-parameter
        face.validate_device(self.device())?;

        let queue_family_properties = self.queue_family_properties();

        // VUID-vkCmdSetFrontFace-commandBuffer-cmdpool
        if !queue_family_properties.queue_flags.graphics {
            return Err(SetDynamicStateError::NotSupportedByQueueFamily);
        }

        // VUID-vkCmdSetFrontFace-None-03383
        if !(self.device().api_version() >= Version::V1_3
            || self.device().enabled_features().extended_dynamic_state)
        {
            return Err(SetDynamicStateError::RequirementNotMet {
                required_for: "`set_front_face`",
                requires_one_of: RequiresOneOf {
                    api_version: Some(Version::V1_3),
                    features: &["extended_dynamic_state"],
                    ..Default::default()
                },
            });
        }

        Ok(())
    }

    /// Sets the dynamic line stipple values for future draw calls.
    ///
    /// # Panics
    ///
    /// - Panics if the queue family of the command buffer does not support graphics operations.
    /// - Panics if the [`ext_line_rasterization`](crate::device::DeviceExtensions::ext_line_rasterization)
    ///   extension is not enabled on the device.
    /// - Panics if the currently bound graphics pipeline already contains this state internally.
    /// - Panics if `factor` is not between 1 and 256 inclusive.
    pub fn set_line_stipple(&mut self, factor: u32, pattern: u16) -> &mut Self {
        self.validate_set_line_stipple(factor, pattern).unwrap();

        unsafe {
            self.inner.set_line_stipple(factor, pattern);
        }

        self
    }

    fn validate_set_line_stipple(
        &self,
        factor: u32,
        _pattern: u16,
    ) -> Result<(), SetDynamicStateError> {
        self.validate_pipeline_fixed_state(DynamicState::LineStipple)?;

        let queue_family_properties = self.queue_family_properties();

        // VUID-vkCmdSetLineStippleEXT-commandBuffer-cmdpool
        if !queue_family_properties.queue_flags.graphics {
            return Err(SetDynamicStateError::NotSupportedByQueueFamily);
        }

        if !self.device().enabled_extensions().ext_line_rasterization {
            return Err(SetDynamicStateError::RequirementNotMet {
                required_for: "`set_line_stipple`",
                requires_one_of: RequiresOneOf {
                    device_extensions: &["ext_line_rasterization"],
                    ..Default::default()
                },
            });
        }

        // VUID-vkCmdSetLineStippleEXT-lineStippleFactor-02776
        if !(1..=256).contains(&factor) {
            return Err(SetDynamicStateError::FactorOutOfRange);
        }

        Ok(())
    }

    /// Sets the dynamic line width for future draw calls.
    ///
    /// # Panics
    ///
    /// - Panics if the queue family of the command buffer does not support graphics operations.
    /// - Panics if the currently bound graphics pipeline already contains this state internally.
    /// - If the [`wide_lines`](crate::device::Features::wide_lines) feature is not enabled, panics
    ///   if `line_width` is not 1.0.
    pub fn set_line_width(&mut self, line_width: f32) -> &mut Self {
        self.validate_set_line_width(line_width).unwrap();

        unsafe {
            self.inner.set_line_width(line_width);
        }

        self
    }

    fn validate_set_line_width(&self, line_width: f32) -> Result<(), SetDynamicStateError> {
        self.validate_pipeline_fixed_state(DynamicState::LineWidth)?;

        let queue_family_properties = self.queue_family_properties();

        // VUID-vkCmdSetLineWidth-commandBuffer-cmdpool
        if !queue_family_properties.queue_flags.graphics {
            return Err(SetDynamicStateError::NotSupportedByQueueFamily);
        }

        // VUID-vkCmdSetLineWidth-lineWidth-00788
        if !self.device().enabled_features().wide_lines && line_width != 1.0 {
            return Err(SetDynamicStateError::RequirementNotMet {
                required_for: "`line_width` is not `1.0`",
                requires_one_of: RequiresOneOf {
                    features: &["wide_lines"],
                    ..Default::default()
                },
            });
        }

        Ok(())
    }

    /// Sets the dynamic logic op for future draw calls.
    ///
    /// # Panics
    ///
    /// - Panics if the queue family of the command buffer does not support graphics operations.
    /// - Panics if the
    ///   [`extended_dynamic_state2_logic_op`](crate::device::Features::extended_dynamic_state2_logic_op)
    ///   feature is not enabled on the device.
    /// - Panics if the currently bound graphics pipeline already contains this state internally.
    pub fn set_logic_op(&mut self, logic_op: LogicOp) -> &mut Self {
        self.validate_set_logic_op(logic_op).unwrap();

        unsafe {
            self.inner.set_logic_op(logic_op);
        }

        self
    }

    fn validate_set_logic_op(&self, logic_op: LogicOp) -> Result<(), SetDynamicStateError> {
        self.validate_pipeline_fixed_state(DynamicState::LogicOp)?;

        // VUID-vkCmdSetLogicOpEXT-logicOp-parameter
        logic_op.validate_device(self.device())?;

        let queue_family_properties = self.queue_family_properties();

        // VUID-vkCmdSetLogicOpEXT-commandBuffer-cmdpool
        if !queue_family_properties.queue_flags.graphics {
            return Err(SetDynamicStateError::NotSupportedByQueueFamily);
        }

        // VUID-vkCmdSetLogicOpEXT-None-04867
        if !self
            .device()
            .enabled_features()
            .extended_dynamic_state2_logic_op
        {
            return Err(SetDynamicStateError::RequirementNotMet {
                required_for: "`set_logic_op`",
                requires_one_of: RequiresOneOf {
                    features: &["extended_dynamic_state2_logic_op"],
                    ..Default::default()
                },
            });
        }

        Ok(())
    }

    /// Sets the dynamic number of patch control points for future draw calls.
    ///
    /// # Panics
    ///
    /// - Panics if the queue family of the command buffer does not support graphics operations.
    /// - Panics if the
    ///   [`extended_dynamic_state2_patch_control_points`](crate::device::Features::extended_dynamic_state2_patch_control_points)
    ///   feature is not enabled on the device.
    /// - Panics if the currently bound graphics pipeline already contains this state internally.
    /// - Panics if `num` is 0.
    /// - Panics if `num` is greater than the
    ///   [`max_tessellation_patch_size`](crate::device::Properties::max_tessellation_patch_size)
    ///   property of the device.
    pub fn set_patch_control_points(&mut self, num: u32) -> &mut Self {
        self.validate_set_patch_control_points(num).unwrap();

        unsafe {
            self.inner.set_patch_control_points(num);
        }

        self
    }

    fn validate_set_patch_control_points(&self, num: u32) -> Result<(), SetDynamicStateError> {
        self.validate_pipeline_fixed_state(DynamicState::PatchControlPoints)?;

        let queue_family_properties = self.queue_family_properties();

        // VUID-vkCmdSetPatchControlPointsEXT-commandBuffer-cmdpool
        if !queue_family_properties.queue_flags.graphics {
            return Err(SetDynamicStateError::NotSupportedByQueueFamily);
        }

        // VUID-vkCmdSetPatchControlPointsEXT-None-04873
        if !self
            .device()
            .enabled_features()
            .extended_dynamic_state2_patch_control_points
        {
            return Err(SetDynamicStateError::RequirementNotMet {
                required_for: "`set_patch_control_points`",
                requires_one_of: RequiresOneOf {
                    features: &["extended_dynamic_state2_patch_control_points"],
                    ..Default::default()
                },
            });
        }

        // VUID-vkCmdSetPatchControlPointsEXT-patchControlPoints-04874
        assert!(num > 0, "num must be greater than 0");

        // VUID-vkCmdSetPatchControlPointsEXT-patchControlPoints-04874
        if num
            > self
                .device()
                .physical_device()
                .properties()
                .max_tessellation_patch_size
        {
            return Err(SetDynamicStateError::MaxTessellationPatchSizeExceeded {
                provided: num,
                max: self
                    .device()
                    .physical_device()
                    .properties()
                    .max_tessellation_patch_size,
            });
        }

        Ok(())
    }

    /// Sets whether dynamic primitive restart is enabled for future draw calls.
    ///
    /// # Panics
    ///
    /// - Panics if the queue family of the command buffer does not support graphics operations.
    /// - Panics if the device API version is less than 1.3 and the
    ///   [`extended_dynamic_state2`](crate::device::Features::extended_dynamic_state2) feature is
    ///   not enabled on the device.
    /// - Panics if the currently bound graphics pipeline already contains this state internally.
    pub fn set_primitive_restart_enable(&mut self, enable: bool) -> &mut Self {
        self.validate_set_primitive_restart_enable(enable).unwrap();

        unsafe {
            self.inner.set_primitive_restart_enable(enable);
        }

        self
    }

    fn validate_set_primitive_restart_enable(
        &self,
        _enable: bool,
    ) -> Result<(), SetDynamicStateError> {
        self.validate_pipeline_fixed_state(DynamicState::PrimitiveRestartEnable)?;

        let queue_family_properties = self.queue_family_properties();

        // VUID-vkCmdSetPrimitiveRestartEnable-commandBuffer-cmdpool
        if !queue_family_properties.queue_flags.graphics {
            return Err(SetDynamicStateError::NotSupportedByQueueFamily);
        }

        // VUID-vkCmdSetPrimitiveRestartEnable-None-04866
        if !(self.device().api_version() >= Version::V1_3
            || self.device().enabled_features().extended_dynamic_state2)
        {
            return Err(SetDynamicStateError::RequirementNotMet {
                required_for: "`set_primitive_restart_enable`",
                requires_one_of: RequiresOneOf {
                    api_version: Some(Version::V1_3),
                    features: &["extended_dynamic_state2"],
                    ..Default::default()
                },
            });
        }

        Ok(())
    }

    /// Sets the dynamic primitive topology for future draw calls.
    ///
    /// # Panics
    ///
    /// - Panics if the queue family of the command buffer does not support graphics operations.
    /// - Panics if the device API version is less than 1.3 and the
    ///   [`extended_dynamic_state`](crate::device::Features::extended_dynamic_state) feature is
    ///   not enabled on the device.
    /// - Panics if the currently bound graphics pipeline already contains this state internally.
    /// - If the [`geometry_shader`](crate::device::Features::geometry_shader) feature is not
    ///   enabled, panics if `topology` is a `WithAdjacency` topology.
    /// - If the [`tessellation_shader`](crate::device::Features::tessellation_shader) feature is
    ///   not enabled, panics if `topology` is `PatchList`.
    pub fn set_primitive_topology(&mut self, topology: PrimitiveTopology) -> &mut Self {
        self.validate_set_primitive_topology(topology).unwrap();

        unsafe {
            self.inner.set_primitive_topology(topology);
        }

        self
    }

    fn validate_set_primitive_topology(
        &self,
        topology: PrimitiveTopology,
    ) -> Result<(), SetDynamicStateError> {
        self.validate_pipeline_fixed_state(DynamicState::PrimitiveTopology)?;

        // VUID-vkCmdSetPrimitiveTopology-primitiveTopology-parameter
        topology.validate_device(self.device())?;

        let queue_family_properties = self.queue_family_properties();

        // VUID-vkCmdSetPrimitiveTopology-commandBuffer-cmdpool
        if !queue_family_properties.queue_flags.graphics {
            return Err(SetDynamicStateError::NotSupportedByQueueFamily);
        }

        // VUID-vkCmdSetPrimitiveTopology-None-03347
        if !(self.device().api_version() >= Version::V1_3
            || self.device().enabled_features().extended_dynamic_state)
        {
            return Err(SetDynamicStateError::RequirementNotMet {
                required_for: "`set_primitive_topology`",
                requires_one_of: RequiresOneOf {
                    api_version: Some(Version::V1_3),
                    features: &["extended_dynamic_state"],
                    ..Default::default()
                },
            });
        }

        // VUID?
        if !self.device().enabled_features().geometry_shader
            && matches!(
                topology,
                PrimitiveTopology::LineListWithAdjacency
                    | PrimitiveTopology::LineStripWithAdjacency
                    | PrimitiveTopology::TriangleListWithAdjacency
                    | PrimitiveTopology::TriangleStripWithAdjacency
            )
        {
            return Err(SetDynamicStateError::RequirementNotMet {
                required_for: "`topology` is `PrimitiveTopology::*WithAdjacency`",
                requires_one_of: RequiresOneOf {
                    features: &["geometry_shader"],
                    ..Default::default()
                },
            });
        }

        // VUID?
        if !self.device().enabled_features().tessellation_shader
            && matches!(topology, PrimitiveTopology::PatchList)
        {
            return Err(SetDynamicStateError::RequirementNotMet {
                required_for: "`topology` is `PrimitiveTopology::PatchList`",
                requires_one_of: RequiresOneOf {
                    features: &["tessellation_shader"],
                    ..Default::default()
                },
            });
        }

        Ok(())
    }

    /// Sets whether dynamic rasterizer discard is enabled for future draw calls.
    ///
    /// # Panics
    ///
    /// - Panics if the queue family of the command buffer does not support graphics operations.
    /// - Panics if the device API version is less than 1.3 and the
    ///   [`extended_dynamic_state2`](crate::device::Features::extended_dynamic_state2) feature is
    ///   not enabled on the device.
    /// - Panics if the currently bound graphics pipeline already contains this state internally.
    pub fn set_rasterizer_discard_enable(&mut self, enable: bool) -> &mut Self {
        self.validate_set_rasterizer_discard_enable(enable).unwrap();

        unsafe {
            self.inner.set_rasterizer_discard_enable(enable);
        }

        self
    }

    fn validate_set_rasterizer_discard_enable(
        &self,
        _enable: bool,
    ) -> Result<(), SetDynamicStateError> {
        self.validate_pipeline_fixed_state(DynamicState::RasterizerDiscardEnable)?;

        let queue_family_properties = self.queue_family_properties();

        // VUID-vkCmdSetRasterizerDiscardEnable-commandBuffer-cmdpool
        if !queue_family_properties.queue_flags.graphics {
            return Err(SetDynamicStateError::NotSupportedByQueueFamily);
        }

        // VUID-vkCmdSetRasterizerDiscardEnable-None-04871
        if !(self.device().api_version() >= Version::V1_3
            || self.device().enabled_features().extended_dynamic_state2)
        {
            return Err(SetDynamicStateError::RequirementNotMet {
                required_for: "`set_rasterizer_discard_enable`",
                requires_one_of: RequiresOneOf {
                    api_version: Some(Version::V1_3),
                    features: &["extended_dynamic_state2"],
                    ..Default::default()
                },
            });
        }

        Ok(())
    }

    /// Sets the dynamic scissors for future draw calls.
    ///
    /// # Panics
    ///
    /// - Panics if the queue family of the command buffer does not support graphics operations.
    /// - Panics if the currently bound graphics pipeline already contains this state internally.
    /// - Panics if the highest scissor slot being set is greater than the
    ///   [`max_viewports`](crate::device::Properties::max_viewports) device property.
    /// - If the [`multi_viewport`](crate::device::Features::multi_viewport) feature is not enabled,
    ///   panics if `first_scissor` is not 0, or if more than 1 scissor is provided.
    pub fn set_scissor(
        &mut self,
        first_scissor: u32,
        scissors: impl IntoIterator<Item = Scissor>,
    ) -> &mut Self {
        let scissors: SmallVec<[Scissor; 2]> = scissors.into_iter().collect();
        self.validate_set_scissor(first_scissor, &scissors).unwrap();

        unsafe {
            self.inner.set_scissor(first_scissor, scissors);
        }

        self
    }

    fn validate_set_scissor(
        &self,
        first_scissor: u32,
        scissors: &[Scissor],
    ) -> Result<(), SetDynamicStateError> {
        self.validate_pipeline_fixed_state(DynamicState::Scissor)?;

        let queue_family_properties = self.queue_family_properties();

        // VUID-vkCmdSetScissor-commandBuffer-cmdpool
        if !queue_family_properties.queue_flags.graphics {
            return Err(SetDynamicStateError::NotSupportedByQueueFamily);
        }

        // VUID-vkCmdSetScissor-firstScissor-00592
        if first_scissor + scissors.len() as u32
            > self.device().physical_device().properties().max_viewports
        {
            return Err(SetDynamicStateError::MaxViewportsExceeded {
                provided: first_scissor + scissors.len() as u32,
                max: self.device().physical_device().properties().max_viewports,
            });
        }

        if !self.device().enabled_features().multi_viewport {
            // VUID-vkCmdSetScissor-firstScissor-00593
            if first_scissor != 0 {
                return Err(SetDynamicStateError::RequirementNotMet {
                    required_for: "`first_scissor` is not `0`",
                    requires_one_of: RequiresOneOf {
                        features: &["multi_viewport"],
                        ..Default::default()
                    },
                });
            }

            // VUID-vkCmdSetScissor-scissorCount-00594
            if scissors.len() > 1 {
                return Err(SetDynamicStateError::RequirementNotMet {
                    required_for: "`scissors.len()` is greater than `1`",
                    requires_one_of: RequiresOneOf {
                        features: &["multi_viewport"],
                        ..Default::default()
                    },
                });
            }
        }

        Ok(())
    }

    /// Sets the dynamic scissors with count for future draw calls.
    ///
    /// # Panics
    ///
    /// - Panics if the queue family of the command buffer does not support graphics operations.
    /// - Panics if the device API version is less than 1.3 and the
    ///   [`extended_dynamic_state`](crate::device::Features::extended_dynamic_state) feature is
    ///   not enabled on the device.
    /// - Panics if the currently bound graphics pipeline already contains this state internally.
    /// - Panics if the highest scissor slot being set is greater than the
    ///   [`max_viewports`](crate::device::Properties::max_viewports) device property.
    /// - If the [`multi_viewport`](crate::device::Features::multi_viewport) feature is not enabled,
    ///   panics if more than 1 scissor is provided.
<<<<<<< HEAD
    pub fn set_scissor_with_count<I>(&mut self, scissors: I) -> &mut Self
    where
        I: IntoIterator<Item = Scissor>,
    {
=======
    #[inline]
    pub fn set_scissor_with_count(
        &mut self,
        scissors: impl IntoIterator<Item = Scissor>,
    ) -> &mut Self {
>>>>>>> 7e3515e6
        let scissors: SmallVec<[Scissor; 2]> = scissors.into_iter().collect();
        self.validate_set_scissor_with_count(&scissors).unwrap();

        unsafe {
            self.inner.set_scissor_with_count(scissors);
        }

        self
    }

    fn validate_set_scissor_with_count(
        &self,
        scissors: &[Scissor],
    ) -> Result<(), SetDynamicStateError> {
        self.validate_pipeline_fixed_state(DynamicState::ScissorWithCount)?;

        let queue_family_properties = self.queue_family_properties();

        // VUID-vkCmdSetScissorWithCount-commandBuffer-cmdpool
        if !queue_family_properties.queue_flags.graphics {
            return Err(SetDynamicStateError::NotSupportedByQueueFamily);
        }

        // VUID-vkCmdSetScissorWithCount-None-03396
        if !(self.device().api_version() >= Version::V1_3
            || self.device().enabled_features().extended_dynamic_state)
        {
            return Err(SetDynamicStateError::RequirementNotMet {
                required_for: "`set_scissor_with_count`",
                requires_one_of: RequiresOneOf {
                    api_version: Some(Version::V1_3),
                    features: &["extended_dynamic_state"],
                    ..Default::default()
                },
            });
        }

        // VUID-vkCmdSetScissorWithCount-scissorCount-03397
        if scissors.len() as u32 > self.device().physical_device().properties().max_viewports {
            return Err(SetDynamicStateError::MaxViewportsExceeded {
                provided: scissors.len() as u32,
                max: self.device().physical_device().properties().max_viewports,
            });
        }

        // VUID-vkCmdSetScissorWithCount-scissorCount-03398
        if !self.device().enabled_features().multi_viewport && scissors.len() > 1 {
            return Err(SetDynamicStateError::RequirementNotMet {
                required_for: "`scissors.len()` is greater than `1`",
                requires_one_of: RequiresOneOf {
                    features: &["multi_viewport"],
                    ..Default::default()
                },
            });
        }

        Ok(())
    }

    /// Sets the dynamic stencil compare mask on one or both faces for future draw calls.
    ///
    /// # Panics
    ///
    /// - Panics if the queue family of the command buffer does not support graphics operations.
    /// - Panics if the currently bound graphics pipeline already contains this state internally.
    pub fn set_stencil_compare_mask(
        &mut self,
        faces: StencilFaces,
        compare_mask: u32,
    ) -> &mut Self {
        self.validate_set_stencil_compare_mask(faces, compare_mask)
            .unwrap();

        unsafe {
            self.inner.set_stencil_compare_mask(faces, compare_mask);
        }

        self
    }

    fn validate_set_stencil_compare_mask(
        &self,
        faces: StencilFaces,
        _compare_mask: u32,
    ) -> Result<(), SetDynamicStateError> {
        self.validate_pipeline_fixed_state(DynamicState::StencilCompareMask)?;

        // VUID-vkCmdSetStencilCompareMask-faceMask-parameter
        faces.validate_device(self.device())?;

        let queue_family_properties = self.queue_family_properties();

        // VUID-vkCmdSetStencilCompareMask-commandBuffer-cmdpool
        if !queue_family_properties.queue_flags.graphics {
            return Err(SetDynamicStateError::NotSupportedByQueueFamily);
        }

        Ok(())
    }

    /// Sets the dynamic stencil ops on one or both faces for future draw calls.
    ///
    /// # Panics
    ///
    /// - Panics if the queue family of the command buffer does not support graphics operations.
    /// - Panics if the device API version is less than 1.3 and the
    ///   [`extended_dynamic_state`](crate::device::Features::extended_dynamic_state) feature is
    ///   not enabled on the device.
    /// - Panics if the currently bound graphics pipeline already contains this state internally.
    pub fn set_stencil_op(
        &mut self,
        faces: StencilFaces,
        fail_op: StencilOp,
        pass_op: StencilOp,
        depth_fail_op: StencilOp,
        compare_op: CompareOp,
    ) -> &mut Self {
        self.validate_set_stencil_op(faces, fail_op, pass_op, depth_fail_op, compare_op)
            .unwrap();

        unsafe {
            self.inner
                .set_stencil_op(faces, fail_op, pass_op, depth_fail_op, compare_op);
        }

        self
    }

    fn validate_set_stencil_op(
        &self,
        faces: StencilFaces,
        fail_op: StencilOp,
        pass_op: StencilOp,
        depth_fail_op: StencilOp,
        compare_op: CompareOp,
    ) -> Result<(), SetDynamicStateError> {
        self.validate_pipeline_fixed_state(DynamicState::StencilOp)?;

        // VUID-vkCmdSetStencilOp-faceMask-parameter
        faces.validate_device(self.device())?;

        // VUID-vkCmdSetStencilOp-failOp-parameter
        fail_op.validate_device(self.device())?;

        // VUID-vkCmdSetStencilOp-passOp-parameter
        pass_op.validate_device(self.device())?;

        // VUID-vkCmdSetStencilOp-depthFailOp-parameter
        depth_fail_op.validate_device(self.device())?;

        // VUID-vkCmdSetStencilOp-compareOp-parameter
        compare_op.validate_device(self.device())?;

        let queue_family_properties = self.queue_family_properties();

        // VUID-vkCmdSetStencilOp-commandBuffer-cmdpool
        if !queue_family_properties.queue_flags.graphics {
            return Err(SetDynamicStateError::NotSupportedByQueueFamily);
        }

        // VUID-vkCmdSetStencilOp-None-03351
        if !(self.device().api_version() >= Version::V1_3
            || self.device().enabled_features().extended_dynamic_state)
        {
            return Err(SetDynamicStateError::RequirementNotMet {
                required_for: "`set_stencil_op`",
                requires_one_of: RequiresOneOf {
                    api_version: Some(Version::V1_3),
                    features: &["extended_dynamic_state"],
                    ..Default::default()
                },
            });
        }

        Ok(())
    }

    /// Sets the dynamic stencil reference on one or both faces for future draw calls.
    ///
    /// # Panics
    ///
    /// - Panics if the queue family of the command buffer does not support graphics operations.
    /// - Panics if the currently bound graphics pipeline already contains this state internally.
    pub fn set_stencil_reference(&mut self, faces: StencilFaces, reference: u32) -> &mut Self {
        self.validate_set_stencil_reference(faces, reference)
            .unwrap();

        unsafe {
            self.inner.set_stencil_reference(faces, reference);
        }

        self
    }

    fn validate_set_stencil_reference(
        &self,
        faces: StencilFaces,
        _reference: u32,
    ) -> Result<(), SetDynamicStateError> {
        self.validate_pipeline_fixed_state(DynamicState::StencilReference)?;

        // VUID-vkCmdSetStencilReference-faceMask-parameter
        faces.validate_device(self.device())?;

        let queue_family_properties = self.queue_family_properties();

        // VUID-vkCmdSetStencilReference-commandBuffer-cmdpool
        if !queue_family_properties.queue_flags.graphics {
            return Err(SetDynamicStateError::NotSupportedByQueueFamily);
        }

        Ok(())
    }

    /// Sets whether dynamic stencil testing is enabled for future draw calls.
    ///
    /// # Panics
    ///
    /// - Panics if the queue family of the command buffer does not support graphics operations.
    /// - Panics if the device API version is less than 1.3 and the
    ///   [`extended_dynamic_state`](crate::device::Features::extended_dynamic_state) feature is
    ///   not enabled on the device.
    /// - Panics if the currently bound graphics pipeline already contains this state internally.
    pub fn set_stencil_test_enable(&mut self, enable: bool) -> &mut Self {
        self.validate_set_stencil_test_enable(enable).unwrap();

        unsafe {
            self.inner.set_stencil_test_enable(enable);
        }

        self
    }

    fn validate_set_stencil_test_enable(&self, _enable: bool) -> Result<(), SetDynamicStateError> {
        self.validate_pipeline_fixed_state(DynamicState::StencilTestEnable)?;

        let queue_family_properties = self.queue_family_properties();

        // VUID-vkCmdSetStencilTestEnable-commandBuffer-cmdpool
        if !queue_family_properties.queue_flags.graphics {
            return Err(SetDynamicStateError::NotSupportedByQueueFamily);
        }

        // VUID-vkCmdSetStencilTestEnable-None-03350
        if !(self.device().api_version() >= Version::V1_3
            || self.device().enabled_features().extended_dynamic_state)
        {
            return Err(SetDynamicStateError::RequirementNotMet {
                required_for: "`set_stencil_test_enable`",
                requires_one_of: RequiresOneOf {
                    api_version: Some(Version::V1_3),
                    features: &["extended_dynamic_state"],
                    ..Default::default()
                },
            });
        }

        Ok(())
    }

    /// Sets the dynamic stencil write mask on one or both faces for future draw calls.
    ///
    /// # Panics
    ///
    /// - Panics if the queue family of the command buffer does not support graphics operations.
    /// - Panics if the currently bound graphics pipeline already contains this state internally.
    pub fn set_stencil_write_mask(&mut self, faces: StencilFaces, write_mask: u32) -> &mut Self {
        self.validate_set_stencil_write_mask(faces, write_mask)
            .unwrap();

        unsafe {
            self.inner.set_stencil_write_mask(faces, write_mask);
        }

        self
    }

    fn validate_set_stencil_write_mask(
        &self,
        faces: StencilFaces,
        _write_mask: u32,
    ) -> Result<(), SetDynamicStateError> {
        self.validate_pipeline_fixed_state(DynamicState::StencilWriteMask)?;

        // VUID-vkCmdSetStencilWriteMask-faceMask-parameter
        faces.validate_device(self.device())?;

        let queue_family_properties = self.queue_family_properties();

        // VUID-vkCmdSetStencilWriteMask-commandBuffer-cmdpool
        if !queue_family_properties.queue_flags.graphics {
            return Err(SetDynamicStateError::NotSupportedByQueueFamily);
        }

        Ok(())
    }

    /// Sets the dynamic viewports for future draw calls.
    ///
    /// # Panics
    ///
    /// - Panics if the queue family of the command buffer does not support graphics operations.
    /// - Panics if the currently bound graphics pipeline already contains this state internally.
    /// - Panics if the highest viewport slot being set is greater than the
    ///   [`max_viewports`](crate::device::Properties::max_viewports) device property.
    /// - If the [`multi_viewport`](crate::device::Features::multi_viewport) feature is not enabled,
    ///   panics if `first_viewport` is not 0, or if more than 1 viewport is provided.
    pub fn set_viewport(
        &mut self,
        first_viewport: u32,
        viewports: impl IntoIterator<Item = Viewport>,
    ) -> &mut Self {
        let viewports: SmallVec<[Viewport; 2]> = viewports.into_iter().collect();
        self.validate_set_viewport(first_viewport, &viewports)
            .unwrap();

        unsafe {
            self.inner.set_viewport(first_viewport, viewports);
        }

        self
    }

    fn validate_set_viewport(
        &self,
        first_viewport: u32,
        viewports: &[Viewport],
    ) -> Result<(), SetDynamicStateError> {
        self.validate_pipeline_fixed_state(DynamicState::Viewport)?;

        let queue_family_properties = self.queue_family_properties();

        // VUID-vkCmdSetViewport-commandBuffer-cmdpool
        if !queue_family_properties.queue_flags.graphics {
            return Err(SetDynamicStateError::NotSupportedByQueueFamily);
        }

        // VUID-vkCmdSetViewport-firstViewport-01223
        if first_viewport + viewports.len() as u32
            > self.device().physical_device().properties().max_viewports
        {
            return Err(SetDynamicStateError::MaxViewportsExceeded {
                provided: first_viewport + viewports.len() as u32,
                max: self.device().physical_device().properties().max_viewports,
            });
        }

        if !self.device().enabled_features().multi_viewport {
            // VUID-vkCmdSetViewport-firstViewport-01224
            if first_viewport != 0 {
                return Err(SetDynamicStateError::RequirementNotMet {
                    required_for: "`first_scissors` is not `0`",
                    requires_one_of: RequiresOneOf {
                        features: &["multi_viewport"],
                        ..Default::default()
                    },
                });
            }

            // VUID-vkCmdSetViewport-viewportCount-01225
            if viewports.len() > 1 {
                return Err(SetDynamicStateError::RequirementNotMet {
                    required_for: "`viewports.len()` is greater than `1`",
                    requires_one_of: RequiresOneOf {
                        features: &["multi_viewport"],
                        ..Default::default()
                    },
                });
            }
        }

        Ok(())
    }

    /// Sets the dynamic viewports with count for future draw calls.
    ///
    /// # Panics
    ///
    /// - Panics if the queue family of the command buffer does not support graphics operations.
    /// - Panics if the device API version is less than 1.3 and the
    ///   [`extended_dynamic_state`](crate::device::Features::extended_dynamic_state) feature is
    ///   not enabled on the device.
    /// - Panics if the currently bound graphics pipeline already contains this state internally.
    /// - Panics if the highest viewport slot being set is greater than the
    ///   [`max_viewports`](crate::device::Properties::max_viewports) device property.
    /// - If the [`multi_viewport`](crate::device::Features::multi_viewport) feature is not enabled,
    ///   panics if more than 1 viewport is provided.
<<<<<<< HEAD
    pub fn set_viewport_with_count<I>(&mut self, viewports: I) -> &mut Self
    where
        I: IntoIterator<Item = Viewport>,
    {
=======
    #[inline]
    pub fn set_viewport_with_count(
        &mut self,
        viewports: impl IntoIterator<Item = Viewport>,
    ) -> &mut Self {
>>>>>>> 7e3515e6
        let viewports: SmallVec<[Viewport; 2]> = viewports.into_iter().collect();
        self.validate_set_viewport_with_count(&viewports).unwrap();

        unsafe {
            self.inner.set_viewport_with_count(viewports);
        }

        self
    }

    fn validate_set_viewport_with_count(
        &self,
        viewports: &[Viewport],
    ) -> Result<(), SetDynamicStateError> {
        self.validate_pipeline_fixed_state(DynamicState::ViewportWithCount)?;

        let queue_family_properties = self.queue_family_properties();

        // VUID-vkCmdSetViewportWithCount-commandBuffer-cmdpool
        if !queue_family_properties.queue_flags.graphics {
            return Err(SetDynamicStateError::NotSupportedByQueueFamily);
        }

        // VUID-vkCmdSetViewportWithCount-None-03393
        if !(self.device().api_version() >= Version::V1_3
            || self.device().enabled_features().extended_dynamic_state)
        {
            return Err(SetDynamicStateError::RequirementNotMet {
                required_for: "`set_viewport_with_count`",
                requires_one_of: RequiresOneOf {
                    api_version: Some(Version::V1_3),
                    features: &["extended_dynamic_state"],
                    ..Default::default()
                },
            });
        }

        // VUID-vkCmdSetViewportWithCount-viewportCount-03394
        if viewports.len() as u32 > self.device().physical_device().properties().max_viewports {
            return Err(SetDynamicStateError::MaxViewportsExceeded {
                provided: viewports.len() as u32,
                max: self.device().physical_device().properties().max_viewports,
            });
        }

        // VUID-vkCmdSetViewportWithCount-viewportCount-03395
        if !self.device().enabled_features().multi_viewport && viewports.len() > 1 {
            return Err(SetDynamicStateError::RequirementNotMet {
                required_for: "`viewports.len()` is greater than `1`",
                requires_one_of: RequiresOneOf {
                    features: &["multi_viewport"],
                    ..Default::default()
                },
            });
        }

        Ok(())
    }
}

impl SyncCommandBufferBuilder {
    /// Calls `vkCmdSetBlendConstants` on the builder.
    #[inline]
    pub unsafe fn set_blend_constants(&mut self, constants: [f32; 4]) {
        struct Cmd {
            constants: [f32; 4],
        }

        impl Command for Cmd {
            fn name(&self) -> &'static str {
                "set_blend_constants"
            }

            unsafe fn send(&self, out: &mut UnsafeCommandBufferBuilder) {
                out.set_blend_constants(self.constants);
            }
        }

        self.commands.push(Box::new(Cmd { constants }));
        self.current_state.blend_constants = Some(constants);
    }

    /// Calls `vkCmdSetColorWriteEnableEXT` on the builder.
    ///
    /// If the list is empty then the command is automatically ignored.
<<<<<<< HEAD
    pub unsafe fn set_color_write_enable<I>(&mut self, enables: I)
    where
        I: IntoIterator<Item = bool>,
    {
=======
    #[inline]
    pub unsafe fn set_color_write_enable(&mut self, enables: impl IntoIterator<Item = bool>) {
>>>>>>> 7e3515e6
        struct Cmd<I> {
            enables: Mutex<Option<I>>,
        }

        impl<I> Command for Cmd<I>
        where
            I: IntoIterator<Item = bool> + Send + Sync,
        {
            fn name(&self) -> &'static str {
                "set_color_write_enable"
            }

            unsafe fn send(&self, out: &mut UnsafeCommandBufferBuilder) {
                out.set_color_write_enable(self.enables.lock().take().unwrap());
            }
        }

        let enables: SmallVec<[bool; 4]> = enables.into_iter().collect();
        self.current_state.color_write_enable = Some(enables.clone());
        self.commands.push(Box::new(Cmd {
            enables: Mutex::new(Some(enables)),
        }));
    }

    /// Calls `vkCmdSetCullModeEXT` on the builder.
    #[inline]
    pub unsafe fn set_cull_mode(&mut self, cull_mode: CullMode) {
        struct Cmd {
            cull_mode: CullMode,
        }

        impl Command for Cmd {
            fn name(&self) -> &'static str {
                "set_cull_mode"
            }

            unsafe fn send(&self, out: &mut UnsafeCommandBufferBuilder) {
                out.set_cull_mode(self.cull_mode);
            }
        }

        self.commands.push(Box::new(Cmd { cull_mode }));
        self.current_state.cull_mode = Some(cull_mode);
    }

    /// Calls `vkCmdSetDepthBias` on the builder.
    #[inline]
    pub unsafe fn set_depth_bias(&mut self, constant_factor: f32, clamp: f32, slope_factor: f32) {
        struct Cmd {
            constant_factor: f32,
            clamp: f32,
            slope_factor: f32,
        }

        impl Command for Cmd {
            fn name(&self) -> &'static str {
                "set_depth_bias"
            }

            unsafe fn send(&self, out: &mut UnsafeCommandBufferBuilder) {
                out.set_depth_bias(self.constant_factor, self.clamp, self.slope_factor);
            }
        }

        self.commands.push(Box::new(Cmd {
            constant_factor,
            clamp,
            slope_factor,
        }));
        self.current_state.depth_bias = Some(DepthBias {
            constant_factor,
            clamp,
            slope_factor,
        });
    }

    /// Calls `vkCmdSetDepthBiasEnableEXT` on the builder.
    #[inline]
    pub unsafe fn set_depth_bias_enable(&mut self, enable: bool) {
        struct Cmd {
            enable: bool,
        }

        impl Command for Cmd {
            fn name(&self) -> &'static str {
                "set_depth_bias_enable"
            }

            unsafe fn send(&self, out: &mut UnsafeCommandBufferBuilder) {
                out.set_depth_bias_enable(self.enable);
            }
        }

        self.commands.push(Box::new(Cmd { enable }));
        self.current_state.depth_bias_enable = Some(enable);
    }

    /// Calls `vkCmdSetDepthBounds` on the builder.
    #[inline]
    pub unsafe fn set_depth_bounds(&mut self, bounds: RangeInclusive<f32>) {
        struct Cmd {
            bounds: RangeInclusive<f32>,
        }

        impl Command for Cmd {
            fn name(&self) -> &'static str {
                "set_depth_bounds"
            }

            unsafe fn send(&self, out: &mut UnsafeCommandBufferBuilder) {
                out.set_depth_bounds(self.bounds.clone());
            }
        }

        self.commands.push(Box::new(Cmd {
            bounds: bounds.clone(),
        }));
        self.current_state.depth_bounds = Some(bounds);
    }

    /// Calls `vkCmdSetDepthBoundsTestEnableEXT` on the builder.
    #[inline]
    pub unsafe fn set_depth_bounds_test_enable(&mut self, enable: bool) {
        struct Cmd {
            enable: bool,
        }

        impl Command for Cmd {
            fn name(&self) -> &'static str {
                "set_depth_bounds_test_enable"
            }

            unsafe fn send(&self, out: &mut UnsafeCommandBufferBuilder) {
                out.set_depth_bounds_test_enable(self.enable);
            }
        }

        self.commands.push(Box::new(Cmd { enable }));
        self.current_state.depth_bounds_test_enable = Some(enable);
    }

    /// Calls `vkCmdSetDepthCompareOpEXT` on the builder.
    #[inline]
    pub unsafe fn set_depth_compare_op(&mut self, compare_op: CompareOp) {
        struct Cmd {
            compare_op: CompareOp,
        }

        impl Command for Cmd {
            fn name(&self) -> &'static str {
                "set_depth_compare_op"
            }

            unsafe fn send(&self, out: &mut UnsafeCommandBufferBuilder) {
                out.set_depth_compare_op(self.compare_op);
            }
        }

        self.commands.push(Box::new(Cmd { compare_op }));
        self.current_state.depth_compare_op = Some(compare_op);
    }

    /// Calls `vkCmdSetDepthTestEnableEXT` on the builder.
    #[inline]
    pub unsafe fn set_depth_test_enable(&mut self, enable: bool) {
        struct Cmd {
            enable: bool,
        }

        impl Command for Cmd {
            fn name(&self) -> &'static str {
                "set_depth_test_enable"
            }

            unsafe fn send(&self, out: &mut UnsafeCommandBufferBuilder) {
                out.set_depth_test_enable(self.enable);
            }
        }

        self.commands.push(Box::new(Cmd { enable }));
        self.current_state.depth_test_enable = Some(enable);
    }

    /// Calls `vkCmdSetDepthWriteEnableEXT` on the builder.
    #[inline]
    pub unsafe fn set_depth_write_enable(&mut self, enable: bool) {
        struct Cmd {
            enable: bool,
        }

        impl Command for Cmd {
            fn name(&self) -> &'static str {
                "set_depth_write_enable"
            }

            unsafe fn send(&self, out: &mut UnsafeCommandBufferBuilder) {
                out.set_depth_write_enable(self.enable);
            }
        }

        self.commands.push(Box::new(Cmd { enable }));
        self.current_state.depth_write_enable = Some(enable);
    }

    /// Calls `vkCmdSetDiscardRectangle` on the builder.
    ///
    /// If the list is empty then the command is automatically ignored.
<<<<<<< HEAD
    pub unsafe fn set_discard_rectangle<I>(&mut self, first_rectangle: u32, rectangles: I)
    where
        I: IntoIterator<Item = Scissor>,
    {
=======
    #[inline]
    pub unsafe fn set_discard_rectangle(
        &mut self,
        first_rectangle: u32,
        rectangles: impl IntoIterator<Item = Scissor>,
    ) {
>>>>>>> 7e3515e6
        struct Cmd {
            first_rectangle: u32,
            rectangles: Mutex<SmallVec<[Scissor; 2]>>,
        }

        impl Command for Cmd {
            fn name(&self) -> &'static str {
                "set_discard_rectangle"
            }

            unsafe fn send(&self, out: &mut UnsafeCommandBufferBuilder) {
                out.set_discard_rectangle(self.first_rectangle, self.rectangles.lock().drain(..));
            }
        }

        let rectangles: SmallVec<[Scissor; 2]> = rectangles.into_iter().collect();

        for (num, rectangle) in rectangles.iter().enumerate() {
            let num = num as u32 + first_rectangle;
            self.current_state.discard_rectangle.insert(num, *rectangle);
        }

        self.commands.push(Box::new(Cmd {
            first_rectangle,
            rectangles: Mutex::new(rectangles),
        }));
    }

    /// Calls `vkCmdSetFrontFaceEXT` on the builder.
    #[inline]
    pub unsafe fn set_front_face(&mut self, face: FrontFace) {
        struct Cmd {
            face: FrontFace,
        }

        impl Command for Cmd {
            fn name(&self) -> &'static str {
                "set_front_face"
            }

            unsafe fn send(&self, out: &mut UnsafeCommandBufferBuilder) {
                out.set_front_face(self.face);
            }
        }

        self.commands.push(Box::new(Cmd { face }));
        self.current_state.front_face = Some(face);
    }

    /// Calls `vkCmdSetLineStippleEXT` on the builder.
    #[inline]
    pub unsafe fn set_line_stipple(&mut self, factor: u32, pattern: u16) {
        struct Cmd {
            factor: u32,
            pattern: u16,
        }

        impl Command for Cmd {
            fn name(&self) -> &'static str {
                "set_line_stipple"
            }

            unsafe fn send(&self, out: &mut UnsafeCommandBufferBuilder) {
                out.set_line_stipple(self.factor, self.pattern);
            }
        }

        self.commands.push(Box::new(Cmd { factor, pattern }));
        self.current_state.line_stipple = Some(LineStipple { factor, pattern });
    }

    /// Calls `vkCmdSetLineWidth` on the builder.
    #[inline]
    pub unsafe fn set_line_width(&mut self, line_width: f32) {
        struct Cmd {
            line_width: f32,
        }

        impl Command for Cmd {
            fn name(&self) -> &'static str {
                "set_line_width"
            }

            unsafe fn send(&self, out: &mut UnsafeCommandBufferBuilder) {
                out.set_line_width(self.line_width);
            }
        }

        self.commands.push(Box::new(Cmd { line_width }));
        self.current_state.line_width = Some(line_width);
    }

    /// Calls `vkCmdSetLogicOpEXT` on the builder.
    #[inline]
    pub unsafe fn set_logic_op(&mut self, logic_op: LogicOp) {
        struct Cmd {
            logic_op: LogicOp,
        }

        impl Command for Cmd {
            fn name(&self) -> &'static str {
                "set_logic_op"
            }

            unsafe fn send(&self, out: &mut UnsafeCommandBufferBuilder) {
                out.set_logic_op(self.logic_op);
            }
        }

        self.commands.push(Box::new(Cmd { logic_op }));
        self.current_state.logic_op = Some(logic_op);
    }

    /// Calls `vkCmdSetPatchControlPointsEXT` on the builder.
    #[inline]
    pub unsafe fn set_patch_control_points(&mut self, num: u32) {
        struct Cmd {
            num: u32,
        }

        impl Command for Cmd {
            fn name(&self) -> &'static str {
                "set_patch_control_points"
            }

            unsafe fn send(&self, out: &mut UnsafeCommandBufferBuilder) {
                out.set_patch_control_points(self.num);
            }
        }

        self.commands.push(Box::new(Cmd { num }));
        self.current_state.patch_control_points = Some(num);
    }

    /// Calls `vkCmdSetPrimitiveRestartEnableEXT` on the builder.
    #[inline]
    pub unsafe fn set_primitive_restart_enable(&mut self, enable: bool) {
        struct Cmd {
            enable: bool,
        }

        impl Command for Cmd {
            fn name(&self) -> &'static str {
                "set_primitive_restart_enable"
            }

            unsafe fn send(&self, out: &mut UnsafeCommandBufferBuilder) {
                out.set_primitive_restart_enable(self.enable);
            }
        }

        self.commands.push(Box::new(Cmd { enable }));
        self.current_state.primitive_restart_enable = Some(enable);
    }

    /// Calls `vkCmdSetPrimitiveTopologyEXT` on the builder.
    #[inline]
    pub unsafe fn set_primitive_topology(&mut self, topology: PrimitiveTopology) {
        struct Cmd {
            topology: PrimitiveTopology,
        }

        impl Command for Cmd {
            fn name(&self) -> &'static str {
                "set_primitive_topology"
            }

            unsafe fn send(&self, out: &mut UnsafeCommandBufferBuilder) {
                out.set_primitive_topology(self.topology);
            }
        }

        self.commands.push(Box::new(Cmd { topology }));
        self.current_state.primitive_topology = Some(topology);
    }

    /// Calls `vkCmdSetRasterizerDiscardEnableEXT` on the builder.
    #[inline]
    pub unsafe fn set_rasterizer_discard_enable(&mut self, enable: bool) {
        struct Cmd {
            enable: bool,
        }

        impl Command for Cmd {
            fn name(&self) -> &'static str {
                "set_rasterizer_discard_enable"
            }

            unsafe fn send(&self, out: &mut UnsafeCommandBufferBuilder) {
                out.set_rasterizer_discard_enable(self.enable);
            }
        }

        self.commands.push(Box::new(Cmd { enable }));
        self.current_state.rasterizer_discard_enable = Some(enable);
    }

    /// Calls `vkCmdSetStencilCompareMask` on the builder.
    #[inline]
    pub unsafe fn set_stencil_compare_mask(&mut self, faces: StencilFaces, compare_mask: u32) {
        struct Cmd {
            faces: StencilFaces,
            compare_mask: u32,
        }

        impl Command for Cmd {
            fn name(&self) -> &'static str {
                "set_stencil_compare_mask"
            }

            unsafe fn send(&self, out: &mut UnsafeCommandBufferBuilder) {
                out.set_stencil_compare_mask(self.faces, self.compare_mask);
            }
        }

        self.commands.push(Box::new(Cmd {
            faces,
            compare_mask,
        }));

        let faces = ash::vk::StencilFaceFlags::from(faces);

        if faces.intersects(ash::vk::StencilFaceFlags::FRONT) {
            self.current_state.stencil_compare_mask.front = Some(compare_mask);
        }

        if faces.intersects(ash::vk::StencilFaceFlags::BACK) {
            self.current_state.stencil_compare_mask.back = Some(compare_mask);
        }
    }

    /// Calls `vkCmdSetStencilOpEXT` on the builder.
    #[inline]
    pub unsafe fn set_stencil_op(
        &mut self,
        faces: StencilFaces,
        fail_op: StencilOp,
        pass_op: StencilOp,
        depth_fail_op: StencilOp,
        compare_op: CompareOp,
    ) {
        struct Cmd {
            faces: StencilFaces,
            fail_op: StencilOp,
            pass_op: StencilOp,
            depth_fail_op: StencilOp,
            compare_op: CompareOp,
        }

        impl Command for Cmd {
            fn name(&self) -> &'static str {
                "set_stencil_op"
            }

            unsafe fn send(&self, out: &mut UnsafeCommandBufferBuilder) {
                out.set_stencil_op(
                    self.faces,
                    self.fail_op,
                    self.pass_op,
                    self.depth_fail_op,
                    self.compare_op,
                );
            }
        }

        self.commands.push(Box::new(Cmd {
            faces,
            fail_op,
            pass_op,
            depth_fail_op,
            compare_op,
        }));

        let faces = ash::vk::StencilFaceFlags::from(faces);

        if faces.intersects(ash::vk::StencilFaceFlags::FRONT) {
            self.current_state.stencil_op.front = Some(StencilOps {
                fail_op,
                pass_op,
                depth_fail_op,
                compare_op,
            });
        }

        if faces.intersects(ash::vk::StencilFaceFlags::BACK) {
            self.current_state.stencil_op.back = Some(StencilOps {
                fail_op,
                pass_op,
                depth_fail_op,
                compare_op,
            });
        }
    }

    /// Calls `vkCmdSetStencilReference` on the builder.
    #[inline]
    pub unsafe fn set_stencil_reference(&mut self, faces: StencilFaces, reference: u32) {
        struct Cmd {
            faces: StencilFaces,
            reference: u32,
        }

        impl Command for Cmd {
            fn name(&self) -> &'static str {
                "set_stencil_reference"
            }

            unsafe fn send(&self, out: &mut UnsafeCommandBufferBuilder) {
                out.set_stencil_reference(self.faces, self.reference);
            }
        }

        self.commands.push(Box::new(Cmd { faces, reference }));

        let faces = ash::vk::StencilFaceFlags::from(faces);

        if faces.intersects(ash::vk::StencilFaceFlags::FRONT) {
            self.current_state.stencil_reference.front = Some(reference);
        }

        if faces.intersects(ash::vk::StencilFaceFlags::BACK) {
            self.current_state.stencil_reference.back = Some(reference);
        }
    }

    /// Calls `vkCmdSetStencilTestEnableEXT` on the builder.
    #[inline]
    pub unsafe fn set_stencil_test_enable(&mut self, enable: bool) {
        struct Cmd {
            enable: bool,
        }

        impl Command for Cmd {
            fn name(&self) -> &'static str {
                "set_stencil_test_enable"
            }

            unsafe fn send(&self, out: &mut UnsafeCommandBufferBuilder) {
                out.set_stencil_test_enable(self.enable);
            }
        }

        self.commands.push(Box::new(Cmd { enable }));
        self.current_state.stencil_test_enable = Some(enable);
    }

    /// Calls `vkCmdSetStencilWriteMask` on the builder.
    #[inline]
    pub unsafe fn set_stencil_write_mask(&mut self, faces: StencilFaces, write_mask: u32) {
        struct Cmd {
            faces: StencilFaces,
            write_mask: u32,
        }

        impl Command for Cmd {
            fn name(&self) -> &'static str {
                "set_stencil_write_mask"
            }

            unsafe fn send(&self, out: &mut UnsafeCommandBufferBuilder) {
                out.set_stencil_write_mask(self.faces, self.write_mask);
            }
        }

        self.commands.push(Box::new(Cmd { faces, write_mask }));

        let faces = ash::vk::StencilFaceFlags::from(faces);

        if faces.intersects(ash::vk::StencilFaceFlags::FRONT) {
            self.current_state.stencil_write_mask.front = Some(write_mask);
        }

        if faces.intersects(ash::vk::StencilFaceFlags::BACK) {
            self.current_state.stencil_write_mask.back = Some(write_mask);
        }
    }

    /// Calls `vkCmdSetScissor` on the builder.
    ///
    /// If the list is empty then the command is automatically ignored.
<<<<<<< HEAD
    pub unsafe fn set_scissor<I>(&mut self, first_scissor: u32, scissors: I)
    where
        I: IntoIterator<Item = Scissor>,
    {
=======
    #[inline]
    pub unsafe fn set_scissor(
        &mut self,
        first_scissor: u32,
        scissors: impl IntoIterator<Item = Scissor>,
    ) {
>>>>>>> 7e3515e6
        struct Cmd {
            first_scissor: u32,
            scissors: Mutex<SmallVec<[Scissor; 2]>>,
        }

        impl Command for Cmd {
            fn name(&self) -> &'static str {
                "set_scissor"
            }

            unsafe fn send(&self, out: &mut UnsafeCommandBufferBuilder) {
                out.set_scissor(self.first_scissor, self.scissors.lock().drain(..));
            }
        }

        let scissors: SmallVec<[Scissor; 2]> = scissors.into_iter().collect();

        for (num, scissor) in scissors.iter().enumerate() {
            let num = num as u32 + first_scissor;
            self.current_state.scissor.insert(num, *scissor);
        }

        self.commands.push(Box::new(Cmd {
            first_scissor,
            scissors: Mutex::new(scissors),
        }));
    }

    /// Calls `vkCmdSetScissorWithCountEXT` on the builder.
    ///
    /// If the list is empty then the command is automatically ignored.
<<<<<<< HEAD
    pub unsafe fn set_scissor_with_count<I>(&mut self, scissors: I)
    where
        I: IntoIterator<Item = Scissor>,
    {
=======
    #[inline]
    pub unsafe fn set_scissor_with_count(&mut self, scissors: impl IntoIterator<Item = Scissor>) {
>>>>>>> 7e3515e6
        struct Cmd {
            scissors: Mutex<SmallVec<[Scissor; 2]>>,
        }

        impl Command for Cmd {
            fn name(&self) -> &'static str {
                "set_scissor_with_count"
            }

            unsafe fn send(&self, out: &mut UnsafeCommandBufferBuilder) {
                out.set_scissor_with_count(self.scissors.lock().drain(..));
            }
        }

        let scissors: SmallVec<[Scissor; 2]> = scissors.into_iter().collect();
        self.current_state.scissor_with_count = Some(scissors.clone());
        self.commands.push(Box::new(Cmd {
            scissors: Mutex::new(scissors),
        }));
    }

    /// Calls `vkCmdSetViewport` on the builder.
    ///
    /// If the list is empty then the command is automatically ignored.
<<<<<<< HEAD
    pub unsafe fn set_viewport<I>(&mut self, first_viewport: u32, viewports: I)
    where
        I: IntoIterator<Item = Viewport>,
    {
=======
    #[inline]
    pub unsafe fn set_viewport(
        &mut self,
        first_viewport: u32,
        viewports: impl IntoIterator<Item = Viewport>,
    ) {
>>>>>>> 7e3515e6
        struct Cmd {
            first_viewport: u32,
            viewports: Mutex<SmallVec<[Viewport; 2]>>,
        }

        impl Command for Cmd {
            fn name(&self) -> &'static str {
                "set_viewport"
            }

            unsafe fn send(&self, out: &mut UnsafeCommandBufferBuilder) {
                out.set_viewport(self.first_viewport, self.viewports.lock().drain(..));
            }
        }

        let viewports: SmallVec<[Viewport; 2]> = viewports.into_iter().collect();

        for (num, viewport) in viewports.iter().enumerate() {
            let num = num as u32 + first_viewport;
            self.current_state.viewport.insert(num, viewport.clone());
        }

        self.commands.push(Box::new(Cmd {
            first_viewport,
            viewports: Mutex::new(viewports),
        }));
    }

    /// Calls `vkCmdSetViewportWithCountEXT` on the builder.
    ///
    /// If the list is empty then the command is automatically ignored.
<<<<<<< HEAD
    pub unsafe fn set_viewport_with_count<I>(&mut self, viewports: I)
    where
        I: IntoIterator<Item = Viewport>,
    {
=======
    #[inline]
    pub unsafe fn set_viewport_with_count(
        &mut self,
        viewports: impl IntoIterator<Item = Viewport>,
    ) {
>>>>>>> 7e3515e6
        struct Cmd {
            viewports: Mutex<SmallVec<[Viewport; 2]>>,
        }

        impl Command for Cmd {
            fn name(&self) -> &'static str {
                "set_viewport_with_count"
            }

            unsafe fn send(&self, out: &mut UnsafeCommandBufferBuilder) {
                out.set_viewport_with_count(self.viewports.lock().drain(..));
            }
        }

        let viewports: SmallVec<[Viewport; 2]> = viewports.into_iter().collect();
        self.current_state.viewport_with_count = Some(viewports.clone());
        self.commands.push(Box::new(Cmd {
            viewports: Mutex::new(viewports),
        }));
    }
}

impl UnsafeCommandBufferBuilder {
    /// Calls `vkCmdSetBlendConstants` on the builder.
    #[inline]
    pub unsafe fn set_blend_constants(&mut self, constants: [f32; 4]) {
        let fns = self.device.fns();
        (fns.v1_0.cmd_set_blend_constants)(self.handle, &constants);
    }

    /// Calls `vkCmdSetColorWriteEnableEXT` on the builder.
    ///
    /// If the list is empty then the command is automatically ignored.
    pub unsafe fn set_color_write_enable(&mut self, enables: impl IntoIterator<Item = bool>) {
        debug_assert!(self.device.enabled_extensions().ext_color_write_enable);

        let enables = enables
            .into_iter()
            .map(|v| v as ash::vk::Bool32)
            .collect::<SmallVec<[_; 4]>>();
        if enables.is_empty() {
            return;
        }

        let fns = self.device.fns();
        (fns.ext_color_write_enable.cmd_set_color_write_enable_ext)(
            self.handle,
            enables.len() as u32,
            enables.as_ptr(),
        );
    }

    /// Calls `vkCmdSetCullModeEXT` on the builder.
    #[inline]
    pub unsafe fn set_cull_mode(&mut self, cull_mode: CullMode) {
        let fns = self.device.fns();

        if self.device.api_version() >= Version::V1_3 {
            (fns.v1_3.cmd_set_cull_mode)(self.handle, cull_mode.into());
        } else {
            debug_assert!(self.device.enabled_extensions().ext_extended_dynamic_state);
            (fns.ext_extended_dynamic_state.cmd_set_cull_mode_ext)(self.handle, cull_mode.into());
        }
    }

    /// Calls `vkCmdSetDepthBias` on the builder.
    #[inline]
    pub unsafe fn set_depth_bias(&mut self, constant_factor: f32, clamp: f32, slope_factor: f32) {
        let fns = self.device.fns();
        (fns.v1_0.cmd_set_depth_bias)(self.handle, constant_factor, clamp, slope_factor);
    }

    /// Calls `vkCmdSetDepthBiasEnableEXT` on the builder.
    #[inline]
    pub unsafe fn set_depth_bias_enable(&mut self, enable: bool) {
        let fns = self.device.fns();

        if self.device.api_version() >= Version::V1_3 {
            (fns.v1_3.cmd_set_depth_bias_enable)(self.handle, enable.into());
        } else {
            debug_assert!(self.device.enabled_extensions().ext_extended_dynamic_state2);
            (fns.ext_extended_dynamic_state2
                .cmd_set_depth_bias_enable_ext)(self.handle, enable.into());
        }
    }

    /// Calls `vkCmdSetDepthBounds` on the builder.
    #[inline]
    pub unsafe fn set_depth_bounds(&mut self, bounds: RangeInclusive<f32>) {
        let fns = self.device.fns();
        (fns.v1_0.cmd_set_depth_bounds)(self.handle, *bounds.start(), *bounds.end());
    }

    /// Calls `vkCmdSetDepthBoundsTestEnableEXT` on the builder.
    #[inline]
    pub unsafe fn set_depth_bounds_test_enable(&mut self, enable: bool) {
        let fns = self.device.fns();

        if self.device.api_version() >= Version::V1_3 {
            (fns.v1_3.cmd_set_depth_bounds_test_enable)(self.handle, enable.into());
        } else {
            debug_assert!(self.device.enabled_extensions().ext_extended_dynamic_state);
            (fns.ext_extended_dynamic_state
                .cmd_set_depth_bounds_test_enable_ext)(self.handle, enable.into());
        }
    }

    /// Calls `vkCmdSetDepthCompareOpEXT` on the builder.
    #[inline]
    pub unsafe fn set_depth_compare_op(&mut self, compare_op: CompareOp) {
        let fns = self.device.fns();

        if self.device.api_version() >= Version::V1_3 {
            (fns.v1_3.cmd_set_depth_compare_op)(self.handle, compare_op.into());
        } else {
            debug_assert!(self.device.enabled_extensions().ext_extended_dynamic_state);
            (fns.ext_extended_dynamic_state.cmd_set_depth_compare_op_ext)(
                self.handle,
                compare_op.into(),
            );
        }
    }

    /// Calls `vkCmdSetDepthTestEnableEXT` on the builder.
    #[inline]
    pub unsafe fn set_depth_test_enable(&mut self, enable: bool) {
        let fns = self.device.fns();

        if self.device.api_version() >= Version::V1_3 {
            (fns.v1_3.cmd_set_depth_test_enable)(self.handle, enable.into());
        } else {
            debug_assert!(self.device.enabled_extensions().ext_extended_dynamic_state);
            (fns.ext_extended_dynamic_state.cmd_set_depth_test_enable_ext)(
                self.handle,
                enable.into(),
            );
        }
    }

    /// Calls `vkCmdSetDepthWriteEnableEXT` on the builder.
    #[inline]
    pub unsafe fn set_depth_write_enable(&mut self, enable: bool) {
        let fns = self.device.fns();

        if self.device.api_version() >= Version::V1_3 {
            (fns.v1_3.cmd_set_depth_write_enable)(self.handle, enable.into());
        } else {
            debug_assert!(self.device.enabled_extensions().ext_extended_dynamic_state);
            (fns.ext_extended_dynamic_state
                .cmd_set_depth_write_enable_ext)(self.handle, enable.into());
        }
    }

    /// Calls `vkCmdSetDiscardRectangleEXT` on the builder.
    ///
    /// If the list is empty then the command is automatically ignored.
    pub unsafe fn set_discard_rectangle(
        &mut self,
        first_rectangle: u32,
        rectangles: impl IntoIterator<Item = Scissor>,
    ) {
        debug_assert!(self.device.enabled_extensions().ext_discard_rectangles);

        let rectangles = rectangles
            .into_iter()
            .map(|v| v.into())
            .collect::<SmallVec<[_; 2]>>();
        if rectangles.is_empty() {
            return;
        }

        debug_assert!(
            first_rectangle + rectangles.len() as u32
                <= self
                    .device
                    .physical_device()
                    .properties()
                    .max_discard_rectangles
                    .unwrap()
        );

        let fns = self.device.fns();
        (fns.ext_discard_rectangles.cmd_set_discard_rectangle_ext)(
            self.handle,
            first_rectangle,
            rectangles.len() as u32,
            rectangles.as_ptr(),
        );
    }

    /// Calls `vkCmdSetFrontFaceEXT` on the builder.
    #[inline]
    pub unsafe fn set_front_face(&mut self, face: FrontFace) {
        let fns = self.device.fns();

        if self.device.api_version() >= Version::V1_3 {
            (fns.v1_3.cmd_set_front_face)(self.handle, face.into());
        } else {
            debug_assert!(self.device.enabled_extensions().ext_extended_dynamic_state);
            (fns.ext_extended_dynamic_state.cmd_set_front_face_ext)(self.handle, face.into());
        }
    }

    /// Calls `vkCmdSetLineStippleEXT` on the builder.
    #[inline]
    pub unsafe fn set_line_stipple(&mut self, factor: u32, pattern: u16) {
        debug_assert!(self.device.enabled_extensions().ext_line_rasterization);
        let fns = self.device.fns();
        (fns.ext_line_rasterization.cmd_set_line_stipple_ext)(self.handle, factor, pattern);
    }

    /// Calls `vkCmdSetLineWidth` on the builder.
    #[inline]
    pub unsafe fn set_line_width(&mut self, line_width: f32) {
        let fns = self.device.fns();
        (fns.v1_0.cmd_set_line_width)(self.handle, line_width);
    }

    /// Calls `vkCmdSetLogicOpEXT` on the builder.
    #[inline]
    pub unsafe fn set_logic_op(&mut self, logic_op: LogicOp) {
        debug_assert!(self.device.enabled_extensions().ext_extended_dynamic_state2);
        debug_assert!(
            self.device
                .enabled_features()
                .extended_dynamic_state2_logic_op
        );
        let fns = self.device.fns();

        (fns.ext_extended_dynamic_state2.cmd_set_logic_op_ext)(self.handle, logic_op.into());
    }

    /// Calls `vkCmdSetPatchControlPointsEXT` on the builder.
    #[inline]
    pub unsafe fn set_patch_control_points(&mut self, num: u32) {
        debug_assert!(self.device.enabled_extensions().ext_extended_dynamic_state2);
        let fns = self.device.fns();
        (fns.ext_extended_dynamic_state2
            .cmd_set_patch_control_points_ext)(self.handle, num);
    }

    /// Calls `vkCmdSetPrimitiveRestartEnableEXT` on the builder.
    #[inline]
    pub unsafe fn set_primitive_restart_enable(&mut self, enable: bool) {
        let fns = self.device.fns();

        if self.device.api_version() >= Version::V1_3 {
            (fns.v1_3.cmd_set_primitive_restart_enable)(self.handle, enable.into());
        } else {
            debug_assert!(self.device.enabled_extensions().ext_extended_dynamic_state2);
            (fns.ext_extended_dynamic_state2
                .cmd_set_primitive_restart_enable_ext)(self.handle, enable.into());
        }
    }

    /// Calls `vkCmdSetPrimitiveTopologyEXT` on the builder.
    #[inline]
    pub unsafe fn set_primitive_topology(&mut self, topology: PrimitiveTopology) {
        let fns = self.device.fns();

        if self.device.api_version() >= Version::V1_3 {
            (fns.v1_3.cmd_set_primitive_topology)(self.handle, topology.into());
        } else {
            debug_assert!(self.device.enabled_extensions().ext_extended_dynamic_state);
            (fns.ext_extended_dynamic_state
                .cmd_set_primitive_topology_ext)(self.handle, topology.into());
        }
    }

    /// Calls `vkCmdSetRasterizerDiscardEnableEXT` on the builder.
    #[inline]
    pub unsafe fn set_rasterizer_discard_enable(&mut self, enable: bool) {
        let fns = self.device.fns();

        if self.device.api_version() >= Version::V1_3 {
            (fns.v1_3.cmd_set_rasterizer_discard_enable)(self.handle, enable.into());
        } else {
            debug_assert!(self.device.enabled_extensions().ext_extended_dynamic_state2);
            (fns.ext_extended_dynamic_state2
                .cmd_set_rasterizer_discard_enable_ext)(self.handle, enable.into());
        }
    }

    /// Calls `vkCmdSetStencilCompareMask` on the builder.
    #[inline]
    pub unsafe fn set_stencil_compare_mask(&mut self, face_mask: StencilFaces, compare_mask: u32) {
        let fns = self.device.fns();
        (fns.v1_0.cmd_set_stencil_compare_mask)(self.handle, face_mask.into(), compare_mask);
    }

    /// Calls `vkCmdSetStencilOpEXT` on the builder.
    #[inline]
    pub unsafe fn set_stencil_op(
        &mut self,
        face_mask: StencilFaces,
        fail_op: StencilOp,
        pass_op: StencilOp,
        depth_fail_op: StencilOp,
        compare_op: CompareOp,
    ) {
        let fns = self.device.fns();

        if self.device.api_version() >= Version::V1_3 {
            (fns.v1_3.cmd_set_stencil_op)(
                self.handle,
                face_mask.into(),
                fail_op.into(),
                pass_op.into(),
                depth_fail_op.into(),
                compare_op.into(),
            );
        } else {
            debug_assert!(self.device.enabled_extensions().ext_extended_dynamic_state);
            (fns.ext_extended_dynamic_state.cmd_set_stencil_op_ext)(
                self.handle,
                face_mask.into(),
                fail_op.into(),
                pass_op.into(),
                depth_fail_op.into(),
                compare_op.into(),
            );
        }
    }

    /// Calls `vkCmdSetStencilReference` on the builder.
    #[inline]
    pub unsafe fn set_stencil_reference(&mut self, face_mask: StencilFaces, reference: u32) {
        let fns = self.device.fns();
        (fns.v1_0.cmd_set_stencil_reference)(self.handle, face_mask.into(), reference);
    }

    /// Calls `vkCmdSetStencilTestEnableEXT` on the builder.
    #[inline]
    pub unsafe fn set_stencil_test_enable(&mut self, enable: bool) {
        let fns = self.device.fns();

        if self.device.api_version() >= Version::V1_3 {
            (fns.v1_3.cmd_set_stencil_test_enable)(self.handle, enable.into());
        } else {
            debug_assert!(self.device.enabled_extensions().ext_extended_dynamic_state);
            (fns.ext_extended_dynamic_state
                .cmd_set_stencil_test_enable_ext)(self.handle, enable.into());
        }
    }

    /// Calls `vkCmdSetStencilWriteMask` on the builder.
    #[inline]
    pub unsafe fn set_stencil_write_mask(&mut self, face_mask: StencilFaces, write_mask: u32) {
        let fns = self.device.fns();
        (fns.v1_0.cmd_set_stencil_write_mask)(self.handle, face_mask.into(), write_mask);
    }

    /// Calls `vkCmdSetScissor` on the builder.
    ///
    /// If the list is empty then the command is automatically ignored.
    pub unsafe fn set_scissor(
        &mut self,
        first_scissor: u32,
        scissors: impl IntoIterator<Item = Scissor>,
    ) {
        let scissors = scissors
            .into_iter()
            .map(ash::vk::Rect2D::from)
            .collect::<SmallVec<[_; 2]>>();
        if scissors.is_empty() {
            return;
        }

        let fns = self.device.fns();
        (fns.v1_0.cmd_set_scissor)(
            self.handle,
            first_scissor,
            scissors.len() as u32,
            scissors.as_ptr(),
        );
    }

    /// Calls `vkCmdSetScissorWithCountEXT` on the builder.
    ///
    /// If the list is empty then the command is automatically ignored.
    pub unsafe fn set_scissor_with_count(&mut self, scissors: impl IntoIterator<Item = Scissor>) {
        let scissors = scissors
            .into_iter()
            .map(ash::vk::Rect2D::from)
            .collect::<SmallVec<[_; 2]>>();
        if scissors.is_empty() {
            return;
        }

        let fns = self.device.fns();

        if self.device.api_version() >= Version::V1_3 {
            (fns.v1_3.cmd_set_scissor_with_count)(
                self.handle,
                scissors.len() as u32,
                scissors.as_ptr(),
            );
        } else {
            debug_assert!(self.device.enabled_extensions().ext_extended_dynamic_state);
            (fns.ext_extended_dynamic_state
                .cmd_set_scissor_with_count_ext)(
                self.handle,
                scissors.len() as u32,
                scissors.as_ptr(),
            );
        }
    }

    /// Calls `vkCmdSetViewport` on the builder.
    ///
    /// If the list is empty then the command is automatically ignored.
    pub unsafe fn set_viewport(
        &mut self,
        first_viewport: u32,
        viewports: impl IntoIterator<Item = Viewport>,
    ) {
        let viewports = viewports
            .into_iter()
            .map(|v| v.into())
            .collect::<SmallVec<[_; 2]>>();
        if viewports.is_empty() {
            return;
        }

        let fns = self.device.fns();
        (fns.v1_0.cmd_set_viewport)(
            self.handle,
            first_viewport,
            viewports.len() as u32,
            viewports.as_ptr(),
        );
    }

    /// Calls `vkCmdSetViewportWithCountEXT` on the builder.
    ///
    /// If the list is empty then the command is automatically ignored.
    pub unsafe fn set_viewport_with_count(
        &mut self,
        viewports: impl IntoIterator<Item = Viewport>,
    ) {
        let viewports = viewports
            .into_iter()
            .map(|v| v.into())
            .collect::<SmallVec<[_; 2]>>();
        if viewports.is_empty() {
            return;
        }

        let fns = self.device.fns();

        if self.device.api_version() >= Version::V1_3 {
            (fns.v1_3.cmd_set_viewport_with_count)(
                self.handle,
                viewports.len() as u32,
                viewports.as_ptr(),
            );
        } else {
            debug_assert!(self.device.enabled_extensions().ext_extended_dynamic_state);
            (fns.ext_extended_dynamic_state
                .cmd_set_viewport_with_count_ext)(
                self.handle,
                viewports.len() as u32,
                viewports.as_ptr(),
            );
        }
    }
}

#[derive(Clone, Debug)]
#[allow(dead_code)]
enum SetDynamicStateError {
    RequirementNotMet {
        required_for: &'static str,
        requires_one_of: RequiresOneOf,
    },

    /// The provided `factor` is not between 1 and 256 inclusive.
    FactorOutOfRange,

    /// The [`max_discard_rectangles`](crate::device::Properties::max_discard_rectangles)
    /// limit has been exceeded.
    MaxDiscardRectanglesExceeded { provided: u32, max: u32 },

    /// The [`max_tessellation_patch_size`](crate::device::Properties::max_tessellation_patch_size)
    /// limit has been exceeded.
    MaxTessellationPatchSizeExceeded { provided: u32, max: u32 },

    /// The [`max_viewports`](crate::device::Properties::max_viewports)
    /// limit has been exceeded.
    MaxViewportsExceeded { provided: u32, max: u32 },

    /// The queue family doesn't allow this operation.
    NotSupportedByQueueFamily,

    /// The provided item count is different from the number of attachments in the color blend
    /// state of the currently bound pipeline.
    PipelineColorBlendAttachmentCountMismatch {
        provided_count: u32,
        required_count: u32,
    },

    /// The currently bound pipeline contains this state as internally fixed state, which cannot be
    /// overridden with dynamic state.
    PipelineHasFixedState,
}

impl Error for SetDynamicStateError {}

impl Display for SetDynamicStateError {
    fn fmt(&self, f: &mut Formatter<'_>) -> Result<(), FmtError> {
        match self {
            Self::RequirementNotMet {
                required_for,
                requires_one_of,
            } => write!(
                f,
                "a requirement was not met for: {}; requires one of: {}",
                required_for, requires_one_of,
            ),
            Self::FactorOutOfRange => write!(
                f,
                "the provided `factor` is not between 1 and 256 inclusive",
            ),
            Self::MaxDiscardRectanglesExceeded { .. } => {
                write!(f, "the `max_discard_rectangles` limit has been exceeded")
            }
            Self::MaxTessellationPatchSizeExceeded { .. } => write!(
                f,
                "the `max_tessellation_patch_size` limit has been exceeded",
            ),
            Self::MaxViewportsExceeded { .. } => {
                write!(f, "the `max_viewports` limit has been exceeded")
            }
            Self::NotSupportedByQueueFamily => {
                write!(f, "the queue family doesn't allow this operation")
            }
            Self::PipelineColorBlendAttachmentCountMismatch {
                provided_count,
                required_count,
            } => write!(
                f,
                "the provided item count ({}) is different from the number of attachments in the \
                color blend state of the currently bound pipeline ({})",
                provided_count, required_count,
            ),
            Self::PipelineHasFixedState => write!(
                f,
                "the currently bound pipeline contains this state as internally fixed state, which \
                cannot be overridden with dynamic state",
            ),
        }
    }
}

impl From<RequirementNotMet> for SetDynamicStateError {
    fn from(err: RequirementNotMet) -> Self {
        Self::RequirementNotMet {
            required_for: err.required_for,
            requires_one_of: err.requires_one_of,
        }
    }
}<|MERGE_RESOLUTION|>--- conflicted
+++ resolved
@@ -1166,18 +1166,10 @@
     ///   [`max_viewports`](crate::device::Properties::max_viewports) device property.
     /// - If the [`multi_viewport`](crate::device::Features::multi_viewport) feature is not enabled,
     ///   panics if more than 1 scissor is provided.
-<<<<<<< HEAD
-    pub fn set_scissor_with_count<I>(&mut self, scissors: I) -> &mut Self
-    where
-        I: IntoIterator<Item = Scissor>,
-    {
-=======
-    #[inline]
     pub fn set_scissor_with_count(
         &mut self,
         scissors: impl IntoIterator<Item = Scissor>,
     ) -> &mut Self {
->>>>>>> 7e3515e6
         let scissors: SmallVec<[Scissor; 2]> = scissors.into_iter().collect();
         self.validate_set_scissor_with_count(&scissors).unwrap();
 
@@ -1565,18 +1557,10 @@
     ///   [`max_viewports`](crate::device::Properties::max_viewports) device property.
     /// - If the [`multi_viewport`](crate::device::Features::multi_viewport) feature is not enabled,
     ///   panics if more than 1 viewport is provided.
-<<<<<<< HEAD
-    pub fn set_viewport_with_count<I>(&mut self, viewports: I) -> &mut Self
-    where
-        I: IntoIterator<Item = Viewport>,
-    {
-=======
-    #[inline]
     pub fn set_viewport_with_count(
         &mut self,
         viewports: impl IntoIterator<Item = Viewport>,
     ) -> &mut Self {
->>>>>>> 7e3515e6
         let viewports: SmallVec<[Viewport; 2]> = viewports.into_iter().collect();
         self.validate_set_viewport_with_count(&viewports).unwrap();
 
@@ -1662,15 +1646,7 @@
     /// Calls `vkCmdSetColorWriteEnableEXT` on the builder.
     ///
     /// If the list is empty then the command is automatically ignored.
-<<<<<<< HEAD
-    pub unsafe fn set_color_write_enable<I>(&mut self, enables: I)
-    where
-        I: IntoIterator<Item = bool>,
-    {
-=======
-    #[inline]
     pub unsafe fn set_color_write_enable(&mut self, enables: impl IntoIterator<Item = bool>) {
->>>>>>> 7e3515e6
         struct Cmd<I> {
             enables: Mutex<Option<I>>,
         }
@@ -1878,19 +1854,11 @@
     /// Calls `vkCmdSetDiscardRectangle` on the builder.
     ///
     /// If the list is empty then the command is automatically ignored.
-<<<<<<< HEAD
-    pub unsafe fn set_discard_rectangle<I>(&mut self, first_rectangle: u32, rectangles: I)
-    where
-        I: IntoIterator<Item = Scissor>,
-    {
-=======
-    #[inline]
     pub unsafe fn set_discard_rectangle(
         &mut self,
         first_rectangle: u32,
         rectangles: impl IntoIterator<Item = Scissor>,
     ) {
->>>>>>> 7e3515e6
         struct Cmd {
             first_rectangle: u32,
             rectangles: Mutex<SmallVec<[Scissor; 2]>>,
@@ -2271,19 +2239,11 @@
     /// Calls `vkCmdSetScissor` on the builder.
     ///
     /// If the list is empty then the command is automatically ignored.
-<<<<<<< HEAD
-    pub unsafe fn set_scissor<I>(&mut self, first_scissor: u32, scissors: I)
-    where
-        I: IntoIterator<Item = Scissor>,
-    {
-=======
-    #[inline]
     pub unsafe fn set_scissor(
         &mut self,
         first_scissor: u32,
         scissors: impl IntoIterator<Item = Scissor>,
     ) {
->>>>>>> 7e3515e6
         struct Cmd {
             first_scissor: u32,
             scissors: Mutex<SmallVec<[Scissor; 2]>>,
@@ -2315,15 +2275,7 @@
     /// Calls `vkCmdSetScissorWithCountEXT` on the builder.
     ///
     /// If the list is empty then the command is automatically ignored.
-<<<<<<< HEAD
-    pub unsafe fn set_scissor_with_count<I>(&mut self, scissors: I)
-    where
-        I: IntoIterator<Item = Scissor>,
-    {
-=======
-    #[inline]
     pub unsafe fn set_scissor_with_count(&mut self, scissors: impl IntoIterator<Item = Scissor>) {
->>>>>>> 7e3515e6
         struct Cmd {
             scissors: Mutex<SmallVec<[Scissor; 2]>>,
         }
@@ -2348,19 +2300,11 @@
     /// Calls `vkCmdSetViewport` on the builder.
     ///
     /// If the list is empty then the command is automatically ignored.
-<<<<<<< HEAD
-    pub unsafe fn set_viewport<I>(&mut self, first_viewport: u32, viewports: I)
-    where
-        I: IntoIterator<Item = Viewport>,
-    {
-=======
-    #[inline]
     pub unsafe fn set_viewport(
         &mut self,
         first_viewport: u32,
         viewports: impl IntoIterator<Item = Viewport>,
     ) {
->>>>>>> 7e3515e6
         struct Cmd {
             first_viewport: u32,
             viewports: Mutex<SmallVec<[Viewport; 2]>>,
@@ -2392,18 +2336,10 @@
     /// Calls `vkCmdSetViewportWithCountEXT` on the builder.
     ///
     /// If the list is empty then the command is automatically ignored.
-<<<<<<< HEAD
-    pub unsafe fn set_viewport_with_count<I>(&mut self, viewports: I)
-    where
-        I: IntoIterator<Item = Viewport>,
-    {
-=======
-    #[inline]
     pub unsafe fn set_viewport_with_count(
         &mut self,
         viewports: impl IntoIterator<Item = Viewport>,
     ) {
->>>>>>> 7e3515e6
         struct Cmd {
             viewports: Mutex<SmallVec<[Viewport; 2]>>,
         }

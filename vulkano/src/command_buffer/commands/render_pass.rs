// Copyright (c) 2022 The vulkano developers
// Licensed under the Apache License, Version 2.0
// <LICENSE-APACHE or
// https://www.apache.org/licenses/LICENSE-2.0> or the MIT
// license <LICENSE-MIT or https://opensource.org/licenses/MIT>,
// at your option. All files in the project carrying such
// notice may not be copied, modified, or distributed except
// according to those terms.

use crate::{
    command_buffer::{
<<<<<<< HEAD
        allocator::CommandBufferAllocator,
        auto::{BeginRenderPassState, BeginRenderingState, RenderPassState, RenderPassStateType},
        synced::{Command, Resource, SyncCommandBufferBuilder, SyncCommandBufferBuilderError},
        sys::UnsafeCommandBufferBuilder,
        AutoCommandBufferBuilder, CommandBufferInheritanceRenderPassType, SubpassContents,
=======
        auto::{
            BeginRenderPassState, BeginRenderingAttachments, BeginRenderingState, RenderPassState,
            RenderPassStateType,
        },
        pool::CommandPoolBuilderAlloc,
        synced::{Command, Resource, SyncCommandBufferBuilder, SyncCommandBufferBuilderError},
        sys::UnsafeCommandBufferBuilder,
        AutoCommandBufferBuilder, PrimaryAutoCommandBuffer, SubpassContents,
>>>>>>> 2277448a
    },
    device::DeviceOwned,
    format::{ClearColorValue, ClearValue, Format, NumericType},
    image::{ImageLayout, ImageViewAbstract, SampleCount},
    render_pass::{
        AttachmentDescription, Framebuffer, LoadOp, RenderPass, ResolveMode, StoreOp,
        SubpassDescription,
    },
    sync::{AccessFlags, PipelineMemoryAccess, PipelineStages},
    RequirementNotMet, RequiresOneOf, Version, VulkanObject,
};
use smallvec::SmallVec;
use std::{
    cmp::min,
    error::Error,
    fmt::{Display, Error as FmtError, Formatter},
    ops::Range,
    sync::Arc,
};

/// # Commands for render passes.
///
/// These commands require a graphics queue.
impl<L, A> AutoCommandBufferBuilder<L, A>
where
    A: CommandBufferAllocator,
{
    /// Begins a render pass using a render pass object and framebuffer.
    ///
    /// You must call this or `begin_rendering` before you can record draw commands.
    ///
    /// `contents` specifies what kinds of commands will be recorded in the render pass, either
    /// draw commands or executions of secondary command buffers.
    #[inline]
    pub fn begin_render_pass(
        &mut self,
        mut render_pass_begin_info: RenderPassBeginInfo,
        contents: SubpassContents,
    ) -> Result<&mut Self, RenderPassError> {
        self.validate_begin_render_pass(&mut render_pass_begin_info, contents)?;

        unsafe {
            let &RenderPassBeginInfo {
                ref render_pass,
                ref framebuffer,
                render_area_offset,
                render_area_extent,
                clear_values: _,
                _ne: _,
            } = &render_pass_begin_info;

            let subpass = render_pass.clone().first_subpass();
            let view_mask = subpass.subpass_desc().view_mask;

            let render_pass_state = RenderPassState {
                contents,
                render_area_offset,
                render_area_extent,
                render_pass: BeginRenderPassState {
                    subpass,
                    framebuffer: Some(framebuffer.clone()),
                }
                .into(),
                view_mask,
            };

            self.inner
                .begin_render_pass(render_pass_begin_info, contents)?;

            self.render_pass_state = Some(render_pass_state);
            Ok(self)
        }
    }

    fn validate_begin_render_pass(
        &self,
        render_pass_begin_info: &mut RenderPassBeginInfo,
        contents: SubpassContents,
    ) -> Result<(), RenderPassError> {
        let device = self.device();

        // VUID-VkSubpassBeginInfo-contents-parameter
        contents.validate_device(device)?;

        let queue_family_properties = self.queue_family_properties();

        // VUID-vkCmdBeginRenderPass2-commandBuffer-cmdpool
        if !queue_family_properties.queue_flags.graphics {
            return Err(RenderPassError::NotSupportedByQueueFamily);
        }

        // VUID-vkCmdBeginRenderPass2-renderpass
        if self.render_pass_state.is_some() {
            return Err(RenderPassError::ForbiddenInsideRenderPass);
        }

        let &mut RenderPassBeginInfo {
            ref render_pass,
            ref framebuffer,
            render_area_offset,
            render_area_extent,
            ref clear_values,
            _ne: _,
        } = render_pass_begin_info;

        // VUID-VkRenderPassBeginInfo-commonparent
        // VUID-vkCmdBeginRenderPass2-framebuffer-02779
        assert_eq!(device, framebuffer.device());

        // VUID-VkRenderPassBeginInfo-renderPass-00904
        if !render_pass.is_compatible_with(framebuffer.render_pass()) {
            return Err(RenderPassError::FramebufferNotCompatible);
        }

        for i in 0..2 {
            // VUID-VkRenderPassBeginInfo-pNext-02852
            // VUID-VkRenderPassBeginInfo-pNext-02853
            if render_area_offset[i] + render_area_extent[i] > framebuffer.extent()[i] {
                return Err(RenderPassError::RenderAreaOutOfBounds);
            }
        }

        for (attachment_index, (attachment_desc, image_view)) in render_pass
            .attachments()
            .iter()
            .zip(framebuffer.attachments())
            .enumerate()
        {
            let attachment_index = attachment_index as u32;
            let &AttachmentDescription {
                initial_layout,
                final_layout,
                ..
            } = attachment_desc;

            for layout in [initial_layout, final_layout] {
                match layout {
                    ImageLayout::ColorAttachmentOptimal => {
                        // VUID-vkCmdBeginRenderPass2-initialLayout-03094
                        if !image_view.usage().color_attachment {
                            return Err(RenderPassError::AttachmentImageMissingUsage {
                                attachment_index,
                                usage: "color_attachment",
                            });
                        }
                    }
                    ImageLayout::DepthReadOnlyStencilAttachmentOptimal
                    | ImageLayout::DepthAttachmentStencilReadOnlyOptimal
                    | ImageLayout::DepthStencilAttachmentOptimal
                    | ImageLayout::DepthStencilReadOnlyOptimal => {
                        // VUID-vkCmdBeginRenderPass2-initialLayout-03096
                        if !image_view.usage().depth_stencil_attachment {
                            return Err(RenderPassError::AttachmentImageMissingUsage {
                                attachment_index,
                                usage: "depth_stencil_attachment",
                            });
                        }
                    }
                    ImageLayout::ShaderReadOnlyOptimal => {
                        // VUID-vkCmdBeginRenderPass2-initialLayout-03097
                        if !(image_view.usage().sampled || image_view.usage().input_attachment) {
                            return Err(RenderPassError::AttachmentImageMissingUsage {
                                attachment_index,
                                usage: "sampled or input_attachment",
                            });
                        }
                    }
                    ImageLayout::TransferSrcOptimal => {
                        // VUID-vkCmdBeginRenderPass2-initialLayout-03098
                        if !image_view.usage().transfer_src {
                            return Err(RenderPassError::AttachmentImageMissingUsage {
                                attachment_index,
                                usage: "transfer_src",
                            });
                        }
                    }
                    ImageLayout::TransferDstOptimal => {
                        // VUID-vkCmdBeginRenderPass2-initialLayout-03099
                        if !image_view.usage().transfer_dst {
                            return Err(RenderPassError::AttachmentImageMissingUsage {
                                attachment_index,
                                usage: "transfer_dst",
                            });
                        }
                    }
                    _ => (),
                }
            }
        }

        for subpass_desc in render_pass.subpasses() {
            let &SubpassDescription {
                view_mask: _,
                ref input_attachments,
                ref color_attachments,
                ref resolve_attachments,
                ref depth_stencil_attachment,
                preserve_attachments: _,
                _ne: _,
            } = subpass_desc;

            for atch_ref in (input_attachments.iter())
                .chain(color_attachments)
                .chain(resolve_attachments)
                .chain([depth_stencil_attachment])
                .flatten()
            {
                let image_view = &framebuffer.attachments()[atch_ref.attachment as usize];

                match atch_ref.layout {
                    ImageLayout::ColorAttachmentOptimal => {
                        // VUID-vkCmdBeginRenderPass2-initialLayout-03094
                        if !image_view.usage().color_attachment {
                            return Err(RenderPassError::AttachmentImageMissingUsage {
                                attachment_index: atch_ref.attachment,
                                usage: "color_attachment",
                            });
                        }
                    }
                    ImageLayout::DepthReadOnlyStencilAttachmentOptimal
                    | ImageLayout::DepthAttachmentStencilReadOnlyOptimal
                    | ImageLayout::DepthStencilAttachmentOptimal
                    | ImageLayout::DepthStencilReadOnlyOptimal => {
                        // VUID-vkCmdBeginRenderPass2-initialLayout-03096
                        if !image_view.usage().depth_stencil_attachment {
                            return Err(RenderPassError::AttachmentImageMissingUsage {
                                attachment_index: atch_ref.attachment,
                                usage: "depth_stencil_attachment",
                            });
                        }
                    }
                    ImageLayout::ShaderReadOnlyOptimal => {
                        // VUID-vkCmdBeginRenderPass2-initialLayout-03097
                        if !(image_view.usage().sampled || image_view.usage().input_attachment) {
                            return Err(RenderPassError::AttachmentImageMissingUsage {
                                attachment_index: atch_ref.attachment,
                                usage: "sampled or input_attachment",
                            });
                        }
                    }
                    ImageLayout::TransferSrcOptimal => {
                        // VUID-vkCmdBeginRenderPass2-initialLayout-03098
                        if !image_view.usage().transfer_src {
                            return Err(RenderPassError::AttachmentImageMissingUsage {
                                attachment_index: atch_ref.attachment,
                                usage: "transfer_src",
                            });
                        }
                    }
                    ImageLayout::TransferDstOptimal => {
                        // VUID-vkCmdBeginRenderPass2-initialLayout-03099
                        if !image_view.usage().transfer_dst {
                            return Err(RenderPassError::AttachmentImageMissingUsage {
                                attachment_index: atch_ref.attachment,
                                usage: "transfer_dst",
                            });
                        }
                    }
                    _ => (),
                }
            }
        }

        // VUID-VkRenderPassBeginInfo-clearValueCount-00902
        if clear_values.len() < render_pass.attachments().len() {
            return Err(RenderPassError::ClearValueMissing {
                attachment_index: clear_values.len() as u32,
            });
        }

        // VUID-VkRenderPassBeginInfo-clearValueCount-04962
        for (attachment_index, (attachment_desc, &clear_value)) in render_pass
            .attachments()
            .iter()
            .zip(clear_values)
            .enumerate()
        {
            let attachment_index = attachment_index as u32;
            let attachment_format = attachment_desc.format.unwrap();

            if attachment_desc.load_op == LoadOp::Clear
                || attachment_desc.stencil_load_op == LoadOp::Clear
            {
                let clear_value = match clear_value {
                    Some(x) => x,
                    None => return Err(RenderPassError::ClearValueMissing { attachment_index }),
                };

                if let (Some(numeric_type), LoadOp::Clear) =
                    (attachment_format.type_color(), attachment_desc.load_op)
                {
                    match numeric_type {
                        NumericType::SFLOAT
                        | NumericType::UFLOAT
                        | NumericType::SNORM
                        | NumericType::UNORM
                        | NumericType::SSCALED
                        | NumericType::USCALED
                        | NumericType::SRGB => {
                            if !matches!(clear_value, ClearValue::Float(_)) {
                                return Err(RenderPassError::ClearValueNotCompatible {
                                    clear_value,
                                    attachment_index,
                                    attachment_format,
                                });
                            }
                        }
                        NumericType::SINT => {
                            if !matches!(clear_value, ClearValue::Int(_)) {
                                return Err(RenderPassError::ClearValueNotCompatible {
                                    clear_value,
                                    attachment_index,
                                    attachment_format,
                                });
                            }
                        }
                        NumericType::UINT => {
                            if !matches!(clear_value, ClearValue::Uint(_)) {
                                return Err(RenderPassError::ClearValueNotCompatible {
                                    clear_value,
                                    attachment_index,
                                    attachment_format,
                                });
                            }
                        }
                    }
                } else {
                    let attachment_aspects = attachment_format.aspects();
                    let need_depth =
                        attachment_aspects.depth && attachment_desc.load_op == LoadOp::Clear;
                    let need_stencil = attachment_aspects.stencil
                        && attachment_desc.stencil_load_op == LoadOp::Clear;

                    if need_depth && need_stencil {
                        if !matches!(clear_value, ClearValue::DepthStencil(_)) {
                            return Err(RenderPassError::ClearValueNotCompatible {
                                clear_value,
                                attachment_index,
                                attachment_format,
                            });
                        }
                    } else if need_depth {
                        if !matches!(clear_value, ClearValue::Depth(_)) {
                            return Err(RenderPassError::ClearValueNotCompatible {
                                clear_value,
                                attachment_index,
                                attachment_format,
                            });
                        }
                    } else if need_stencil {
                        if !matches!(clear_value, ClearValue::Stencil(_)) {
                            return Err(RenderPassError::ClearValueNotCompatible {
                                clear_value,
                                attachment_index,
                                attachment_format,
                            });
                        }
                    }
                }
            }
        }

        // VUID-vkCmdBeginRenderPass2-initialLayout-03100
        // TODO:

        // VUID-vkCmdBeginRenderPass2-srcStageMask-06453
        // TODO:

        // VUID-vkCmdBeginRenderPass2-dstStageMask-06454
        // TODO:

        // VUID-vkCmdBeginRenderPass2-framebuffer-02533
        // For any attachment in framebuffer that is used by renderPass and is bound to memory locations that are also bound to another attachment used by renderPass, and if at least one of those uses causes either
        // attachment to be written to, both attachments must have had the VK_ATTACHMENT_DESCRIPTION_MAY_ALIAS_BIT set

        Ok(())
    }

    /// Advances to the next subpass of the render pass previously begun with `begin_render_pass`.
    #[inline]
    pub fn next_subpass(
        &mut self,
        contents: SubpassContents,
    ) -> Result<&mut Self, RenderPassError> {
        self.validate_next_subpass(contents)?;

        unsafe {
            let render_pass_state = self.render_pass_state.as_mut().unwrap();
            let begin_render_pass_state = match &mut render_pass_state.render_pass {
                RenderPassStateType::BeginRenderPass(x) => x,
                _ => unreachable!(),
            };

            begin_render_pass_state.subpass.next_subpass();
            render_pass_state.contents = contents;
            render_pass_state.view_mask = begin_render_pass_state.subpass.subpass_desc().view_mask;

            if render_pass_state.view_mask != 0 {
                // When multiview is enabled, at the beginning of each subpass, all
                // non-render pass state is undefined.
                self.inner.reset_state();
            }

            self.inner.next_subpass(contents);
        }

        Ok(self)
    }

    fn validate_next_subpass(&self, contents: SubpassContents) -> Result<(), RenderPassError> {
        let device = self.device();

        // VUID-VkSubpassBeginInfo-contents-parameter
        contents.validate_device(device)?;

        // VUID-vkCmdNextSubpass2-renderpass
        let render_pass_state = self
            .render_pass_state
            .as_ref()
            .ok_or(RenderPassError::ForbiddenOutsideRenderPass)?;

        let begin_render_pass_state = match &render_pass_state.render_pass {
            RenderPassStateType::BeginRenderPass(state) => state,
            RenderPassStateType::BeginRendering(_) => {
                return Err(RenderPassError::ForbiddenWithBeginRendering)
            }
        };

        // VUID-vkCmdNextSubpass2-None-03102
        if begin_render_pass_state.subpass.is_last_subpass() {
            return Err(RenderPassError::NoSubpassesRemaining {
                current_subpass: begin_render_pass_state.subpass.index(),
            });
        }

        // VUID?
        if self.query_state.values().any(|state| state.in_subpass) {
            return Err(RenderPassError::QueryIsActive);
        }

        // VUID-vkCmdNextSubpass2-commandBuffer-cmdpool
        debug_assert!({
            let queue_family_properties = self.queue_family_properties();
            queue_family_properties.queue_flags.graphics
        });

        // VUID-vkCmdNextSubpass2-bufferlevel
        // Ensured by the type of the impl block

        Ok(())
    }

    /// Ends the render pass previously begun with `begin_render_pass`.
    ///
    /// This must be called after you went through all the subpasses.
    #[inline]
    pub fn end_render_pass(&mut self) -> Result<&mut Self, RenderPassError> {
        self.validate_end_render_pass()?;

        unsafe {
            self.inner.end_render_pass();
            self.render_pass_state = None;
        }

        Ok(self)
    }

    fn validate_end_render_pass(&self) -> Result<(), RenderPassError> {
        // VUID-vkCmdEndRenderPass2-renderpass
        let render_pass_state = self
            .render_pass_state
            .as_ref()
            .ok_or(RenderPassError::ForbiddenOutsideRenderPass)?;

        let begin_render_pass_state = match &render_pass_state.render_pass {
            RenderPassStateType::BeginRenderPass(state) => state,
            RenderPassStateType::BeginRendering(_) => {
                return Err(RenderPassError::ForbiddenWithBeginRendering)
            }
        };

        // VUID-vkCmdEndRenderPass2-None-03103
        if !begin_render_pass_state.subpass.is_last_subpass() {
            return Err(RenderPassError::SubpassesRemaining {
                current_subpass: begin_render_pass_state.subpass.index(),
                remaining_subpasses: begin_render_pass_state
                    .subpass
                    .render_pass()
                    .subpasses()
                    .len() as u32
                    - begin_render_pass_state.subpass.index(),
            });
        }

        // VUID?
        if self.query_state.values().any(|state| state.in_subpass) {
            return Err(RenderPassError::QueryIsActive);
        }

        // VUID-vkCmdEndRenderPass2-commandBuffer-cmdpool
        debug_assert!({
            let queue_family_properties = self.queue_family_properties();
            queue_family_properties.queue_flags.graphics
        });

        // VUID-vkCmdEndRenderPass2-bufferlevel
        // Ensured by the type of the impl block

        Ok(())
    }
}

impl<L, A> AutoCommandBufferBuilder<L, A>
where
    A: CommandBufferAllocator,
{
    /// Begins a render pass without a render pass object or framebuffer.
    ///
    /// You must call this or `begin_render_pass` before you can record draw commands.
    pub fn begin_rendering(
        &mut self,
        mut rendering_info: RenderingInfo,
    ) -> Result<&mut Self, RenderPassError> {
        {
            let &mut RenderingInfo {
                render_area_offset,
                ref mut render_area_extent,
                ref mut layer_count,
                view_mask,
                ref color_attachments,
                ref depth_attachment,
                ref stencil_attachment,
                contents: _,
                _ne: _,
            } = &mut rendering_info;

            let auto_extent = render_area_extent[0] == 0 || render_area_extent[1] == 0;
            let auto_layers = *layer_count == 0;

            // Set the values based on the attachment sizes.
            if auto_extent || auto_layers {
                if auto_extent {
                    *render_area_extent = [u32::MAX, u32::MAX];
                }

                if auto_layers {
                    if view_mask != 0 {
                        *layer_count = 1;
                    } else {
                        *layer_count = u32::MAX;
                    }
                }

                for image_view in (color_attachments.iter().flatten())
                    .chain(depth_attachment.iter())
                    .chain(stencil_attachment.iter())
                    .flat_map(|attachment_info| {
                        Some(&attachment_info.image_view).into_iter().chain(
                            attachment_info
                                .resolve_info
                                .as_ref()
                                .map(|resolve_info| &resolve_info.image_view),
                        )
                    })
                {
                    if auto_extent {
                        let extent = image_view.dimensions().width_height();

                        for i in 0..2 {
                            render_area_extent[i] = min(render_area_extent[i], extent[i]);
                        }
                    }

                    if auto_layers {
                        let subresource_range = image_view.subresource_range();
                        let array_layers = subresource_range.array_layers.end
                            - subresource_range.array_layers.start;

                        *layer_count = min(*layer_count, array_layers);
                    }
                }

                if auto_extent {
                    if *render_area_extent == [u32::MAX, u32::MAX] {
                        return Err(RenderPassError::AutoExtentAttachmentsEmpty);
                    }

                    // Subtract the offset from the calculated max extent.
                    // If there is an underflow, then the offset is too large, and validation should
                    // catch that later.
                    for i in 0..2 {
                        render_area_extent[i] = render_area_extent[i]
                            .checked_sub(render_area_offset[i])
                            .unwrap_or(1);
                    }
                }

                if auto_layers {
                    if *layer_count == u32::MAX {
                        return Err(RenderPassError::AutoLayersAttachmentsEmpty);
                    }
                }
            }
        }

        self.validate_begin_rendering(&mut rendering_info)?;

        unsafe {
            let &RenderingInfo {
                render_area_offset,
                render_area_extent,
                layer_count: _,
                view_mask,
                ref color_attachments,
                ref depth_attachment,
                ref stencil_attachment,
                contents,
                _ne: _,
            } = &rendering_info;

            let render_pass_state = RenderPassState {
                contents,
                render_area_offset,
                render_area_extent,
                render_pass: BeginRenderingState {
                    attachments: Some(BeginRenderingAttachments {
                        color_attachments: color_attachments.clone(),
                        depth_attachment: depth_attachment.clone(),
                        stencil_attachment: stencil_attachment.clone(),
                    }),
                    color_attachment_formats: color_attachments
                        .iter()
                        .map(|a| a.as_ref().map(|a| a.image_view.format().unwrap()))
                        .collect(),
                    depth_attachment_format: depth_attachment
                        .as_ref()
                        .map(|a| a.image_view.format().unwrap()),
                    stencil_attachment_format: stencil_attachment
                        .as_ref()
                        .map(|a| a.image_view.format().unwrap()),
                    pipeline_used: false,
                }
                .into(),
                view_mask,
            };

            self.inner.begin_rendering(rendering_info)?;

            self.render_pass_state = Some(render_pass_state);
        }

        Ok(self)
    }

    fn validate_begin_rendering(
        &self,
        rendering_info: &mut RenderingInfo,
    ) -> Result<(), RenderPassError> {
        let device = self.device();
        let properties = device.physical_device().properties();

        // VUID-vkCmdBeginRendering-dynamicRendering-06446
        if !device.enabled_features().dynamic_rendering {
            return Err(RenderPassError::RequirementNotMet {
                required_for: "`begin_rendering`",
                requires_one_of: RequiresOneOf {
                    features: &["dynamic_rendering"],
                    ..Default::default()
                },
            });
        }

        let queue_family_properties = self.queue_family_properties();

        // VUID-vkCmdBeginRendering-commandBuffer-cmdpool
        if !queue_family_properties.queue_flags.graphics {
            return Err(RenderPassError::NotSupportedByQueueFamily);
        }

        // VUID-vkCmdBeginRendering-renderpass
        if self.render_pass_state.is_some() {
            return Err(RenderPassError::ForbiddenInsideRenderPass);
        }

        let &mut RenderingInfo {
            render_area_offset,
            render_area_extent,
            layer_count,
            view_mask,
            ref color_attachments,
            ref depth_attachment,
            ref stencil_attachment,
            contents,
            _ne: _,
        } = rendering_info;

        // VUID-VkRenderingInfo-flags-parameter
        contents.validate_device(device)?;

        // VUID-vkCmdBeginRendering-commandBuffer-06068
        if self.inheritance_info.is_some() && contents == SubpassContents::SecondaryCommandBuffers {
            return Err(RenderPassError::ContentsForbiddenInSecondaryCommandBuffer);
        }

        // No VUID, but for sanity it makes sense to treat this the same as in framebuffers.
        if view_mask != 0 && layer_count != 1 {
            return Err(RenderPassError::MultiviewLayersInvalid);
        }

        // VUID-VkRenderingInfo-multiview-06127
        if view_mask != 0 && !device.enabled_features().multiview {
            return Err(RenderPassError::RequirementNotMet {
                required_for: "`rendering_info.viewmask` is not `0`",
                requires_one_of: RequiresOneOf {
                    features: &["multiview"],
                    ..Default::default()
                },
            });
        }

        let view_count = u32::BITS - view_mask.leading_zeros();

        // VUID-VkRenderingInfo-viewMask-06128
        if view_count > properties.max_multiview_view_count.unwrap_or(0) {
            return Err(RenderPassError::MaxMultiviewViewCountExceeded {
                view_count,
                max: properties.max_multiview_view_count.unwrap_or(0),
            });
        }

        let mut samples = None;

        // VUID-VkRenderingInfo-colorAttachmentCount-06106
        if color_attachments.len() > properties.max_color_attachments as usize {
            return Err(RenderPassError::MaxColorAttachmentsExceeded {
                color_attachment_count: color_attachments.len() as u32,
                max: properties.max_color_attachments,
            });
        }

        for (attachment_index, attachment_info) in
            color_attachments
                .iter()
                .enumerate()
                .filter_map(|(index, attachment_info)| {
                    attachment_info
                        .as_ref()
                        .map(|attachment_info| (index, attachment_info))
                })
        {
            let attachment_index = attachment_index as u32;
            let &RenderingAttachmentInfo {
                ref image_view,
                image_layout,
                ref resolve_info,
                load_op,
                store_op,
                clear_value: _,
                _ne: _,
            } = attachment_info;

            // VUID-VkRenderingAttachmentInfo-imageLayout-parameter
            image_layout.validate_device(device)?;

            // VUID-VkRenderingAttachmentInfo-loadOp-parameter
            load_op.validate_device(device)?;

            // VUID-VkRenderingAttachmentInfo-storeOp-parameter
            store_op.validate_device(device)?;

            // VUID-VkRenderingInfo-colorAttachmentCount-06087
            if !image_view.usage().color_attachment {
                return Err(RenderPassError::ColorAttachmentMissingUsage { attachment_index });
            }

            let image = image_view.image();
            let image_extent = image.dimensions().width_height_depth();

            for i in 0..2 {
                // VUID-VkRenderingInfo-pNext-06079
                // VUID-VkRenderingInfo-pNext-06080
                if render_area_offset[i] + render_area_extent[i] > image_extent[i] {
                    return Err(RenderPassError::RenderAreaOutOfBounds);
                }
            }

            // VUID-VkRenderingInfo-imageView-06070
            match samples {
                Some(samples) if samples == image.samples() => (),
                Some(_) => {
                    return Err(RenderPassError::ColorAttachmentSamplesMismatch {
                        attachment_index,
                    });
                }
                None => samples = Some(image.samples()),
            }

            // VUID-VkRenderingAttachmentInfo-imageView-06135
            // VUID-VkRenderingAttachmentInfo-imageView-06145
            // VUID-VkRenderingInfo-colorAttachmentCount-06090
            // VUID-VkRenderingInfo-colorAttachmentCount-06096
            if matches!(
                image_layout,
                ImageLayout::Undefined
                    | ImageLayout::ShaderReadOnlyOptimal
                    | ImageLayout::TransferSrcOptimal
                    | ImageLayout::TransferDstOptimal
                    | ImageLayout::Preinitialized
                    | ImageLayout::PresentSrc
                    | ImageLayout::DepthStencilAttachmentOptimal
                    | ImageLayout::DepthStencilReadOnlyOptimal
                    | ImageLayout::DepthReadOnlyStencilAttachmentOptimal
                    | ImageLayout::DepthAttachmentStencilReadOnlyOptimal
            ) {
                return Err(RenderPassError::ColorAttachmentLayoutInvalid { attachment_index });
            }

            if let Some(resolve_info) = resolve_info {
                let &RenderingAttachmentResolveInfo {
                    mode,
                    image_view: ref resolve_image_view,
                    image_layout: resolve_image_layout,
                } = resolve_info;

                // VUID-VkRenderingAttachmentInfo-resolveImageLayout-parameter
                resolve_image_layout.validate_device(device)?;

                // VUID-VkRenderingAttachmentInfo-resolveMode-parameter
                mode.validate_device(device)?;

                let resolve_image = resolve_image_view.image();

                match image_view.format().unwrap().type_color() {
                    Some(
                        NumericType::SFLOAT
                        | NumericType::UFLOAT
                        | NumericType::SNORM
                        | NumericType::UNORM
                        | NumericType::SSCALED
                        | NumericType::USCALED
                        | NumericType::SRGB,
                    ) => {
                        // VUID-VkRenderingAttachmentInfo-imageView-06129
                        if mode != ResolveMode::Average {
                            return Err(RenderPassError::ColorAttachmentResolveModeNotSupported {
                                attachment_index,
                            });
                        }
                    }
                    Some(NumericType::SINT | NumericType::UINT) => {
                        // VUID-VkRenderingAttachmentInfo-imageView-06130
                        if mode != ResolveMode::SampleZero {
                            return Err(RenderPassError::ColorAttachmentResolveModeNotSupported {
                                attachment_index,
                            });
                        }
                    }
                    None => (),
                }

                // VUID-VkRenderingAttachmentInfo-imageView-06132
                if image.samples() == SampleCount::Sample1 {
                    return Err(RenderPassError::ColorAttachmentWithResolveNotMultisampled {
                        attachment_index,
                    });
                }

                // VUID-VkRenderingAttachmentInfo-imageView-06133
                if resolve_image.samples() != SampleCount::Sample1 {
                    return Err(RenderPassError::ColorAttachmentResolveMultisampled {
                        attachment_index,
                    });
                }

                // VUID-VkRenderingAttachmentInfo-imageView-06134
                if image_view.format() != resolve_image_view.format() {
                    return Err(RenderPassError::ColorAttachmentResolveFormatMismatch {
                        attachment_index,
                    });
                }

                // VUID-VkRenderingAttachmentInfo-imageView-06136
                // VUID-VkRenderingAttachmentInfo-imageView-06146
                // VUID-VkRenderingInfo-colorAttachmentCount-06091
                // VUID-VkRenderingInfo-colorAttachmentCount-06097
                if matches!(
                    resolve_image_layout,
                    ImageLayout::Undefined
                        | ImageLayout::ShaderReadOnlyOptimal
                        | ImageLayout::TransferSrcOptimal
                        | ImageLayout::TransferDstOptimal
                        | ImageLayout::Preinitialized
                        | ImageLayout::PresentSrc
                        | ImageLayout::DepthStencilAttachmentOptimal
                        | ImageLayout::DepthStencilReadOnlyOptimal
                        | ImageLayout::DepthReadOnlyStencilAttachmentOptimal
                        | ImageLayout::DepthAttachmentStencilReadOnlyOptimal
                ) {
                    return Err(RenderPassError::ColorAttachmentResolveLayoutInvalid {
                        attachment_index,
                    });
                }
            }
        }

        if let Some(attachment_info) = depth_attachment {
            let &RenderingAttachmentInfo {
                ref image_view,
                image_layout,
                ref resolve_info,
                load_op,
                store_op,
                clear_value: _,
                _ne: _,
            } = attachment_info;

            // VUID-VkRenderingAttachmentInfo-imageLayout-parameter
            image_layout.validate_device(device)?;

            // VUID-VkRenderingAttachmentInfo-loadOp-parameter
            load_op.validate_device(device)?;

            // VUID-VkRenderingAttachmentInfo-storeOp-parameter
            store_op.validate_device(device)?;

            let image_aspects = image_view.format().unwrap().aspects();

            // VUID-VkRenderingInfo-pDepthAttachment-06547
            if !image_aspects.depth {
                return Err(RenderPassError::DepthAttachmentFormatUsageNotSupported);
            }

            // VUID-VkRenderingInfo-pDepthAttachment-06088
            if !image_view.usage().depth_stencil_attachment {
                return Err(RenderPassError::DepthAttachmentMissingUsage);
            }

            let image = image_view.image();
            let image_extent = image.dimensions().width_height_depth();

            for i in 0..2 {
                // VUID-VkRenderingInfo-pNext-06079
                // VUID-VkRenderingInfo-pNext-06080
                if render_area_offset[i] + render_area_extent[i] > image_extent[i] {
                    return Err(RenderPassError::RenderAreaOutOfBounds);
                }
            }

            // VUID-VkRenderingInfo-imageView-06070
            match samples {
                Some(samples) if samples == image.samples() => (),
                Some(_) => {
                    return Err(RenderPassError::DepthAttachmentSamplesMismatch);
                }
                None => samples = Some(image.samples()),
            }

            // VUID-VkRenderingAttachmentInfo-imageView-06135
            // VUID-VkRenderingAttachmentInfo-imageView-06145
            // VUID-VkRenderingInfo-pDepthAttachment-06092
            if matches!(
                image_layout,
                ImageLayout::Undefined
                    | ImageLayout::ShaderReadOnlyOptimal
                    | ImageLayout::TransferSrcOptimal
                    | ImageLayout::TransferDstOptimal
                    | ImageLayout::Preinitialized
                    | ImageLayout::PresentSrc
                    | ImageLayout::ColorAttachmentOptimal
            ) {
                return Err(RenderPassError::DepthAttachmentLayoutInvalid);
            }

            if let Some(resolve_info) = resolve_info {
                let &RenderingAttachmentResolveInfo {
                    mode,
                    image_view: ref resolve_image_view,
                    image_layout: resolve_image_layout,
                } = resolve_info;

                // VUID-VkRenderingAttachmentInfo-resolveImageLayout-parameter
                resolve_image_layout.validate_device(device)?;

                // VUID-VkRenderingAttachmentInfo-resolveMode-parameter
                mode.validate_device(device)?;

                // VUID-VkRenderingInfo-pDepthAttachment-06102
                if !properties
                    .supported_depth_resolve_modes
                    .map_or(false, |modes| modes.contains_mode(mode))
                {
                    return Err(RenderPassError::DepthAttachmentResolveModeNotSupported);
                }

                let resolve_image = resolve_image_view.image();

                // VUID-VkRenderingAttachmentInfo-imageView-06132
                if image.samples() == SampleCount::Sample1 {
                    return Err(RenderPassError::DepthAttachmentWithResolveNotMultisampled);
                }

                // VUID-VkRenderingAttachmentInfo-imageView-06133
                if resolve_image.samples() != SampleCount::Sample1 {
                    return Err(RenderPassError::DepthAttachmentResolveMultisampled);
                }

                // VUID-VkRenderingAttachmentInfo-imageView-06134
                if image_view.format() != resolve_image_view.format() {
                    return Err(RenderPassError::DepthAttachmentResolveFormatMismatch);
                }

                // VUID-VkRenderingAttachmentInfo-imageView-06136
                // VUID-VkRenderingAttachmentInfo-imageView-06146
                // VUID-VkRenderingInfo-pDepthAttachment-06093
                // VUID-VkRenderingInfo-pDepthAttachment-06098
                if matches!(
                    resolve_image_layout,
                    ImageLayout::Undefined
                        | ImageLayout::DepthStencilReadOnlyOptimal
                        | ImageLayout::ShaderReadOnlyOptimal
                        | ImageLayout::TransferSrcOptimal
                        | ImageLayout::TransferDstOptimal
                        | ImageLayout::Preinitialized
                        | ImageLayout::PresentSrc
                        | ImageLayout::ColorAttachmentOptimal
                        | ImageLayout::DepthReadOnlyStencilAttachmentOptimal
                ) {
                    return Err(RenderPassError::DepthAttachmentResolveLayoutInvalid);
                }
            }
        }

        if let Some(attachment_info) = stencil_attachment {
            let &RenderingAttachmentInfo {
                ref image_view,
                image_layout,
                ref resolve_info,
                load_op,
                store_op,
                clear_value: _,
                _ne: _,
            } = attachment_info;

            // VUID-VkRenderingAttachmentInfo-imageLayout-parameter
            image_layout.validate_device(device)?;

            // VUID-VkRenderingAttachmentInfo-loadOp-parameter
            load_op.validate_device(device)?;

            // VUID-VkRenderingAttachmentInfo-storeOp-parameter
            store_op.validate_device(device)?;

            let image_aspects = image_view.format().unwrap().aspects();

            // VUID-VkRenderingInfo-pStencilAttachment-06548
            if !image_aspects.stencil {
                return Err(RenderPassError::StencilAttachmentFormatUsageNotSupported);
            }

            // VUID-VkRenderingInfo-pStencilAttachment-06089
            if !image_view.usage().depth_stencil_attachment {
                return Err(RenderPassError::StencilAttachmentMissingUsage);
            }

            let image = image_view.image();
            let image_extent = image.dimensions().width_height_depth();

            for i in 0..2 {
                // VUID-VkRenderingInfo-pNext-06079
                // VUID-VkRenderingInfo-pNext-06080
                if render_area_offset[i] + render_area_extent[i] > image_extent[i] {
                    return Err(RenderPassError::RenderAreaOutOfBounds);
                }
            }

            // VUID-VkRenderingInfo-imageView-06070
            match samples {
                Some(samples) if samples == image.samples() => (),
                Some(_) => {
                    return Err(RenderPassError::StencilAttachmentSamplesMismatch);
                }
                None => (),
            }

            // VUID-VkRenderingAttachmentInfo-imageView-06135
            // VUID-VkRenderingAttachmentInfo-imageView-06145
            // VUID-VkRenderingInfo-pStencilAttachment-06094
            if matches!(
                image_layout,
                ImageLayout::Undefined
                    | ImageLayout::ShaderReadOnlyOptimal
                    | ImageLayout::TransferSrcOptimal
                    | ImageLayout::TransferDstOptimal
                    | ImageLayout::Preinitialized
                    | ImageLayout::PresentSrc
                    | ImageLayout::ColorAttachmentOptimal
            ) {
                return Err(RenderPassError::StencilAttachmentLayoutInvalid);
            }

            if let Some(resolve_info) = resolve_info {
                let &RenderingAttachmentResolveInfo {
                    mode,
                    image_view: ref resolve_image_view,
                    image_layout: resolve_image_layout,
                } = resolve_info;

                // VUID-VkRenderingAttachmentInfo-resolveImageLayout-parameter
                resolve_image_layout.validate_device(device)?;

                // VUID-VkRenderingAttachmentInfo-resolveMode-parameter
                mode.validate_device(device)?;

                // VUID-VkRenderingInfo-pStencilAttachment-06103
                if !properties
                    .supported_stencil_resolve_modes
                    .map_or(false, |modes| modes.contains_mode(mode))
                {
                    return Err(RenderPassError::StencilAttachmentResolveModeNotSupported);
                }

                let resolve_image = resolve_image_view.image();

                // VUID-VkRenderingAttachmentInfo-imageView-06132
                if image.samples() == SampleCount::Sample1 {
                    return Err(RenderPassError::StencilAttachmentWithResolveNotMultisampled);
                }

                // VUID-VkRenderingAttachmentInfo-imageView-06133
                if resolve_image.samples() != SampleCount::Sample1 {
                    return Err(RenderPassError::StencilAttachmentResolveMultisampled);
                }

                // VUID-VkRenderingAttachmentInfo-imageView-06134
                if image_view.format() != resolve_image_view.format() {
                    return Err(RenderPassError::StencilAttachmentResolveFormatMismatch);
                }

                // VUID-VkRenderingAttachmentInfo-imageView-06136
                // VUID-VkRenderingAttachmentInfo-imageView-06146
                // VUID-VkRenderingInfo-pStencilAttachment-06095
                // VUID-VkRenderingInfo-pStencilAttachment-06099
                if matches!(
                    resolve_image_layout,
                    ImageLayout::Undefined
                        | ImageLayout::DepthStencilReadOnlyOptimal
                        | ImageLayout::ShaderReadOnlyOptimal
                        | ImageLayout::TransferSrcOptimal
                        | ImageLayout::TransferDstOptimal
                        | ImageLayout::Preinitialized
                        | ImageLayout::PresentSrc
                        | ImageLayout::ColorAttachmentOptimal
                        | ImageLayout::DepthAttachmentStencilReadOnlyOptimal
                ) {
                    return Err(RenderPassError::StencilAttachmentResolveLayoutInvalid);
                }
            }
        }

        if let (Some(depth_attachment_info), Some(stencil_attachment_info)) =
            (depth_attachment, stencil_attachment)
        {
            // VUID-VkRenderingInfo-pDepthAttachment-06085
            if &depth_attachment_info.image_view != &stencil_attachment_info.image_view {
                return Err(RenderPassError::DepthStencilAttachmentImageViewMismatch);
            }

            match (
                &depth_attachment_info.resolve_info,
                &stencil_attachment_info.resolve_info,
            ) {
                (None, None) => (),
                (None, Some(_)) | (Some(_), None) => {
                    // VUID-VkRenderingInfo-pDepthAttachment-06104
                    if !properties.independent_resolve_none.unwrap_or(false) {
                        return Err(
                            RenderPassError::DepthStencilAttachmentResolveModesNotSupported,
                        );
                    }
                }
                (Some(depth_resolve_info), Some(stencil_resolve_info)) => {
                    // VUID-VkRenderingInfo-pDepthAttachment-06105
                    if !properties.independent_resolve.unwrap_or(false)
                        && depth_resolve_info.mode != stencil_resolve_info.mode
                    {
                        return Err(
                            RenderPassError::DepthStencilAttachmentResolveModesNotSupported,
                        );
                    }

                    // VUID-VkRenderingInfo-pDepthAttachment-06086
                    if &depth_resolve_info.image_view != &stencil_resolve_info.image_view {
                        return Err(
                            RenderPassError::DepthStencilAttachmentResolveImageViewMismatch,
                        );
                    }
                }
            }
        }

        Ok(())
    }

    /// Ends the render pass previously begun with `begin_rendering`.
    pub fn end_rendering(&mut self) -> Result<&mut Self, RenderPassError> {
        self.validate_end_rendering()?;

        unsafe {
            self.inner.end_rendering();
            self.render_pass_state = None;
        }

        Ok(self)
    }

    fn validate_end_rendering(&self) -> Result<(), RenderPassError> {
        // VUID-vkCmdEndRendering-renderpass
        let render_pass_state = self
            .render_pass_state
            .as_ref()
            .ok_or(RenderPassError::ForbiddenOutsideRenderPass)?;

        // VUID?
        if self.inheritance_info.is_some() {
            return Err(RenderPassError::ForbiddenWithInheritedRenderPass);
        }

        // VUID-vkCmdEndRendering-None-06161
        // VUID-vkCmdEndRendering-commandBuffer-06162
        match &render_pass_state.render_pass {
            RenderPassStateType::BeginRenderPass(_) => {
                return Err(RenderPassError::ForbiddenWithBeginRenderPass)
            }
            RenderPassStateType::BeginRendering(_) => (),
        }

        // VUID-vkCmdEndRendering-commandBuffer-cmdpool
        debug_assert!({
            let queue_family_properties = self.queue_family_properties();
            queue_family_properties.queue_flags.graphics
        });

        Ok(())
    }

    /// Clears specific regions of specific attachments of the framebuffer.
    ///
    /// `attachments` specify the types of attachments and their clear values.
    /// `rects` specify the regions to clear.
    ///
    /// A graphics pipeline must have been bound using
    /// [`bind_pipeline_graphics`](Self::bind_pipeline_graphics). And the command must be inside render pass.
    ///
    /// If the render pass instance this is recorded in uses multiview,
    /// then `ClearRect.base_array_layer` must be zero and `ClearRect.layer_count` must be one.
    ///
    /// The rectangle area must be inside the render area ranges.
    pub fn clear_attachments(
        &mut self,
        attachments: impl IntoIterator<Item = ClearAttachment>,
        rects: impl IntoIterator<Item = ClearRect>,
    ) -> Result<&mut Self, RenderPassError> {
        let attachments: SmallVec<[ClearAttachment; 3]> = attachments.into_iter().collect();
        let rects: SmallVec<[ClearRect; 4]> = rects.into_iter().collect();

        self.validate_clear_attachments(&attachments, &rects)?;

        unsafe {
            self.inner.clear_attachments(attachments, rects);
        }

        Ok(self)
    }

    fn validate_clear_attachments(
        &self,
        attachments: &[ClearAttachment],
        rects: &[ClearRect],
    ) -> Result<(), RenderPassError> {
        // VUID-vkCmdClearAttachments-renderpass
        let render_pass_state = self
            .render_pass_state
            .as_ref()
            .ok_or(RenderPassError::ForbiddenOutsideRenderPass)?;

        if render_pass_state.contents != SubpassContents::Inline {
            return Err(RenderPassError::ForbiddenWithSubpassContents {
                contents: render_pass_state.contents,
            });
        }

        //let subpass_desc = begin_render_pass_state.subpass.subpass_desc();
        //let render_pass = begin_render_pass_state.subpass.render_pass();
        let is_multiview = render_pass_state.view_mask != 0;
        let mut layer_count = u32::MAX;

        for &clear_attachment in attachments {
            match clear_attachment {
                ClearAttachment::Color {
                    color_attachment,
                    clear_value,
                } => {
                    let attachment_format = match &render_pass_state.render_pass {
                        RenderPassStateType::BeginRenderPass(state) => {
                            let color_attachments = &state.subpass.subpass_desc().color_attachments;
                            let atch_ref = color_attachments.get(color_attachment as usize).ok_or(
                                RenderPassError::ColorAttachmentIndexOutOfRange {
                                    color_attachment_index: color_attachment,
                                    num_color_attachments: color_attachments.len() as u32,
                                },
                            )?;

                            atch_ref.as_ref().map(|atch_ref| {
                                state.subpass.render_pass().attachments()
                                    [atch_ref.attachment as usize]
                                    .format
                                    .unwrap()
                            })
                        }
                        RenderPassStateType::BeginRendering(state) => *state
                            .color_attachment_formats
                            .get(color_attachment as usize)
                            .ok_or(RenderPassError::ColorAttachmentIndexOutOfRange {
                                color_attachment_index: color_attachment,
                                num_color_attachments: state.color_attachment_formats.len() as u32,
                            })?,
                    };

                    // VUID-vkCmdClearAttachments-aspectMask-02501
                    if !attachment_format.map_or(false, |format| {
                        matches!(
                            (clear_value, format.type_color().unwrap()),
                            (
                                ClearColorValue::Float(_),
                                NumericType::SFLOAT
                                    | NumericType::UFLOAT
                                    | NumericType::SNORM
                                    | NumericType::UNORM
                                    | NumericType::SSCALED
                                    | NumericType::USCALED
                                    | NumericType::SRGB
                            ) | (ClearColorValue::Int(_), NumericType::SINT)
                                | (ClearColorValue::Uint(_), NumericType::UINT)
                        )
                    }) {
                        return Err(RenderPassError::ClearAttachmentNotCompatible {
                            clear_attachment,
                            attachment_format,
                        });
                    }

                    let image_view = match &render_pass_state.render_pass {
                        RenderPassStateType::BeginRenderPass(state) => (state.framebuffer.as_ref())
                            .zip(
                                state.subpass.subpass_desc().color_attachments
                                    [color_attachment as usize]
                                    .as_ref(),
                            )
                            .map(|(framebuffer, atch_ref)| {
                                &framebuffer.attachments()[atch_ref.attachment as usize]
                            }),
                        RenderPassStateType::BeginRendering(state) => state
                            .attachments
                            .as_ref()
                            .and_then(|attachments| {
                                attachments.color_attachments[color_attachment as usize].as_ref()
                            })
                            .map(|attachment_info| &attachment_info.image_view),
                    };

                    // We only know the layer count if we have a known attachment image.
                    if let Some(image_view) = image_view {
                        let array_layers = &image_view.subresource_range().array_layers;
                        layer_count = min(layer_count, array_layers.end - array_layers.start);
                    }
                }
                ClearAttachment::Depth(_)
                | ClearAttachment::Stencil(_)
                | ClearAttachment::DepthStencil(_) => {
                    let (depth_format, stencil_format) = match &render_pass_state.render_pass {
                        RenderPassStateType::BeginRenderPass(state) => state
                            .subpass
                            .subpass_desc()
                            .depth_stencil_attachment
                            .as_ref()
                            .map_or((None, None), |atch_ref| {
                                let format = state.subpass.render_pass().attachments()
                                    [atch_ref.attachment as usize]
                                    .format
                                    .unwrap();
                                (Some(format), Some(format))
                            }),
                        RenderPassStateType::BeginRendering(state) => (
                            state.depth_attachment_format,
                            state.stencil_attachment_format,
                        ),
                    };

                    // VUID-vkCmdClearAttachments-aspectMask-02502
                    if matches!(
                        clear_attachment,
                        ClearAttachment::Depth(_) | ClearAttachment::DepthStencil(_)
                    ) && !depth_format.map_or(false, |format| format.aspects().depth)
                    {
                        return Err(RenderPassError::ClearAttachmentNotCompatible {
                            clear_attachment,
                            attachment_format: None,
                        });
                    }

                    // VUID-vkCmdClearAttachments-aspectMask-02503
                    if matches!(
                        clear_attachment,
                        ClearAttachment::Stencil(_) | ClearAttachment::DepthStencil(_)
                    ) && !stencil_format.map_or(false, |format| format.aspects().stencil)
                    {
                        return Err(RenderPassError::ClearAttachmentNotCompatible {
                            clear_attachment,
                            attachment_format: None,
                        });
                    }

                    let image_view = match &render_pass_state.render_pass {
                        RenderPassStateType::BeginRenderPass(state) => (state.framebuffer.as_ref())
                            .zip(
                                state
                                    .subpass
                                    .subpass_desc()
                                    .depth_stencil_attachment
                                    .as_ref(),
                            )
                            .map(|(framebuffer, atch_ref)| {
                                &framebuffer.attachments()[atch_ref.attachment as usize]
                            }),
                        RenderPassStateType::BeginRendering(state) => state
                            .attachments
                            .as_ref()
                            .and_then(|attachments| attachments.depth_attachment.as_ref())
                            .map(|attachment_info| &attachment_info.image_view),
                    };

                    // We only know the layer count if we have a known attachment image.
                    if let Some(image_view) = image_view {
                        let array_layers = &image_view.subresource_range().array_layers;
                        layer_count = min(layer_count, array_layers.end - array_layers.start);
                    }
                }
            }
        }

        for (rect_index, rect) in rects.iter().enumerate() {
            for i in 0..2 {
                // VUID-vkCmdClearAttachments-rect-02682
                // VUID-vkCmdClearAttachments-rect-02683
                if rect.extent[i] == 0 {
                    return Err(RenderPassError::RectExtentZero { rect_index });
                }

                // VUID-vkCmdClearAttachments-pRects-00016
                // TODO: This check will always pass in secondary command buffers because of how
                // it's set in `with_level`.
                // It needs to be checked during `execute_commands` instead.
                if rect.offset[i] < render_pass_state.render_area_offset[i]
                    || rect.offset[i] + rect.extent[i]
                        > render_pass_state.render_area_offset[i]
                            + render_pass_state.render_area_extent[i]
                {
                    return Err(RenderPassError::RectOutOfBounds { rect_index });
                }
            }

            // VUID-vkCmdClearAttachments-layerCount-01934
            if rect.array_layers.is_empty() {
                return Err(RenderPassError::RectArrayLayersEmpty { rect_index });
            }

            // VUID-vkCmdClearAttachments-pRects-00017
            if rect.array_layers.end > layer_count {
                return Err(RenderPassError::RectArrayLayersOutOfBounds { rect_index });
            }

            // VUID-vkCmdClearAttachments-baseArrayLayer-00018
            if is_multiview && rect.array_layers != (0..1) {
                return Err(RenderPassError::MultiviewRectArrayLayersInvalid { rect_index });
            }
        }

        // VUID-vkCmdClearAttachments-commandBuffer-cmdpool
        debug_assert!({
            let queue_family_properties = self.queue_family_properties();
            queue_family_properties.queue_flags.graphics
        });

        Ok(())
    }
}

impl SyncCommandBufferBuilder {
    /// Calls `vkCmdBeginRenderPass` on the builder.
    // TODO: it shouldn't be possible to get an error if the framebuffer checked conflicts already
    // TODO: after begin_render_pass has been called, flushing should be forbidden and an error
    //       returned if conflict
    #[inline]
    pub unsafe fn begin_render_pass(
        &mut self,
        render_pass_begin_info: RenderPassBeginInfo,
        contents: SubpassContents,
    ) -> Result<(), SyncCommandBufferBuilderError> {
        struct Cmd {
            render_pass_begin_info: RenderPassBeginInfo,
            contents: SubpassContents,
        }

        impl Command for Cmd {
            fn name(&self) -> &'static str {
                "begin_render_pass"
            }

            unsafe fn send(&self, out: &mut UnsafeCommandBufferBuilder) {
                out.begin_render_pass(&self.render_pass_begin_info, self.contents);
            }
        }

        let &RenderPassBeginInfo {
            ref render_pass,
            ref framebuffer,
            render_area_offset: _,
            render_area_extent: _,
            clear_values: _,
            _ne: _,
        } = &render_pass_begin_info;

        let resources = render_pass
            .attachments()
            .iter()
            .enumerate()
            .map(|(num, desc)| {
                let image_view = &framebuffer.attachments()[num];

                (
                    format!("attachment {}", num).into(),
                    Resource::Image {
                        image: image_view.image(),
                        subresource_range: image_view.subresource_range().clone(),
                        memory: PipelineMemoryAccess {
                            stages: PipelineStages {
                                all_commands: true,
                                ..PipelineStages::empty()
                            }, // TODO: wrong!
                            access: AccessFlags {
                                input_attachment_read: true,
                                color_attachment_read: true,
                                color_attachment_write: true,
                                depth_stencil_attachment_read: true,
                                depth_stencil_attachment_write: true,
                                ..AccessFlags::empty()
                            }, // TODO: suboptimal
                            exclusive: true, // TODO: suboptimal ; note: remember to always pass true if desc.initial_layout != desc.final_layout
                        },
                        start_layout: desc.initial_layout,
                        end_layout: desc.final_layout,
                    },
                )
            })
            .collect::<Vec<_>>();

        for resource in &resources {
            self.check_resource_conflicts(resource)?;
        }

        self.commands.push(Box::new(Cmd {
            render_pass_begin_info,
            contents,
        }));

        for resource in resources {
            self.add_resource(resource);
        }

        self.latest_render_pass_enter = Some(self.commands.len() - 1);

        Ok(())
    }

    /// Calls `vkCmdNextSubpass` on the builder.
    #[inline]
    pub unsafe fn next_subpass(&mut self, contents: SubpassContents) {
        struct Cmd {
            contents: SubpassContents,
        }

        impl Command for Cmd {
            fn name(&self) -> &'static str {
                "next_subpass"
            }

            unsafe fn send(&self, out: &mut UnsafeCommandBufferBuilder) {
                out.next_subpass(self.contents);
            }
        }

        self.commands.push(Box::new(Cmd { contents }));
    }

    /// Calls `vkCmdEndRenderPass` on the builder.
    #[inline]
    pub unsafe fn end_render_pass(&mut self) {
        struct Cmd;

        impl Command for Cmd {
            fn name(&self) -> &'static str {
                "end_render_pass"
            }

            unsafe fn send(&self, out: &mut UnsafeCommandBufferBuilder) {
                out.end_render_pass();
            }
        }

        self.commands.push(Box::new(Cmd));
        debug_assert!(self.latest_render_pass_enter.is_some());
        self.latest_render_pass_enter = None;
    }

    /// Calls `vkCmdBeginRendering` on the builder.
    #[inline]
    pub unsafe fn begin_rendering(
        &mut self,
        rendering_info: RenderingInfo,
    ) -> Result<(), SyncCommandBufferBuilderError> {
        struct Cmd {
            rendering_info: RenderingInfo,
        }

        impl Command for Cmd {
            fn name(&self) -> &'static str {
                "begin_rendering"
            }

            unsafe fn send(&self, out: &mut UnsafeCommandBufferBuilder) {
                out.begin_rendering(&self.rendering_info);
            }
        }

        let &RenderingInfo {
            render_area_offset: _,
            render_area_extent: _,
            layer_count: _,
            view_mask: _,
            ref color_attachments,
            ref depth_attachment,
            ref stencil_attachment,
            contents: _,
            _ne,
        } = &rendering_info;

        let resources = (color_attachments
            .iter()
            .enumerate()
            .filter_map(|(index, attachment_info)| {
                attachment_info
                    .as_ref()
                    .map(|attachment_info| (index, attachment_info))
            })
            .flat_map(|(index, attachment_info)| {
                let &RenderingAttachmentInfo {
                    ref image_view,
                    image_layout,
                    ref resolve_info,
                    load_op: _,
                    store_op: _,
                    clear_value: _,
                    _ne: _,
                } = attachment_info;

                [
                    Some((
                        format!("color attachment {}", index).into(),
                        Resource::Image {
                            image: image_view.image(),
                            subresource_range: image_view.subresource_range().clone(),
                            memory: PipelineMemoryAccess {
                                stages: PipelineStages {
                                    all_commands: true,
                                    ..PipelineStages::empty()
                                }, // TODO: wrong!
                                access: AccessFlags {
                                    color_attachment_read: true,
                                    color_attachment_write: true,
                                    ..AccessFlags::empty()
                                }, // TODO: suboptimal
                                exclusive: true, // TODO: suboptimal
                            },
                            start_layout: image_layout,
                            end_layout: image_layout,
                        },
                    )),
                    resolve_info.as_ref().map(|resolve_info| {
                        let &RenderingAttachmentResolveInfo {
                            mode: _,
                            ref image_view,
                            image_layout,
                        } = resolve_info;

                        (
                            format!("color resolve attachment {}", index).into(),
                            Resource::Image {
                                image: image_view.image(),
                                subresource_range: image_view.subresource_range().clone(),
                                memory: PipelineMemoryAccess {
                                    stages: PipelineStages {
                                        all_commands: true,
                                        ..PipelineStages::empty()
                                    }, // TODO: wrong!
                                    access: AccessFlags {
                                        color_attachment_read: true,
                                        color_attachment_write: true,
                                        ..AccessFlags::empty()
                                    }, // TODO: suboptimal
                                    exclusive: true, // TODO: suboptimal
                                },
                                start_layout: image_layout,
                                end_layout: image_layout,
                            },
                        )
                    }),
                ]
                .into_iter()
                .flatten()
            }))
        .chain(depth_attachment.iter().flat_map(|attachment_info| {
            let &RenderingAttachmentInfo {
                ref image_view,
                image_layout,
                ref resolve_info,
                load_op: _,
                store_op: _,
                clear_value: _,
                _ne: _,
            } = attachment_info;

            [
                Some((
                    "depth attachment".into(),
                    Resource::Image {
                        image: image_view.image(),
                        subresource_range: image_view.subresource_range().clone(),
                        memory: PipelineMemoryAccess {
                            stages: PipelineStages {
                                all_commands: true,
                                ..PipelineStages::empty()
                            }, // TODO: wrong!
                            access: AccessFlags {
                                depth_stencil_attachment_read: true,
                                depth_stencil_attachment_write: true,
                                ..AccessFlags::empty()
                            }, // TODO: suboptimal
                            exclusive: true, // TODO: suboptimal
                        },
                        start_layout: image_layout,
                        end_layout: image_layout,
                    },
                )),
                resolve_info.as_ref().map(|resolve_info| {
                    let &RenderingAttachmentResolveInfo {
                        mode: _,
                        ref image_view,
                        image_layout,
                    } = resolve_info;

                    (
                        "depth resolve attachment".into(),
                        Resource::Image {
                            image: image_view.image(),
                            subresource_range: image_view.subresource_range().clone(),
                            memory: PipelineMemoryAccess {
                                stages: PipelineStages {
                                    all_commands: true,
                                    ..PipelineStages::empty()
                                }, // TODO: wrong!
                                access: AccessFlags {
                                    depth_stencil_attachment_read: true,
                                    depth_stencil_attachment_write: true,
                                    ..AccessFlags::empty()
                                }, // TODO: suboptimal
                                exclusive: true, // TODO: suboptimal
                            },
                            start_layout: image_layout,
                            end_layout: image_layout,
                        },
                    )
                }),
            ]
            .into_iter()
            .flatten()
        }))
        .chain(stencil_attachment.iter().flat_map(|attachment_info| {
            let &RenderingAttachmentInfo {
                ref image_view,
                image_layout,
                ref resolve_info,
                load_op: _,
                store_op: _,
                clear_value: _,
                _ne: _,
            } = attachment_info;

            [
                Some((
                    "stencil attachment".into(),
                    Resource::Image {
                        image: image_view.image(),
                        subresource_range: image_view.subresource_range().clone(),
                        memory: PipelineMemoryAccess {
                            stages: PipelineStages {
                                all_commands: true,
                                ..PipelineStages::empty()
                            }, // TODO: wrong!
                            access: AccessFlags {
                                depth_stencil_attachment_read: true,
                                depth_stencil_attachment_write: true,
                                ..AccessFlags::empty()
                            }, // TODO: suboptimal
                            exclusive: true, // TODO: suboptimal
                        },
                        start_layout: image_layout,
                        end_layout: image_layout,
                    },
                )),
                resolve_info.as_ref().map(|resolve_info| {
                    let &RenderingAttachmentResolveInfo {
                        mode: _,
                        ref image_view,
                        image_layout,
                    } = resolve_info;

                    (
                        "stencil resolve attachment".into(),
                        Resource::Image {
                            image: image_view.image(),
                            subresource_range: image_view.subresource_range().clone(),
                            memory: PipelineMemoryAccess {
                                stages: PipelineStages {
                                    all_commands: true,
                                    ..PipelineStages::empty()
                                }, // TODO: wrong!
                                access: AccessFlags {
                                    depth_stencil_attachment_read: true,
                                    depth_stencil_attachment_write: true,
                                    ..AccessFlags::empty()
                                }, // TODO: suboptimal
                                exclusive: true, // TODO: suboptimal
                            },
                            start_layout: image_layout,
                            end_layout: image_layout,
                        },
                    )
                }),
            ]
            .into_iter()
            .flatten()
        }))
        .collect::<Vec<_>>();

        for resource in &resources {
            self.check_resource_conflicts(resource)?;
        }

        self.commands.push(Box::new(Cmd { rendering_info }));

        for resource in resources {
            self.add_resource(resource);
        }

        self.latest_render_pass_enter = Some(self.commands.len() - 1);

        Ok(())
    }

    /// Calls `vkCmdEndRendering` on the builder.
    #[inline]
    pub unsafe fn end_rendering(&mut self) {
        struct Cmd;

        impl Command for Cmd {
            fn name(&self) -> &'static str {
                "end_rendering"
            }

            unsafe fn send(&self, out: &mut UnsafeCommandBufferBuilder) {
                out.end_rendering();
            }
        }

        self.commands.push(Box::new(Cmd));
        debug_assert!(self.latest_render_pass_enter.is_some());
        self.latest_render_pass_enter = None;
    }

    /// Calls `vkCmdClearAttachments` on the builder.
    ///
    /// Does nothing if the list of attachments or the list of rects is empty, as it would be a
    /// no-op and isn't a valid usage of the command anyway.
    pub unsafe fn clear_attachments(
        &mut self,
        attachments: impl IntoIterator<Item = ClearAttachment>,
        rects: impl IntoIterator<Item = ClearRect>,
    ) {
        struct Cmd {
            attachments: SmallVec<[ClearAttachment; 3]>,
            rects: SmallVec<[ClearRect; 4]>,
        }

        impl Command for Cmd {
            fn name(&self) -> &'static str {
                "clear_attachments"
            }

            unsafe fn send(&self, out: &mut UnsafeCommandBufferBuilder) {
                out.clear_attachments(self.attachments.iter().copied(), self.rects.iter().cloned());
            }
        }
        let attachments: SmallVec<[_; 3]> = attachments.into_iter().collect();
        let rects: SmallVec<[_; 4]> = rects.into_iter().collect();

        self.commands.push(Box::new(Cmd { attachments, rects }));
    }
}

impl UnsafeCommandBufferBuilder {
    /// Calls `vkCmdBeginRenderPass` on the builder.
    #[inline]
    pub unsafe fn begin_render_pass(
        &mut self,
        render_pass_begin_info: &RenderPassBeginInfo,
        contents: SubpassContents,
    ) {
        let &RenderPassBeginInfo {
            ref render_pass,
            ref framebuffer,
            render_area_offset,
            render_area_extent,
            ref clear_values,
            _ne: _,
        } = render_pass_begin_info;

        let clear_values_vk: SmallVec<[_; 4]> = clear_values
            .iter()
            .copied()
            .map(|clear_value| clear_value.map(Into::into).unwrap_or_default())
            .collect();

        let render_pass_begin_info = ash::vk::RenderPassBeginInfo {
            render_pass: render_pass.internal_object(),
            framebuffer: framebuffer.internal_object(),
            render_area: ash::vk::Rect2D {
                offset: ash::vk::Offset2D {
                    x: render_area_offset[0] as i32,
                    y: render_area_offset[1] as i32,
                },
                extent: ash::vk::Extent2D {
                    width: render_area_extent[0],
                    height: render_area_extent[1],
                },
            },
            clear_value_count: clear_values_vk.len() as u32,
            p_clear_values: clear_values_vk.as_ptr(),
            ..Default::default()
        };

        let subpass_begin_info = ash::vk::SubpassBeginInfo {
            contents: contents.into(),
            ..Default::default()
        };

        let fns = self.device.fns();

        if self.device.api_version() >= Version::V1_2
            || self.device.enabled_extensions().khr_create_renderpass2
        {
            if self.device.api_version() >= Version::V1_2 {
                (fns.v1_2.cmd_begin_render_pass2)(
                    self.handle,
                    &render_pass_begin_info,
                    &subpass_begin_info,
                );
            } else {
                (fns.khr_create_renderpass2.cmd_begin_render_pass2_khr)(
                    self.handle,
                    &render_pass_begin_info,
                    &subpass_begin_info,
                );
            }
        } else {
            debug_assert!(subpass_begin_info.p_next.is_null());

            (fns.v1_0.cmd_begin_render_pass)(
                self.handle,
                &render_pass_begin_info,
                subpass_begin_info.contents,
            );
        }
    }

    /// Calls `vkCmdNextSubpass` on the builder.
    #[inline]
    pub unsafe fn next_subpass(&mut self, contents: SubpassContents) {
        let fns = self.device.fns();

        let subpass_begin_info = ash::vk::SubpassBeginInfo {
            contents: contents.into(),
            ..Default::default()
        };

        let subpass_end_info = ash::vk::SubpassEndInfo::default();

        if self.device.api_version() >= Version::V1_2
            || self.device.enabled_extensions().khr_create_renderpass2
        {
            if self.device.api_version() >= Version::V1_2 {
                (fns.v1_2.cmd_next_subpass2)(self.handle, &subpass_begin_info, &subpass_end_info);
            } else {
                (fns.khr_create_renderpass2.cmd_next_subpass2_khr)(
                    self.handle,
                    &subpass_begin_info,
                    &subpass_end_info,
                );
            }
        } else {
            debug_assert!(subpass_begin_info.p_next.is_null());
            debug_assert!(subpass_end_info.p_next.is_null());

            (fns.v1_0.cmd_next_subpass)(self.handle, subpass_begin_info.contents);
        }
    }

    /// Calls `vkCmdEndRenderPass` on the builder.
    #[inline]
    pub unsafe fn end_render_pass(&mut self) {
        let fns = self.device.fns();

        let subpass_end_info = ash::vk::SubpassEndInfo::default();

        if self.device.api_version() >= Version::V1_2
            || self.device.enabled_extensions().khr_create_renderpass2
        {
            if self.device.api_version() >= Version::V1_2 {
                (fns.v1_2.cmd_end_render_pass2)(self.handle, &subpass_end_info);
            } else {
                (fns.khr_create_renderpass2.cmd_end_render_pass2_khr)(
                    self.handle,
                    &subpass_end_info,
                );
            }
        } else {
            debug_assert!(subpass_end_info.p_next.is_null());

            (fns.v1_0.cmd_end_render_pass)(self.handle);
        }
    }

    /// Calls `vkCmdBeginRendering` on the builder.
    pub unsafe fn begin_rendering(&mut self, rendering_info: &RenderingInfo) {
        let &RenderingInfo {
            render_area_offset,
            render_area_extent,
            layer_count,
            view_mask,
            ref color_attachments,
            ref depth_attachment,
            ref stencil_attachment,
            contents,
            _ne: _,
        } = rendering_info;

        let map_attachment_info = |attachment_info: &Option<_>| {
            if let Some(attachment_info) = attachment_info {
                let &RenderingAttachmentInfo {
                    ref image_view,
                    image_layout,
                    resolve_info: ref resolve,
                    load_op,
                    store_op,
                    clear_value,
                    _ne: _,
                } = attachment_info;

                let (resolve_mode, resolve_image_view, resolve_image_layout) =
                    if let Some(resolve) = resolve {
                        let &RenderingAttachmentResolveInfo {
                            mode,
                            ref image_view,
                            image_layout,
                        } = resolve;

                        (
                            mode.into(),
                            image_view.internal_object(),
                            image_layout.into(),
                        )
                    } else {
                        (
                            ash::vk::ResolveModeFlags::NONE,
                            Default::default(),
                            Default::default(),
                        )
                    };

                ash::vk::RenderingAttachmentInfo {
                    image_view: image_view.internal_object(),
                    image_layout: image_layout.into(),
                    resolve_mode,
                    resolve_image_view,
                    resolve_image_layout,
                    load_op: load_op.into(),
                    store_op: store_op.into(),
                    clear_value: clear_value.map_or_else(Default::default, Into::into),
                    ..Default::default()
                }
            } else {
                ash::vk::RenderingAttachmentInfo {
                    image_view: ash::vk::ImageView::null(),
                    ..Default::default()
                }
            }
        };

        let color_attachments: SmallVec<[_; 2]> =
            color_attachments.iter().map(map_attachment_info).collect();
        let depth_attachment = map_attachment_info(depth_attachment);
        let stencil_attachment = map_attachment_info(stencil_attachment);

        let rendering_info = ash::vk::RenderingInfo {
            flags: contents.into(),
            render_area: ash::vk::Rect2D {
                offset: ash::vk::Offset2D {
                    x: render_area_offset[0] as i32,
                    y: render_area_offset[1] as i32,
                },
                extent: ash::vk::Extent2D {
                    width: render_area_extent[0],
                    height: render_area_extent[1],
                },
            },
            layer_count,
            view_mask,
            color_attachment_count: color_attachments.len() as u32,
            p_color_attachments: color_attachments.as_ptr(),
            p_depth_attachment: &depth_attachment,
            p_stencil_attachment: &stencil_attachment,
            ..Default::default()
        };

        let fns = self.device.fns();

        if self.device.api_version() >= Version::V1_3 {
            (fns.v1_3.cmd_begin_rendering)(self.handle, &rendering_info);
        } else {
            debug_assert!(self.device.enabled_extensions().khr_dynamic_rendering);
            (fns.khr_dynamic_rendering.cmd_begin_rendering_khr)(self.handle, &rendering_info);
        }
    }

    /// Calls `vkCmdEndRendering` on the builder.
    pub unsafe fn end_rendering(&mut self) {
        let fns = self.device.fns();

        if self.device.api_version() >= Version::V1_3 {
            (fns.v1_3.cmd_end_rendering)(self.handle);
        } else {
            debug_assert!(self.device.enabled_extensions().khr_dynamic_rendering);
            (fns.khr_dynamic_rendering.cmd_end_rendering_khr)(self.handle);
        }
    }

    /// Calls `vkCmdClearAttachments` on the builder.
    ///
    /// Does nothing if the list of attachments or the list of rects is empty, as it would be a
    /// no-op and isn't a valid usage of the command anyway.
    #[inline]
    pub unsafe fn clear_attachments(
        &mut self,
        attachments: impl IntoIterator<Item = ClearAttachment>,
        rects: impl IntoIterator<Item = ClearRect>,
    ) {
        let attachments: SmallVec<[_; 3]> = attachments.into_iter().map(|v| v.into()).collect();
        let rects: SmallVec<[_; 4]> = rects
            .into_iter()
            .map(|rect| ash::vk::ClearRect {
                rect: ash::vk::Rect2D {
                    offset: ash::vk::Offset2D {
                        x: rect.offset[0] as i32,
                        y: rect.offset[1] as i32,
                    },
                    extent: ash::vk::Extent2D {
                        width: rect.extent[0],
                        height: rect.extent[1],
                    },
                },
                base_array_layer: rect.array_layers.start,
                layer_count: rect.array_layers.end - rect.array_layers.start,
            })
            .collect();

        if attachments.is_empty() || rects.is_empty() {
            return;
        }

        let fns = self.device.fns();
        (fns.v1_0.cmd_clear_attachments)(
            self.handle,
            attachments.len() as u32,
            attachments.as_ptr(),
            rects.len() as u32,
            rects.as_ptr(),
        );
    }
}

/// Parameters to begin a new render pass.
#[derive(Clone, Debug)]
pub struct RenderPassBeginInfo {
    /// The render pass to begin.
    ///
    /// If this is not the render pass that `framebuffer` was created with, it must be compatible
    /// with that render pass.
    ///
    /// The default value is the render pass of `framebuffer`.
    pub render_pass: Arc<RenderPass>,

    /// The framebuffer to use for rendering.
    ///
    /// There is no default value.
    pub framebuffer: Arc<Framebuffer>,

    /// The offset from the top left corner of the framebuffer that will be rendered to.
    ///
    /// The default value is `[0, 0]`.
    pub render_area_offset: [u32; 2],

    /// The size of the area that will be rendered to.
    ///
    /// `render_area_offset + render_area_extent` must not be greater than [`framebuffer.extent()`].
    ///
    /// The default value is [`framebuffer.extent()`].
    pub render_area_extent: [u32; 2],

    /// Provides, for each attachment in `render_pass` that has a load operation of
    /// [`LoadOp::Clear`], the clear values that should be used for the attachments in the
    /// framebuffer. There must be exactly [`framebuffer.attachments().len()`] elements provided,
    /// and each one must match the attachment format.
    ///
    /// To skip over an attachment whose load operation is something else, provide `None`.
    ///
    /// The default value is empty, which must be overridden if the framebuffer has attachments.
    pub clear_values: Vec<Option<ClearValue>>,

    pub _ne: crate::NonExhaustive,
}

impl RenderPassBeginInfo {
    #[inline]
    pub fn framebuffer(framebuffer: Arc<Framebuffer>) -> Self {
        let render_area_extent = framebuffer.extent();

        Self {
            render_pass: framebuffer.render_pass().clone(),
            framebuffer,
            render_area_offset: [0, 0],
            render_area_extent,
            clear_values: Vec::new(),
            _ne: crate::NonExhaustive(()),
        }
    }
}

/// Parameters to begin rendering.
#[derive(Clone, Debug)]
pub struct RenderingInfo {
    /// The offset from the top left corner of the attachments that will be rendered to.
    ///
    /// This value must be smaller than the smallest width and height of the attachment images.
    ///
    /// The default value is `[0, 0]`.
    pub render_area_offset: [u32; 2],

    /// The size of the area that will be rendered to.
    ///
    /// This value plus `render_area_offset` must be no larger than the smallest width and height
    /// of the attachment images.
    /// If one of the elements is set to 0, the extent will be calculated automatically from the
    /// extents of the attachment images to be the largest allowed. At least one attachment image
    /// must be specified in that case.
    ///
    /// The default value is `[0, 0]`.
    pub render_area_extent: [u32; 2],

    /// The number of layers of the attachments that will be rendered to.
    ///
    /// This must be no larger than the smallest number of array layers of the attachment images.
    /// If set to 0, the number of layers will be calculated automatically from the
    /// layer ranges of the attachment images to be the largest allowed. At least one attachment
    /// image must be specified in that case.
    ///
    /// If the render pass uses multiview (`view_mask` is not 0), then this value must be 0 or 1.
    ///
    /// The default value is `0`.
    pub layer_count: u32,

    /// If not `0`, enables multiview rendering, and specifies the view indices that are rendered
    /// to. The value is a bitmask, so that that for example `0b11` will draw to the first two
    /// views and `0b101` will draw to the first and third view.
    ///
    /// If set to a nonzero value, the [`multiview`](crate::device::Features::multiview) feature
    /// must be enabled on the device.
    ///
    /// The default value is `0`.
    pub view_mask: u32,

    /// The color attachments to use for rendering.
    ///
    /// The number of color attachments must be less than the
    /// [`max_color_attachments`](crate::device::Properties::max_color_attachments) limit of the
    /// physical device. All color attachments must have the same `samples` value.
    ///
    /// The default value is empty.
    pub color_attachments: Vec<Option<RenderingAttachmentInfo>>,

    /// The depth attachment to use for rendering.
    ///
    /// If set to `Some`, the image view must have the same `samples` value as those in
    /// `color_attachments`.
    ///
    /// The default value is `None`.
    pub depth_attachment: Option<RenderingAttachmentInfo>,

    /// The stencil attachment to use for rendering.
    ///
    /// If set to `Some`, the image view must have the same `samples` value as those in
    /// `color_attachments`.
    ///
    /// The default value is `None`.
    pub stencil_attachment: Option<RenderingAttachmentInfo>,

    /// What kinds of commands will be recorded in the render pass: either inline draw commands, or
    /// executions of secondary command buffers.
    ///
    /// If recorded in a secondary command buffer, this must be [`SubpassContents::Inline`].
    ///
    /// The default value is [`SubpassContents::Inline`].
    pub contents: SubpassContents,

    pub _ne: crate::NonExhaustive,
}

impl Default for RenderingInfo {
    #[inline]
    fn default() -> Self {
        Self {
            render_area_offset: [0, 0],
            render_area_extent: [0, 0],
            layer_count: 0,
            view_mask: 0,
            color_attachments: Vec::new(),
            depth_attachment: None,
            stencil_attachment: None,
            contents: SubpassContents::Inline,
            _ne: crate::NonExhaustive(()),
        }
    }
}

/// Parameters to specify properties of an attachment.
#[derive(Clone, Debug)]
pub struct RenderingAttachmentInfo {
    /// The image view to use as the attachment.
    ///
    /// There is no default value.
    pub image_view: Arc<dyn ImageViewAbstract>,

    /// The image layout that `image_view` should be in during the resolve operation.
    ///
    /// The default value is [`ImageLayout::ColorAttachmentOptimal`] if `image_view` has a color
    /// format, [`ImageLayout::DepthStencilAttachmentOptimal`] if `image_view` has a depth/stencil
    /// format.
    pub image_layout: ImageLayout,

    /// The resolve operation that should be performed at the end of rendering.
    ///
    /// The default value is `None`.
    pub resolve_info: Option<RenderingAttachmentResolveInfo>,

    /// What the implementation should do with the attachment at the start of rendering.
    ///
    /// The default value is [`LoadOp::DontCare`].
    pub load_op: LoadOp,

    /// What the implementation should do with the attachment at the end of rendering.
    ///
    /// The default value is [`StoreOp::DontCare`].
    pub store_op: StoreOp,

    /// If `load_op` is [`LoadOp::Clear`], specifies the clear value that should be used for the
    /// attachment.
    ///
    /// If `load_op` is something else, provide `None`.
    ///
    /// The default value is `None`.
    pub clear_value: Option<ClearValue>,

    pub _ne: crate::NonExhaustive,
}

impl RenderingAttachmentInfo {
    /// Returns a `RenderingAttachmentInfo` with the specified `image_view`.
    #[inline]
    pub fn image_view(image_view: Arc<dyn ImageViewAbstract>) -> Self {
        let aspects = image_view.format().unwrap().aspects();
        let image_layout = if aspects.depth || aspects.stencil {
            ImageLayout::DepthStencilAttachmentOptimal
        } else {
            ImageLayout::ColorAttachmentOptimal
        };

        Self {
            image_view,
            image_layout,
            resolve_info: None,
            load_op: LoadOp::DontCare,
            store_op: StoreOp::DontCare,
            clear_value: None,
            _ne: crate::NonExhaustive(()),
        }
    }
}

/// Parameters to specify the resolve behavior of an attachment.
#[derive(Clone, Debug)]
pub struct RenderingAttachmentResolveInfo {
    /// How the resolve operation should be performed.
    ///
    /// The default value is [`ResolveMode::Average`].
    pub mode: ResolveMode,

    /// The image view that the result of the resolve operation should be written to.
    ///
    /// There is no default value.
    pub image_view: Arc<dyn ImageViewAbstract>,

    /// The image layout that `image_view` should be in during the resolve operation.
    ///
    /// The default value is [`ImageLayout::ColorAttachmentOptimal`] if `image_view` has a color
    /// format, [`ImageLayout::DepthStencilAttachmentOptimal`] if `image_view` has a depth/stencil
    /// format.
    pub image_layout: ImageLayout,
}

impl RenderingAttachmentResolveInfo {
    /// Returns a `RenderingAttachmentResolveInfo` with the specified `image_view`.
    #[inline]
    pub fn image_view(image_view: Arc<dyn ImageViewAbstract>) -> Self {
        let aspects = image_view.format().unwrap().aspects();
        let image_layout = if aspects.depth || aspects.stencil {
            ImageLayout::DepthStencilAttachmentOptimal
        } else {
            ImageLayout::ColorAttachmentOptimal
        };

        Self {
            mode: ResolveMode::Average,
            image_view,
            image_layout,
        }
    }
}

/// Clear attachment type, used in [`clear_attachments`](crate::command_buffer::AutoCommandBufferBuilder::clear_attachments) command.
#[derive(Clone, Copy, Debug)]
pub enum ClearAttachment {
    /// Clear the color attachment at the specified index, with the specified clear value.
    Color {
        color_attachment: u32,
        clear_value: ClearColorValue,
    },

    /// Clear the depth attachment with the specified depth value.
    Depth(f32),

    /// Clear the stencil attachment with the specified stencil value.
    Stencil(u32),

    /// Clear the depth and stencil attachments with the specified depth and stencil values.
    DepthStencil((f32, u32)),
}

impl From<ClearAttachment> for ash::vk::ClearAttachment {
    fn from(v: ClearAttachment) -> Self {
        match v {
            ClearAttachment::Color {
                color_attachment,
                clear_value,
            } => ash::vk::ClearAttachment {
                aspect_mask: ash::vk::ImageAspectFlags::COLOR,
                color_attachment,
                clear_value: ash::vk::ClearValue {
                    color: clear_value.into(),
                },
            },
            ClearAttachment::Depth(depth) => ash::vk::ClearAttachment {
                aspect_mask: ash::vk::ImageAspectFlags::DEPTH,
                color_attachment: 0,
                clear_value: ash::vk::ClearValue {
                    depth_stencil: ash::vk::ClearDepthStencilValue { depth, stencil: 0 },
                },
            },
            ClearAttachment::Stencil(stencil) => ash::vk::ClearAttachment {
                aspect_mask: ash::vk::ImageAspectFlags::STENCIL,
                color_attachment: 0,
                clear_value: ash::vk::ClearValue {
                    depth_stencil: ash::vk::ClearDepthStencilValue {
                        depth: 0.0,
                        stencil,
                    },
                },
            },
            ClearAttachment::DepthStencil((depth, stencil)) => ash::vk::ClearAttachment {
                aspect_mask: ash::vk::ImageAspectFlags::DEPTH | ash::vk::ImageAspectFlags::STENCIL,
                color_attachment: 0,
                clear_value: ash::vk::ClearValue {
                    depth_stencil: ash::vk::ClearDepthStencilValue { depth, stencil },
                },
            },
        }
    }
}

/// Specifies the clear region for the [`clear_attachments`](crate::command_buffer::AutoCommandBufferBuilder::clear_attachments) command.
#[derive(Clone, Debug, PartialEq, Eq)]
pub struct ClearRect {
    /// The rectangle offset.
    pub offset: [u32; 2],

    /// The width and height of the rectangle.
    pub extent: [u32; 2],

    /// The range of array layers to be cleared.
    pub array_layers: Range<u32>,
}

/// Error that can happen when recording a render pass command.
#[derive(Clone, Debug)]
pub enum RenderPassError {
    SyncCommandBufferBuilderError(SyncCommandBufferBuilderError),

    RequirementNotMet {
        required_for: &'static str,
        requires_one_of: RequiresOneOf,
    },

    /// A framebuffer image did not have the required usage enabled.
    AttachmentImageMissingUsage {
        attachment_index: u32,
        usage: &'static str,
    },

    /// One of the elements of `render_pass_extent` is zero, but no attachment images were given to
    /// calculate the extent from.
    AutoExtentAttachmentsEmpty,

    /// `layer_count` is zero, but no attachment images were given to calculate the number of layers
    /// from.
    AutoLayersAttachmentsEmpty,

    /// A clear attachment value is not compatible with the attachment's format.
    ClearAttachmentNotCompatible {
        clear_attachment: ClearAttachment,
        attachment_format: Option<Format>,
    },

    /// A clear value for a render pass attachment is missing.
    ClearValueMissing {
        attachment_index: u32,
    },

    /// A clear value provided for a render pass attachment is not compatible with the attachment's
    /// format.
    ClearValueNotCompatible {
        clear_value: ClearValue,
        attachment_index: u32,
        attachment_format: Format,
    },

    /// An attachment clear value specifies a `color_attachment` index that is not less than the
    /// number of color attachments in the subpass.
    ColorAttachmentIndexOutOfRange {
        color_attachment_index: u32,
        num_color_attachments: u32,
    },

    /// A color attachment has a layout that is not supported.
    ColorAttachmentLayoutInvalid {
        attachment_index: u32,
    },

    /// A color attachment is missing the `color_attachment` usage.
    ColorAttachmentMissingUsage {
        attachment_index: u32,
    },

    /// A color resolve attachment has a `format` value different from the corresponding color
    /// attachment.
    ColorAttachmentResolveFormatMismatch {
        attachment_index: u32,
    },

    /// A color resolve attachment has a layout that is not supported.
    ColorAttachmentResolveLayoutInvalid {
        attachment_index: u32,
    },

    /// A color resolve attachment has a resolve mode that is not supported.
    ColorAttachmentResolveModeNotSupported {
        attachment_index: u32,
    },

    /// A color resolve attachment has a `samples` value other than [`SampleCount::Sample1`].
    ColorAttachmentResolveMultisampled {
        attachment_index: u32,
    },

    /// A color attachment has a `samples` value that is different from the first
    /// color attachment.
    ColorAttachmentSamplesMismatch {
        attachment_index: u32,
    },

    /// A color attachment with a resolve attachment has a `samples` value of
    /// [`SampleCount::Sample1`].
    ColorAttachmentWithResolveNotMultisampled {
        attachment_index: u32,
    },

    /// The contents `SubpassContents::SecondaryCommandBuffers` is not allowed inside a secondary command buffer.
    ContentsForbiddenInSecondaryCommandBuffer,

    /// The depth attachment has a format that does not support that usage.
    DepthAttachmentFormatUsageNotSupported,

    /// The depth attachment has a layout that is not supported.
    DepthAttachmentLayoutInvalid,

    /// The depth attachment is missing the `depth_stencil_attachment` usage.
    DepthAttachmentMissingUsage,

    /// The depth resolve attachment has a `format` value different from the corresponding depth
    /// attachment.
    DepthAttachmentResolveFormatMismatch,

    /// The depth resolve attachment has a layout that is not supported.
    DepthAttachmentResolveLayoutInvalid,

    /// The depth resolve attachment has a resolve mode that is not supported.
    DepthAttachmentResolveModeNotSupported,

    /// The depth resolve attachment has a `samples` value other than [`SampleCount::Sample1`].
    DepthAttachmentResolveMultisampled,

    /// The depth attachment has a `samples` value that is different from the first
    /// color attachment.
    DepthAttachmentSamplesMismatch,

    /// The depth attachment has a resolve attachment and has a `samples` value of
    /// [`SampleCount::Sample1`].
    DepthAttachmentWithResolveNotMultisampled,

    /// The depth and stencil attachments have different image views.
    DepthStencilAttachmentImageViewMismatch,

    /// The depth and stencil resolve attachments have different image views.
    DepthStencilAttachmentResolveImageViewMismatch,

    /// The combination of depth and stencil resolve modes is not supported by the device.
    DepthStencilAttachmentResolveModesNotSupported,

    /// Operation forbidden inside a render pass.
    ForbiddenInsideRenderPass,

    /// Operation forbidden outside a render pass.
    ForbiddenOutsideRenderPass,

    /// Operation forbidden inside a render pass instance that was begun with `begin_rendering`.
    ForbiddenWithBeginRendering,

    /// Operation forbidden inside a render pass instance that was begun with `begin_render_pass`.
    ForbiddenWithBeginRenderPass,

    /// Operation forbidden inside a render pass instance that is inherited by a secondary command
    /// buffer.
    ForbiddenWithInheritedRenderPass,

    /// Operation forbidden inside a render subpass with the specified contents.
    ForbiddenWithSubpassContents {
        contents: SubpassContents,
    },

    /// The framebuffer is not compatible with the render pass.
    FramebufferNotCompatible,

    /// The `max_color_attachments` limit has been exceeded.
    MaxColorAttachmentsExceeded {
        color_attachment_count: u32,
        max: u32,
    },

    /// The `max_multiview_view_count` limit has been exceeded.
    MaxMultiviewViewCountExceeded {
        view_count: u32,
        max: u32,
    },

    /// The render pass uses multiview, but `layer_count` was not 0 or 1.
    MultiviewLayersInvalid,

    /// The render pass uses multiview, and in a clear rectangle, `array_layers` was not `0..1`.
    MultiviewRectArrayLayersInvalid {
        rect_index: usize,
    },

    /// Tried to advance to the next subpass, but there are no subpasses remaining in the render
    /// pass.
    NoSubpassesRemaining {
        current_subpass: u32,
    },

    /// The queue family doesn't allow this operation.
    NotSupportedByQueueFamily,

    /// A query is active that conflicts with the current operation.
    QueryIsActive,

    /// A clear rectangle's `array_layers` is empty.
    RectArrayLayersEmpty {
        rect_index: usize,
    },

    /// A clear rectangle's `array_layers` is outside the range of layers of the attachments.
    RectArrayLayersOutOfBounds {
        rect_index: usize,
    },

    /// A clear rectangle's `extent` is zero.
    RectExtentZero {
        rect_index: usize,
    },

    /// A clear rectangle's `offset` and `extent` are outside the render area of the render pass
    /// instance.
    RectOutOfBounds {
        rect_index: usize,
    },

    /// The render area's `offset` and `extent` are outside the extent of the framebuffer.
    RenderAreaOutOfBounds,

    /// The stencil attachment has a format that does not support that usage.
    StencilAttachmentFormatUsageNotSupported,

    /// The stencil attachment has a layout that is not supported.
    StencilAttachmentLayoutInvalid,

    /// The stencil attachment is missing the `depth_stencil_attachment` usage.
    StencilAttachmentMissingUsage,

    /// The stencil resolve attachment has a `format` value different from the corresponding stencil
    /// attachment.
    StencilAttachmentResolveFormatMismatch,

    /// The stencil resolve attachment has a layout that is not supported.
    StencilAttachmentResolveLayoutInvalid,

    /// The stencil resolve attachment has a resolve mode that is not supported.
    StencilAttachmentResolveModeNotSupported,

    /// The stencil resolve attachment has a `samples` value other than [`SampleCount::Sample1`].
    StencilAttachmentResolveMultisampled,

    /// The stencil attachment has a `samples` value that is different from the first
    /// color attachment or the depth attachment.
    StencilAttachmentSamplesMismatch,

    /// The stencil attachment has a resolve attachment and has a `samples` value of
    /// [`SampleCount::Sample1`].
    StencilAttachmentWithResolveNotMultisampled,

    /// Tried to end a render pass with subpasses still remaining in the render pass.
    SubpassesRemaining {
        current_subpass: u32,
        remaining_subpasses: u32,
    },
}

impl Error for RenderPassError {
    #[inline]
    fn source(&self) -> Option<&(dyn Error + 'static)> {
        match self {
            Self::SyncCommandBufferBuilderError(err) => Some(err),
            _ => None,
        }
    }
}

impl Display for RenderPassError {
    #[inline]
    fn fmt(&self, f: &mut Formatter<'_>) -> Result<(), FmtError> {
        match self {
            Self::SyncCommandBufferBuilderError(_) => write!(f, "a SyncCommandBufferBuilderError"),

            Self::RequirementNotMet {
                required_for,
                requires_one_of,
            } => write!(
                f,
                "a requirement was not met for: {}; requires one of: {}",
                required_for, requires_one_of,
            ),

            Self::AttachmentImageMissingUsage { attachment_index, usage } => write!(
                f,
                "the framebuffer image attached to attachment index {} did not have the required usage {} enabled",
                attachment_index, usage,
            ),
            Self::AutoExtentAttachmentsEmpty => write!(
                f,
                "one of the elements of `render_pass_extent` is zero, but no attachment images were given to calculate the extent from",
            ),
            Self::AutoLayersAttachmentsEmpty => write!(
                f,
                "`layer_count` is zero, but no attachment images were given to calculate the number of layers from",
            ),
            Self::ClearAttachmentNotCompatible {
                clear_attachment,
                attachment_format,
            } => write!(
                f,
                "a clear attachment value ({:?}) is not compatible with the attachment's format ({:?})",
                clear_attachment,
                attachment_format,
            ),
            Self::ClearValueMissing {
                attachment_index,
            } => write!(
                f,
                "a clear value for render pass attachment {} is missing",
                attachment_index,
            ),
            Self::ClearValueNotCompatible {
                clear_value,
                attachment_index,
                attachment_format,
            } => write!(
                f,
                "a clear value ({:?}) provided for render pass attachment {} is not compatible with the attachment's format ({:?})",
                clear_value, attachment_index, attachment_format,
            ),
            Self::ColorAttachmentIndexOutOfRange {
                color_attachment_index,
                num_color_attachments,
            } => write!(
                f,
                "an attachment clear value specifies a `color_attachment` index {} that is not less than the number of color attachments in the subpass ({})",
                color_attachment_index, num_color_attachments,
            ),
            Self::ColorAttachmentLayoutInvalid {
                attachment_index,
            } => write!(
                f,
                "color attachment {} has a layout that is not supported",
                attachment_index,
            ),
            Self::ColorAttachmentMissingUsage {
                attachment_index,
            } => write!(
                f,
                "color attachment {} is missing the `color_attachment` usage",
                attachment_index,
            ),
            Self::ColorAttachmentResolveFormatMismatch {
                attachment_index,
            } => write!(
                f,
                "color attachment {} has a `format` value different from the corresponding color attachment",
                attachment_index,
            ),
            Self::ColorAttachmentResolveLayoutInvalid {
                attachment_index,
            } => write!(
                f,
                "color resolve attachment {} has a layout that is not supported",
                attachment_index,
            ),
            Self::ColorAttachmentResolveModeNotSupported {
                attachment_index,
            } => write!(
                f,
                "color resolve attachment {} has a resolve mode that is not supported",
                attachment_index,
            ),
            Self::ColorAttachmentResolveMultisampled {
                attachment_index,
            } => write!(
                f,
                "color resolve attachment {} has a `samples` value other than `SampleCount::Sample1`",
                attachment_index,
            ),
            Self::ColorAttachmentSamplesMismatch {
                attachment_index,
            } => write!(
                f,
                "color attachment {} has a `samples` value that is different from the first color attachment",
                attachment_index,
            ),
            Self::ColorAttachmentWithResolveNotMultisampled {
                attachment_index,
            } => write!(
                f,
                "color attachment {} with a resolve attachment has a `samples` value of `SampleCount::Sample1`",
                attachment_index,
            ),
            Self::ContentsForbiddenInSecondaryCommandBuffer => write!(
                f,
                "the contents `SubpassContents::SecondaryCommandBuffers` is not allowed inside a secondary command buffer",
            ),
            Self::DepthAttachmentFormatUsageNotSupported => write!(
                f,
                "the depth attachment has a format that does not support that usage",
            ),
            Self::DepthAttachmentLayoutInvalid => write!(
                f,
                "the depth attachment has a layout that is not supported",
            ),
            Self::DepthAttachmentMissingUsage => write!(
                f,
                "the depth attachment is missing the `depth_stencil_attachment` usage",
            ),
            Self::DepthAttachmentResolveFormatMismatch => write!(
                f,
                "the depth resolve attachment has a `format` value different from the corresponding depth attachment",
            ),
            Self::DepthAttachmentResolveLayoutInvalid => write!(
                f,
                "the depth resolve attachment has a layout that is not supported",
            ),
            Self::DepthAttachmentResolveModeNotSupported => write!(
                f,
                "the depth resolve attachment has a resolve mode that is not supported",
            ),
            Self::DepthAttachmentResolveMultisampled => write!(
                f,
                "the depth resolve attachment has a `samples` value other than `SampleCount::Sample1`",
            ),
            Self::DepthAttachmentSamplesMismatch => write!(
                f,
                "the depth attachment has a `samples` value that is different from the first color attachment",
            ),
            Self::DepthAttachmentWithResolveNotMultisampled => write!(
                f,
                "the depth attachment has a resolve attachment and has a `samples` value of `SampleCount::Sample1`",
            ),
            Self::DepthStencilAttachmentImageViewMismatch => write!(
                f,
                "the depth and stencil attachments have different image views",
            ),
            Self::DepthStencilAttachmentResolveImageViewMismatch => write!(
                f,
                "the depth and stencil resolve attachments have different image views",
            ),
            Self::DepthStencilAttachmentResolveModesNotSupported => write!(
                f,
                "the combination of depth and stencil resolve modes is not supported by the device",
            ),
            Self::ForbiddenInsideRenderPass => {
                write!(f, "operation forbidden inside a render pass")
            }
            Self::ForbiddenOutsideRenderPass => {
                write!(f, "operation forbidden outside a render pass")
            }
            Self::ForbiddenWithBeginRendering => write!(
                f,
                "operation forbidden inside a render pass instance that was begun with `begin_rendering`",
            ),
            Self::ForbiddenWithBeginRenderPass => write!(
                f,
                "operation forbidden inside a render pass instance that was begun with `begin_render_pass`",
            ),
            Self::ForbiddenWithInheritedRenderPass => write!(
                f,
                "operation forbidden inside a render pass instance that is inherited by a secondary command buffer",
            ),
            Self::ForbiddenWithSubpassContents { contents: subpass_contents } => write!(
                f,
                "operation forbidden inside a render subpass with contents {:?}",
                subpass_contents,
            ),
            Self::FramebufferNotCompatible => write!(
                f,
                "the framebuffer is not compatible with the render pass",
            ),
            Self::MaxColorAttachmentsExceeded { .. } => {
                write!(f, "the `max_color_attachments` limit has been exceeded",)
            }
            Self::MaxMultiviewViewCountExceeded { .. } => {
                write!(f, "the `max_multiview_view_count` limit has been exceeded",)
            },
            Self::MultiviewLayersInvalid => write!(
                f,
                "the render pass uses multiview, but `layer_count` was not 0 or 1",
            ),
            Self::MultiviewRectArrayLayersInvalid { rect_index } => write!(
                f,
                "the render pass uses multiview, and in clear rectangle index {}, `array_layers` was not `0..1`",
                rect_index,
            ),
            Self::NoSubpassesRemaining {
                current_subpass,
            } => write!(
                f,
                "tried to advance to the next subpass after subpass {}, but there are no subpasses remaining in the render pass",
                current_subpass,
            ),
            Self::NotSupportedByQueueFamily => {
                write!(f, "the queue family doesn't allow this operation")
            }
            Self::QueryIsActive => write!(
                f,
                "a query is active that conflicts with the current operation"
            ),
            Self::RectArrayLayersEmpty { rect_index } => write!(
                f,
                "clear rectangle index {} `array_layers` is empty",
                rect_index,
            ),
            Self::RectArrayLayersOutOfBounds { rect_index } => write!(
                f,
                "clear rectangle index {} `array_layers` is outside the range of layers of the attachments",
                rect_index,
            ),
            Self::RectExtentZero { rect_index } => write!(
                f,
                "clear rectangle index {} `extent` is zero",
                rect_index,
            ),
            Self::RectOutOfBounds { rect_index } => write!(
                f,
                "clear rectangle index {} `offset` and `extent` are outside the render area of the render pass instance",
                rect_index,
            ),
            Self::RenderAreaOutOfBounds => write!(
                f,
                "the render area's `offset` and `extent` are outside the extent of the framebuffer",
            ),
            Self::StencilAttachmentFormatUsageNotSupported => write!(
                f,
                "the stencil attachment has a format that does not support that usage",
            ),
            Self::StencilAttachmentLayoutInvalid => write!(
                f,
                "the stencil attachment has a layout that is not supported",
            ),
            Self::StencilAttachmentMissingUsage => write!(
                f,
                "the stencil attachment is missing the `depth_stencil_attachment` usage",
            ),
            Self::StencilAttachmentResolveFormatMismatch => write!(
                f,
                "the stencil resolve attachment has a `format` value different from the corresponding stencil attachment",
            ),
            Self::StencilAttachmentResolveLayoutInvalid => write!(
                f,
                "the stencil resolve attachment has a layout that is not supported",
            ),
            Self::StencilAttachmentResolveModeNotSupported => write!(
                f,
                "the stencil resolve attachment has a resolve mode that is not supported",
            ),
            Self::StencilAttachmentResolveMultisampled => write!(
                f,
                "the stencil resolve attachment has a `samples` value other than `SampleCount::Sample1`",
            ),
            Self::StencilAttachmentSamplesMismatch => write!(
                f,
                "the stencil attachment has a `samples` value that is different from the first color attachment",
            ),
            Self::StencilAttachmentWithResolveNotMultisampled => write!(
                f,
                "the stencil attachment has a resolve attachment and has a `samples` value of `SampleCount::Sample1`",
            ),
            Self::SubpassesRemaining {
                current_subpass,
                remaining_subpasses,
            } => write!(
                f,
                "tried to end a render pass at subpass {}, with {} subpasses still remaining in the render pass",
                current_subpass, remaining_subpasses,
            ),
        }
    }
}

impl From<SyncCommandBufferBuilderError> for RenderPassError {
    #[inline]
    fn from(err: SyncCommandBufferBuilderError) -> Self {
        Self::SyncCommandBufferBuilderError(err)
    }
}

impl From<RequirementNotMet> for RenderPassError {
    #[inline]
    fn from(err: RequirementNotMet) -> Self {
        Self::RequirementNotMet {
            required_for: err.required_for,
            requires_one_of: err.requires_one_of,
        }
    }
}<|MERGE_RESOLUTION|>--- conflicted
+++ resolved
@@ -9,22 +9,14 @@
 
 use crate::{
     command_buffer::{
-<<<<<<< HEAD
         allocator::CommandBufferAllocator,
-        auto::{BeginRenderPassState, BeginRenderingState, RenderPassState, RenderPassStateType},
-        synced::{Command, Resource, SyncCommandBufferBuilder, SyncCommandBufferBuilderError},
-        sys::UnsafeCommandBufferBuilder,
-        AutoCommandBufferBuilder, CommandBufferInheritanceRenderPassType, SubpassContents,
-=======
         auto::{
             BeginRenderPassState, BeginRenderingAttachments, BeginRenderingState, RenderPassState,
             RenderPassStateType,
         },
-        pool::CommandPoolBuilderAlloc,
         synced::{Command, Resource, SyncCommandBufferBuilder, SyncCommandBufferBuilderError},
         sys::UnsafeCommandBufferBuilder,
-        AutoCommandBufferBuilder, PrimaryAutoCommandBuffer, SubpassContents,
->>>>>>> 2277448a
+        AutoCommandBufferBuilder, SubpassContents,
     },
     device::DeviceOwned,
     format::{ClearColorValue, ClearValue, Format, NumericType},

// Copyright (c) 2022 The vulkano developers
// Licensed under the Apache License, Version 2.0
// <LICENSE-APACHE or
// https://www.apache.org/licenses/LICENSE-2.0> or the MIT
// license <LICENSE-MIT or https://opensource.org/licenses/MIT>,
// at your option. All files in the project carrying such
// notice may not be copied, modified, or distributed except
// according to those terms.

use crate::{
    buffer::{BufferContents, BufferUsage, Subbuffer},
    command_buffer::{
        allocator::CommandBufferAllocator, auto::Resource, sys::UnsafeCommandBufferBuilder,
        AutoCommandBufferBuilder, ResourceInCommand,
    },
    device::{Device, DeviceOwned, QueueFlags},
    format::{ClearColorValue, ClearDepthStencilValue, FormatFeatures},
    image::{Image, ImageAspects, ImageLayout, ImageSubresourceRange, ImageUsage},
    sync::PipelineStageAccessFlags,
    DeviceSize, Requires, RequiresAllOf, RequiresOneOf, SafeDeref, ValidationError, Version,
    VulkanObject,
};
use smallvec::{smallvec, SmallVec};
use std::{mem::size_of_val, sync::Arc};

/// # Commands to fill resources with new data.
impl<L, A> AutoCommandBufferBuilder<L, A>
where
    A: CommandBufferAllocator,
{
    /// Clears a color image with a specific value.
    pub fn clear_color_image(
        &mut self,
        clear_info: ClearColorImageInfo,
    ) -> Result<&mut Self, Box<ValidationError>> {
        self.validate_clear_color_image(&clear_info)?;

        unsafe { Ok(self.clear_color_image_unchecked(clear_info)) }
    }

    fn validate_clear_color_image(
        &self,
        clear_info: &ClearColorImageInfo,
    ) -> Result<(), Box<ValidationError>> {
        self.inner.validate_clear_color_image(clear_info)?;

        if self.builder_state.render_pass.is_some() {
            return Err(Box::new(ValidationError {
                problem: "a render pass instance is active".into(),
                vuids: &["VUID-vkCmdClearColorImage-renderpass"],
                ..Default::default()
            }));
        }

        Ok(())
    }

    #[cfg_attr(not(feature = "document_unchecked"), doc(hidden))]
    pub unsafe fn clear_color_image_unchecked(
        &mut self,
        clear_info: ClearColorImageInfo,
    ) -> &mut Self {
        let &ClearColorImageInfo {
            ref image,
            image_layout,
            clear_value: _,
            ref regions,
            _ne: _,
        } = &clear_info;

        self.add_command(
            "clear_color_image",
            regions
                .iter()
                .cloned()
                .flat_map(|subresource_range| {
                    [(
                        ResourceInCommand::Destination.into(),
                        Resource::Image {
                            image: image.clone(),
                            subresource_range,
                            memory_access: PipelineStageAccessFlags::Clear_TransferWrite,
                            start_layout: image_layout,
                            end_layout: image_layout,
                        },
                    )]
                })
                .collect(),
            move |out: &mut UnsafeCommandBufferBuilder<A>| {
                out.clear_color_image_unchecked(&clear_info);
            },
        );

        self
    }

    /// Clears a depth/stencil image with a specific value.
    pub fn clear_depth_stencil_image(
        &mut self,
        clear_info: ClearDepthStencilImageInfo,
    ) -> Result<&mut Self, Box<ValidationError>> {
        self.validate_clear_depth_stencil_image(&clear_info)?;

        unsafe { Ok(self.clear_depth_stencil_image_unchecked(clear_info)) }
    }

    fn validate_clear_depth_stencil_image(
        &self,
        clear_info: &ClearDepthStencilImageInfo,
    ) -> Result<(), Box<ValidationError>> {
        self.inner.validate_clear_depth_stencil_image(clear_info)?;

        if self.builder_state.render_pass.is_some() {
<<<<<<< HEAD
            return Err(ClearError::ForbiddenInsideRenderPass);
        }

        let queue_family_properties = self.queue_family_properties();

        // VUID-vkCmdClearDepthStencilImage-commandBuffer-cmdpool
        if !queue_family_properties
            .queue_flags
            .intersects(QueueFlags::GRAPHICS)
        {
            return Err(ClearError::NotSupportedByQueueFamily);
        }

        let &ClearDepthStencilImageInfo {
            ref image,
            image_layout,
            clear_value,
            ref regions,
            _ne: _,
        } = clear_info;

        // VUID-vkCmdClearDepthStencilImage-imageLayout-parameter
        image_layout.validate_device(device)?;

        // VUID-vkCmdClearDepthStencilImage-commonparent
        assert_eq!(device, image.device());

        if device.api_version() >= Version::V1_1 || device.enabled_extensions().khr_maintenance1 {
            // VUID-vkCmdClearDepthStencilImage-image-01994
            if !image
                .format_features()
                .intersects(FormatFeatures::TRANSFER_DST)
            {
                return Err(ClearError::MissingFormatFeature {
                    format_feature: "transfer_dst",
                });
            }
        }

        let image_aspects = image.format().aspects();

        // VUID-vkCmdClearDepthStencilImage-image-00014
        if !image_aspects.intersects(ImageAspects::DEPTH | ImageAspects::STENCIL) {
            return Err(ClearError::FormatNotSupported {
                format: image.format(),
            });
        }

        // VUID-vkCmdClearDepthStencilImage-imageLayout-00012
        if !matches!(
            image_layout,
            ImageLayout::TransferDstOptimal | ImageLayout::General
        ) {
            return Err(ClearError::ImageLayoutInvalid { image_layout });
        }

        // VUID-VkClearDepthStencilValue-depth-00022
        if !device.enabled_extensions().ext_depth_range_unrestricted
            && !(0.0..=1.0).contains(&clear_value.depth)
        {
            return Err(ClearError::RequirementNotMet {
                required_for: "`clear_info.clear_value.depth` is not between `0.0` and `1.0` \
                    inclusive",
                requires_one_of: RequiresOneOf(&[RequiresAllOf(&[Requires::DeviceExtension(
                    "ext_depth_range_unrestricted",
                )])]),
            });
        }

        let mut image_aspects_used = ImageAspects::empty();

        for (region_index, subresource_range) in regions.iter().enumerate() {
            // VUID-VkImageSubresourceRange-aspectMask-parameter
            subresource_range.aspects.validate_device(device)?;

            // VUID-VkImageSubresourceRange-aspectMask-requiredbitmask
            assert!(!subresource_range.aspects.is_empty());

            // VUID-vkCmdClearDepthStencilImage-aspectMask-02824
            // VUID-vkCmdClearDepthStencilImage-image-02825
            // VUID-vkCmdClearDepthStencilImage-image-02826
            if !image_aspects.contains(subresource_range.aspects) {
                return Err(ClearError::AspectsNotAllowed {
                    region_index,
                    aspects: subresource_range.aspects,
                    allowed_aspects: image_aspects,
                });
            }

            image_aspects_used |= subresource_range.aspects;

            // VUID-VkImageSubresourceRange-levelCount-01720
            assert!(!subresource_range.mip_levels.is_empty());

            // VUID-vkCmdClearDepthStencilImage-baseMipLevel-01474
            // VUID-vkCmdClearDepthStencilImage-pRanges-01694
            if subresource_range.mip_levels.end > image.mip_levels() {
                return Err(ClearError::MipLevelsOutOfRange {
                    region_index,
                    mip_levels_range_end: subresource_range.mip_levels.end,
                    image_mip_levels: image.array_layers(),
                });
            }

            // VUID-VkImageSubresourceRange-layerCount-01721
            assert!(!subresource_range.array_layers.is_empty());

            // VUID-vkCmdClearDepthStencilImage-baseArrayLayer-01476
            // VUID-vkCmdClearDepthStencilImage-pRanges-01695
            if subresource_range.array_layers.end > image.array_layers() {
                return Err(ClearError::ArrayLayersOutOfRange {
                    region_index,
                    array_layers_range_end: subresource_range.array_layers.end,
                    image_array_layers: image.array_layers(),
                });
            }
        }

        // VUID-vkCmdClearDepthStencilImage-pRanges-02658
        // VUID-vkCmdClearDepthStencilImage-pRanges-02659
        if image_aspects_used.intersects(ImageAspects::STENCIL)
            && !image
                .stencil_usage()
                .unwrap_or(image.usage())
                .intersects(ImageUsage::TRANSFER_DST)
        {
            return Err(ClearError::MissingUsage {
                usage: "transfer_dst",
            });
        }

        // VUID-vkCmdClearDepthStencilImage-pRanges-02660
        if !(image_aspects_used - ImageAspects::STENCIL).is_empty()
            && !image.usage().intersects(ImageUsage::TRANSFER_DST)
        {
            return Err(ClearError::MissingUsage {
                usage: "transfer_dst",
            });
=======
            return Err(Box::new(ValidationError {
                problem: "a render pass instance is active".into(),
                vuids: &["VUID-vkCmdClearDepthStencilImage-renderpass"],
                ..Default::default()
            }));
>>>>>>> e691928c
        }

        Ok(())
    }

    #[cfg_attr(not(feature = "document_unchecked"), doc(hidden))]
    pub unsafe fn clear_depth_stencil_image_unchecked(
        &mut self,
        clear_info: ClearDepthStencilImageInfo,
    ) -> &mut Self {
        let &ClearDepthStencilImageInfo {
            ref image,
            image_layout,
            clear_value: _,
            ref regions,
            _ne: _,
        } = &clear_info;

        self.add_command(
            "clear_depth_stencil_image",
            regions
                .iter()
                .cloned()
                .flat_map(|subresource_range| {
                    [(
                        ResourceInCommand::Destination.into(),
                        Resource::Image {
                            image: image.clone(),
                            subresource_range,
                            memory_access: PipelineStageAccessFlags::Clear_TransferWrite,
                            start_layout: image_layout,
                            end_layout: image_layout,
                        },
                    )]
                })
                .collect(),
            move |out: &mut UnsafeCommandBufferBuilder<A>| {
                out.clear_depth_stencil_image_unchecked(&clear_info);
            },
        );

        self
    }

    /// Fills a region of a buffer with repeated copies of a value.
    ///
    /// This function is similar to the `memset` function in C. The `data` parameter is a number
    /// that will be repeatedly written through the entire buffer.
    pub fn fill_buffer(
        &mut self,
        dst_buffer: Subbuffer<[u32]>,
        data: u32,
    ) -> Result<&mut Self, Box<ValidationError>> {
        self.validate_fill_buffer(&dst_buffer, data)?;

        unsafe { Ok(self.fill_buffer_unchecked(dst_buffer, data)) }
    }

    fn validate_fill_buffer(
        &self,
        dst_buffer: &Subbuffer<[u32]>,
        data: u32,
    ) -> Result<(), Box<ValidationError>> {
        self.inner.validate_fill_buffer(dst_buffer, data)?;

        if self.builder_state.render_pass.is_some() {
            return Err(Box::new(ValidationError {
                problem: "a render pass instance is active".into(),
                vuids: &["VUID-vkCmdFillBuffer-renderpass"],
                ..Default::default()
            }));
        }

        Ok(())
    }

    #[cfg_attr(not(feature = "document_unchecked"), doc(hidden))]
    pub unsafe fn fill_buffer_unchecked(
        &mut self,
        dst_buffer: Subbuffer<[u32]>,
        data: u32,
    ) -> &mut Self {
        self.add_command(
            "fill_buffer",
            [(
                ResourceInCommand::Destination.into(),
                Resource::Buffer {
                    buffer: dst_buffer.as_bytes().clone(),
                    range: 0..dst_buffer.size(),
                    memory_access: PipelineStageAccessFlags::Clear_TransferWrite,
                },
            )]
            .into_iter()
            .collect(),
            move |out: &mut UnsafeCommandBufferBuilder<A>| {
                out.fill_buffer_unchecked(&dst_buffer, data);
            },
        );

        self
    }

    /// Writes data to a region of a buffer.
    pub fn update_buffer<D, Dd>(
        &mut self,
        dst_buffer: Subbuffer<D>,
        data: Dd,
    ) -> Result<&mut Self, Box<ValidationError>>
    where
        D: BufferContents + ?Sized,
        Dd: SafeDeref<Target = D> + Send + Sync + 'static,
    {
        self.validate_update_buffer(
            dst_buffer.as_bytes(),
            size_of_val(data.deref()) as DeviceSize,
        )?;

        unsafe { Ok(self.update_buffer_unchecked(dst_buffer, data)) }
    }

    fn validate_update_buffer(
        &self,
        dst_buffer: &Subbuffer<[u8]>,
        data_size: DeviceSize,
    ) -> Result<(), Box<ValidationError>> {
        self.inner.validate_update_buffer(dst_buffer, data_size)?;

        if self.builder_state.render_pass.is_some() {
            return Err(Box::new(ValidationError {
                problem: "a render pass instance is active".into(),
                vuids: &["VUID-vkCmdUpdateBuffer-renderpass"],
                ..Default::default()
            }));
        }

        Ok(())
    }

    #[cfg_attr(not(feature = "document_unchecked"), doc(hidden))]
    pub unsafe fn update_buffer_unchecked<D, Dd>(
        &mut self,
        dst_buffer: Subbuffer<D>,
        data: Dd,
    ) -> &mut Self
    where
        D: BufferContents + ?Sized,
        Dd: SafeDeref<Target = D> + Send + Sync + 'static,
    {
        self.add_command(
            "update_buffer",
            [(
                ResourceInCommand::Destination.into(),
                Resource::Buffer {
                    buffer: dst_buffer.as_bytes().clone(),
                    range: 0..size_of_val(data.deref()) as DeviceSize,
                    memory_access: PipelineStageAccessFlags::Clear_TransferWrite,
                },
            )]
            .into_iter()
            .collect(),
            move |out: &mut UnsafeCommandBufferBuilder<A>| {
                out.update_buffer_unchecked(&dst_buffer, &data);
            },
        );

        self
    }
}

impl<A> UnsafeCommandBufferBuilder<A>
where
    A: CommandBufferAllocator,
{
    pub unsafe fn clear_color_image(
        &mut self,
        clear_info: &ClearColorImageInfo,
    ) -> Result<&mut Self, Box<ValidationError>> {
        self.validate_clear_color_image(clear_info)?;

        Ok(self.clear_color_image_unchecked(clear_info))
    }

    fn validate_clear_color_image(
        &self,
        clear_info: &ClearColorImageInfo,
    ) -> Result<(), Box<ValidationError>> {
        if !self
            .queue_family_properties()
            .queue_flags
            .intersects(QueueFlags::GRAPHICS | QueueFlags::COMPUTE)
        {
            return Err(Box::new(ValidationError {
                problem: "the queue family of the command buffer does not support \
                    graphics or compute operations"
                    .into(),
                vuids: &["VUID-vkCmdClearColorImage-commandBuffer-cmdpool"],
                ..Default::default()
            }));
        }

        clear_info
            .validate(self.device())
            .map_err(|err| err.add_context("clear_info"))?;

        Ok(())
    }

    #[cfg_attr(not(feature = "document_unchecked"), doc(hidden))]
    pub unsafe fn clear_color_image_unchecked(
        &mut self,
        clear_info: &ClearColorImageInfo,
    ) -> &mut Self {
        let &ClearColorImageInfo {
            ref image,
            image_layout,
            clear_value,
            ref regions,
            _ne: _,
        } = clear_info;

        if regions.is_empty() {
            return self;
        }

        let clear_value_vk = clear_value.into();
        let ranges_vk: SmallVec<[_; 8]> = regions
            .iter()
            .cloned()
            .map(ash::vk::ImageSubresourceRange::from)
            .collect();

        let fns = self.device().fns();
        (fns.v1_0.cmd_clear_color_image)(
            self.handle(),
            image.handle(),
            image_layout.into(),
            &clear_value_vk,
            ranges_vk.len() as u32,
            ranges_vk.as_ptr(),
        );

        self
    }

    pub unsafe fn clear_depth_stencil_image(
        &mut self,
        clear_info: &ClearDepthStencilImageInfo,
    ) -> Result<&mut Self, Box<ValidationError>> {
        self.validate_clear_depth_stencil_image(clear_info)?;

        Ok(self.clear_depth_stencil_image_unchecked(clear_info))
    }

    fn validate_clear_depth_stencil_image(
        &self,
        clear_info: &ClearDepthStencilImageInfo,
    ) -> Result<(), Box<ValidationError>> {
        if !self
            .queue_family_properties()
            .queue_flags
            .intersects(QueueFlags::GRAPHICS)
        {
            return Err(Box::new(ValidationError {
                problem: "the queue family of the command buffer does not support \
                    graphics operations"
                    .into(),
                vuids: &["VUID-vkCmdClearDepthStencilImage-commandBuffer-cmdpool"],
                ..Default::default()
            }));
        }

        clear_info
            .validate(self.device())
            .map_err(|err| err.add_context("clear_info"))?;

        Ok(())
    }

    #[cfg_attr(not(feature = "document_unchecked"), doc(hidden))]
    pub unsafe fn clear_depth_stencil_image_unchecked(
        &mut self,
        clear_info: &ClearDepthStencilImageInfo,
    ) -> &mut Self {
        let &ClearDepthStencilImageInfo {
            ref image,
            image_layout,
            clear_value,
            ref regions,
            _ne: _,
        } = clear_info;

        if regions.is_empty() {
            return self;
        }

        let clear_value_vk = clear_value.into();
        let ranges_vk: SmallVec<[_; 8]> = regions
            .iter()
            .cloned()
            .map(ash::vk::ImageSubresourceRange::from)
            .collect();

        let fns = self.device().fns();
        (fns.v1_0.cmd_clear_depth_stencil_image)(
            self.handle(),
            image.handle(),
            image_layout.into(),
            &clear_value_vk,
            ranges_vk.len() as u32,
            ranges_vk.as_ptr(),
        );

        self
    }

    pub unsafe fn fill_buffer(
        &mut self,
        dst_buffer: &Subbuffer<[u32]>,
        data: u32,
    ) -> Result<&mut Self, Box<ValidationError>> {
        self.validate_fill_buffer(dst_buffer, data)?;

        Ok(self.fill_buffer_unchecked(dst_buffer, data))
    }

    fn validate_fill_buffer(
        &self,
        dst_buffer: &Subbuffer<[u32]>,
        _data: u32,
    ) -> Result<(), Box<ValidationError>> {
        let device = self.device();
        let queue_family_properties = self.queue_family_properties();

        if device.api_version() >= Version::V1_1 || device.enabled_extensions().khr_maintenance1 {
            if !queue_family_properties
                .queue_flags
                .intersects(QueueFlags::TRANSFER | QueueFlags::GRAPHICS | QueueFlags::COMPUTE)
            {
                return Err(Box::new(ValidationError {
                    problem: "the queue family of the command buffer does not support \
                        transfer, graphics or compute operations"
                        .into(),
                    vuids: &["VUID-vkCmdFillBuffer-commandBuffer-cmdpool"],
                    ..Default::default()
                }));
            }
        } else {
            if !queue_family_properties
                .queue_flags
                .intersects(QueueFlags::GRAPHICS | QueueFlags::COMPUTE)
            {
                return Err(Box::new(ValidationError {
                    problem: "the queue family of the command buffer does not support \
                        graphics or compute operations"
                        .into(),
                    vuids: &["VUID-vkCmdFillBuffer-commandBuffer-00030"],
                    ..Default::default()
                }));
            }
        }

        // VUID-vkCmdFillBuffer-commonparent
        assert_eq!(device, dst_buffer.device());

        // VUID-vkCmdFillBuffer-size-00026
        // Guaranteed by `Subbuffer`

        if !dst_buffer
            .buffer()
            .usage()
            .intersects(BufferUsage::TRANSFER_DST)
        {
            return Err(Box::new(ValidationError {
                context: "dst_buffer.buffer().usage()".into(),
                problem: "does not contain `BufferUsage::TRANSFER_DST`".into(),
                vuids: &["VUID-vkCmdFillBuffer-dstBuffer-00029"],
                ..Default::default()
            }));
        }

        // VUID-vkCmdFillBuffer-dstOffset-00024
        // VUID-vkCmdFillBuffer-size-00027
        // Guaranteed by `Subbuffer`

        // VUID-vkCmdFillBuffer-dstOffset-00025
        // VUID-vkCmdFillBuffer-size-00028
        // Guaranteed because we take `Subbuffer<[u32]>`

        Ok(())
    }

    #[cfg_attr(not(feature = "document_unchecked"), doc(hidden))]
    pub unsafe fn fill_buffer_unchecked(
        &mut self,
        dst_buffer: &Subbuffer<[u32]>,
        data: u32,
    ) -> &mut Self {
        let fns = self.device().fns();
        (fns.v1_0.cmd_fill_buffer)(
            self.handle(),
            dst_buffer.buffer().handle(),
            dst_buffer.offset(),
            dst_buffer.size(),
            data,
        );

        self
    }

    pub unsafe fn update_buffer<D>(
        &mut self,
        dst_buffer: &Subbuffer<D>,
        data: &D,
    ) -> Result<&mut Self, Box<ValidationError>>
    where
        D: BufferContents + ?Sized,
    {
        if size_of_val(data) == 0 {
            return Ok(self);
        }

        self.validate_update_buffer(dst_buffer.as_bytes(), size_of_val(data) as DeviceSize)?;

        Ok(self.update_buffer_unchecked(dst_buffer, data))
    }

    fn validate_update_buffer(
        &self,
        dst_buffer: &Subbuffer<[u8]>,
        data_size: DeviceSize,
    ) -> Result<(), Box<ValidationError>> {
        if !self
            .queue_family_properties()
            .queue_flags
            .intersects(QueueFlags::TRANSFER | QueueFlags::GRAPHICS | QueueFlags::COMPUTE)
        {
            return Err(Box::new(ValidationError {
                problem: "the queue family of the command buffer does not support \
                    transfer, graphics or compute operations"
                    .into(),
                vuids: &["VUID-vkCmdUpdateBuffer-commandBuffer-cmdpool"],
                ..Default::default()
            }));
        }

        let device = self.device();

        // VUID-vkCmdUpdateBuffer-commonparent
        assert_eq!(device, dst_buffer.device());

        // VUID-vkCmdUpdateBuffer-dataSize-arraylength
        // Ensured because we return when the size is 0.

        if !dst_buffer
            .buffer()
            .usage()
            .intersects(BufferUsage::TRANSFER_DST)
        {
            return Err(Box::new(ValidationError {
                context: "dst_buffer.buffer().usage()".into(),
                problem: "does not contain `BufferUsage::TRANSFER_DST`".into(),
                vuids: &["VUID-vkCmdUpdateBuffer-dstBuffer-00034"],
                ..Default::default()
            }));
        }

        if data_size > dst_buffer.size() {
            return Err(Box::new(ValidationError {
                problem: "the size of `data` is greater than `dst_buffer.size()`".into(),
                vuids: &[
                    "VUID-vkCmdUpdateBuffer-dstOffset-00032",
                    "VUID-vkCmdUpdateBuffer-dataSize-00033",
                ],
                ..Default::default()
            }));
        }

        if dst_buffer.offset() % 4 != 0 {
            return Err(Box::new(ValidationError {
                context: "dst_buffer.offset()".into(),
                problem: "is not a multiple of 4".into(),
                vuids: &["VUID-vkCmdUpdateBuffer-dstOffset-00036"],
                ..Default::default()
            }));
        }

        if data_size > 65536 {
            return Err(Box::new(ValidationError {
                context: "data".into(),
                problem: "the size is greater than 65536 bytes".into(),
                vuids: &["VUID-vkCmdUpdateBuffer-dataSize-00037"],
                ..Default::default()
            }));
        }

        if data_size % 4 != 0 {
            return Err(Box::new(ValidationError {
                context: "data".into(),
                problem: "the size is not a multiple of 4".into(),
                vuids: &["VUID-vkCmdUpdateBuffer-dataSize-00038"],
                ..Default::default()
            }));
        }

        Ok(())
    }

    #[cfg_attr(not(feature = "document_unchecked"), doc(hidden))]
    pub unsafe fn update_buffer_unchecked<D>(
        &mut self,
        dst_buffer: &Subbuffer<D>,
        data: &D,
    ) -> &mut Self
    where
        D: BufferContents + ?Sized,
    {
        if size_of_val(data) == 0 {
            return self;
        }

        let fns = self.device().fns();
        (fns.v1_0.cmd_update_buffer)(
            self.handle(),
            dst_buffer.buffer().handle(),
            dst_buffer.offset(),
            size_of_val(data) as DeviceSize,
            data as *const _ as *const _,
        );

        self
    }
}

/// Parameters to clear a color image.
#[derive(Clone, Debug)]
pub struct ClearColorImageInfo {
    /// The image to clear.
    ///
    /// There is no default value.
    pub image: Arc<Image>,

    /// The layout used for `image` during the clear operation.
    ///
    /// The following layouts are allowed:
    /// - [`ImageLayout::TransferDstOptimal`]
    /// - [`ImageLayout::General`]
    ///
    /// The default value is [`ImageLayout::TransferDstOptimal`].
    pub image_layout: ImageLayout,

    /// The color value to clear the image to.
    ///
    /// The default value is `ClearColorValue::Float([0.0; 4])`.
    pub clear_value: ClearColorValue,

    /// The subresource ranges of `image` to clear.
    ///
    /// The default value is a single region, covering the whole image.
    pub regions: SmallVec<[ImageSubresourceRange; 1]>,

    pub _ne: crate::NonExhaustive,
}

impl ClearColorImageInfo {
    /// Returns a `ClearColorImageInfo` with the specified `image`.
    #[inline]
    pub fn image(image: Arc<Image>) -> Self {
        let range = image.subresource_range();

        Self {
            image,
            image_layout: ImageLayout::TransferDstOptimal,
            clear_value: ClearColorValue::Float([0.0; 4]),
            regions: smallvec![range],
            _ne: crate::NonExhaustive(()),
        }
    }

    pub(crate) fn validate(&self, device: &Device) -> Result<(), Box<ValidationError>> {
        let &Self {
            ref image,
            image_layout,
            clear_value: _,
            ref regions,
            _ne: _,
        } = self;

        image_layout
            .validate_device(device)
            .map_err(|err| ValidationError {
                context: "image_layout".into(),
                vuids: &["VUID-vkCmdClearColorImage-imageLayout-parameter"],
                ..ValidationError::from_requirement(err)
            })?;

        // VUID-vkCmdClearColorImage-commonparent
        assert_eq!(device, image.device().as_ref());

        if !image.usage().intersects(ImageUsage::TRANSFER_DST) {
            return Err(Box::new(ValidationError {
                context: "image.usage()".into(),
                problem: "does not contain `ImageUsage::TRANSFER_DST`".into(),
                vuids: &["VUID-vkCmdClearColorImage-image-00002"],
                ..Default::default()
            }));
        }

        if device.api_version() >= Version::V1_1 || device.enabled_extensions().khr_maintenance1 {
            if !image
                .format_features()
                .intersects(FormatFeatures::TRANSFER_DST)
            {
                return Err(Box::new(ValidationError {
                    context: "image.format_features()".into(),
                    problem: "does not contain `FormatFeatures::TRANSFER_DST`".into(),
                    vuids: &["VUID-vkCmdClearColorImage-image-01993"],
                    ..Default::default()
                }));
            }
        }

        let image_aspects = image.format().aspects();

        if image_aspects.intersects(ImageAspects::DEPTH | ImageAspects::STENCIL) {
            return Err(Box::new(ValidationError {
                context: "image.format()".into(),
                problem: "is a depth/stencil format".into(),
                vuids: &["VUID-vkCmdClearColorImage-image-00007"],
                ..Default::default()
            }));
        }

        if image.format().compression().is_some() {
            return Err(Box::new(ValidationError {
                context: "image.format()".into(),
                problem: "is a compressed format".into(),
                vuids: &["VUID-vkCmdClearColorImage-image-00007"],
                ..Default::default()
            }));
        }

        if image.format().ycbcr_chroma_sampling().is_some() {
            return Err(Box::new(ValidationError {
                context: "image.format()".into(),
                problem: "is a YCbCr format".into(),
                vuids: &["VUID-vkCmdClearColorImage-image-01545"],
                ..Default::default()
            }));
        }

        if !matches!(
            image_layout,
            ImageLayout::TransferDstOptimal | ImageLayout::General
        ) {
            return Err(Box::new(ValidationError {
                context: "image_layout".into(),
                problem: "is not `ImageLayout::TransferDstOptimal` or `ImageLayout::General`"
                    .into(),
                vuids: &["VUID-vkCmdClearColorImage-imageLayout-01394"],
                ..Default::default()
            }));
        }

        for (region_index, subresource_range) in regions.iter().enumerate() {
            subresource_range
                .validate(device)
                .map_err(|err| err.add_context(format!("regions[{}]", region_index)))?;

            if !image_aspects.contains(subresource_range.aspects) {
                return Err(Box::new(ValidationError {
                    problem: format!(
                        "`regions[{}].aspects` is not a subset of `image.format().aspects()`",
                        region_index
                    )
                    .into(),
                    vuids: &["VUID-vkCmdClearColorImage-aspectMask-02498"],
                    ..Default::default()
                }));
            }

            if subresource_range.mip_levels.end > image.mip_levels() {
                return Err(Box::new(ValidationError {
                    problem: format!(
                        "`regions[{}].mip_levels.end` is greater than `image.mip_levels()`",
                        region_index
                    )
                    .into(),
                    vuids: &[
                        "VUID-vkCmdClearColorImage-baseMipLevel-01470",
                        "VUID-vkCmdClearColorImage-pRanges-01692",
                    ],
                    ..Default::default()
                }));
            }

            if subresource_range.array_layers.end > image.array_layers() {
                return Err(Box::new(ValidationError {
                    problem: format!(
                        "`regions[{}].array_layers.end` is greater than `image.array_layers()`",
                        region_index
                    )
                    .into(),
                    vuids: &[
                        "VUID-vkCmdClearColorImage-baseArrayLayer-01472",
                        "VUID-vkCmdClearColorImage-pRanges-01693",
                    ],
                    ..Default::default()
                }));
            }
        }

        Ok(())
    }
}

/// Parameters to clear a depth/stencil image.
#[derive(Clone, Debug)]
pub struct ClearDepthStencilImageInfo {
    /// The image to clear.
    ///
    /// There is no default value.
    pub image: Arc<Image>,

    /// The layout used for `image` during the clear operation.
    ///
    /// The following layouts are allowed:
    /// - [`ImageLayout::TransferDstOptimal`]
    /// - [`ImageLayout::General`]
    ///
    /// The default value is [`ImageLayout::TransferDstOptimal`].
    pub image_layout: ImageLayout,

    /// The depth/stencil values to clear the image to.
    ///
    /// The default value is zero for both.
    pub clear_value: ClearDepthStencilValue,

    /// The subresource ranges of `image` to clear.
    ///
    /// The default value is a single region, covering the whole image.
    pub regions: SmallVec<[ImageSubresourceRange; 1]>,

    pub _ne: crate::NonExhaustive,
}

impl ClearDepthStencilImageInfo {
    /// Returns a `ClearDepthStencilImageInfo` with the specified `image`.
    #[inline]
    pub fn image(image: Arc<Image>) -> Self {
        let range = image.subresource_range();

        Self {
            image,
            image_layout: ImageLayout::TransferDstOptimal,
            clear_value: ClearDepthStencilValue::default(),
            regions: smallvec![range],
            _ne: crate::NonExhaustive(()),
        }
    }

    pub(crate) fn validate(&self, device: &Device) -> Result<(), Box<ValidationError>> {
        let &Self {
            ref image,
            image_layout,
            clear_value,
            ref regions,
            _ne: _,
        } = self;

        image_layout
            .validate_device(device)
            .map_err(|err| ValidationError {
                context: "image_layout".into(),
                vuids: &["VUID-vkCmdClearDepthStencilImage-imageLayout-parameter"],
                ..ValidationError::from_requirement(err)
            })?;

        // VUID-vkCmdClearDepthStencilImage-commonparent
        assert_eq!(device, image.device().as_ref());

        if device.api_version() >= Version::V1_1 || device.enabled_extensions().khr_maintenance1 {
            if !image
                .format_features()
                .intersects(FormatFeatures::TRANSFER_DST)
            {
                return Err(Box::new(ValidationError {
                    context: "image.format_features()".into(),
                    problem: "does not contain `FormatFeatures::TRANSFER_DST`".into(),
                    vuids: &["VUID-vkCmdClearDepthStencilImage-image-01994"],
                    ..Default::default()
                }));
            }
        }

        let image_aspects = image.format().aspects();

        if !image_aspects.intersects(ImageAspects::DEPTH | ImageAspects::STENCIL) {
            return Err(Box::new(ValidationError {
                context: "image.format()".into(),
                problem: "is not a depth/stencil format".into(),
                vuids: &["VUID-vkCmdClearDepthStencilImage-image-00014"],
                ..Default::default()
            }));
        }

        if !matches!(
            image_layout,
            ImageLayout::TransferDstOptimal | ImageLayout::General
        ) {
            return Err(Box::new(ValidationError {
                context: "image_layout".into(),
                problem: "is not `ImageLayout::TransferDstOptimal` or `ImageLayout::General`"
                    .into(),
                vuids: &["VUID-vkCmdClearDepthStencilImage-imageLayout-00012"],
                ..Default::default()
            }));
        }

        if !(0.0..=1.0).contains(&clear_value.depth)
            && !device.enabled_extensions().ext_depth_range_unrestricted
        {
            return Err(Box::new(ValidationError {
                context: "clear_value.depth".into(),
                problem: "is not between `0.0` and `1.0` inclusive".into(),
                requires_one_of: RequiresOneOf(&[RequiresAllOf(&[Requires::DeviceExtension(
                    "ext_depth_range_unrestricted",
                )])]),
                vuids: &["VUID-VkClearDepthStencilValue-depth-00022"],
            }));
        }

        for (region_index, subresource_range) in regions.iter().enumerate() {
            subresource_range
                .validate(device)
                .map_err(|err| err.add_context(format!("regions[{}]", region_index)))?;

            if !image_aspects.contains(subresource_range.aspects) {
                return Err(Box::new(ValidationError {
                    problem: format!(
                        "`regions[{}].aspects` is not a subset of `image.format().aspects()`",
                        region_index
                    )
                    .into(),
                    vuids: &[
                        "VUID-vkCmdClearDepthStencilImage-aspectMask-02824",
                        "VUID-vkCmdClearDepthStencilImage-image-02825",
                        "VUID-vkCmdClearDepthStencilImage-image-02826",
                    ],
                    ..Default::default()
                }));
            }

            if subresource_range.aspects.intersects(ImageAspects::STENCIL)
                && !image.stencil_usage().intersects(ImageUsage::TRANSFER_DST)
            {
                return Err(Box::new(ValidationError {
                    problem: format!(
                        "`regions[{}].aspects` contains `ImageAspects::STENCIL`, but \
                        `image.stencil_usage()` does not contain `ImageUsage::TRANSFER_DST`",
                        region_index
                    )
                    .into(),
                    vuids: &[
                        "VUID-vkCmdClearDepthStencilImage-pRanges-02658",
                        "VUID-vkCmdClearDepthStencilImage-pRanges-02659",
                    ],
                    ..Default::default()
                }));
            }

            if !(subresource_range.aspects - ImageAspects::STENCIL).is_empty()
                && !image.usage().intersects(ImageUsage::TRANSFER_DST)
            {
                return Err(Box::new(ValidationError {
                    problem: format!(
                        "`regions[{}].aspects` contains aspects other than \
                        `ImageAspects::STENCIL`, but \
                        `image.usage()` does not contain `ImageUsage::TRANSFER_DST`",
                        region_index
                    )
                    .into(),
                    vuids: &["VUID-vkCmdClearDepthStencilImage-pRanges-02660"],
                    ..Default::default()
                }));
            }

            if subresource_range.mip_levels.end > image.mip_levels() {
                return Err(Box::new(ValidationError {
                    problem: format!(
                        "`regions[{}].mip_levels.end` is greater than `image.mip_levels()`",
                        region_index
                    )
                    .into(),
                    vuids: &[
                        "VUID-vkCmdClearDepthStencilImage-baseMipLevel-01474",
                        "VUID-vkCmdClearDepthStencilImage-pRanges-01694",
                    ],
                    ..Default::default()
                }));
            }

            if subresource_range.array_layers.end > image.array_layers() {
                return Err(Box::new(ValidationError {
                    problem: format!(
                        "`regions[{}].array_layers.end` is greater than `image.array_layers()`",
                        region_index
                    )
                    .into(),
                    vuids: &[
                        "VUID-vkCmdClearDepthStencilImage-baseArrayLayer-01476",
                        "VUID-vkCmdClearDepthStencilImage-pRanges-01695",
                    ],
                    ..Default::default()
                }));
            }
        }

        Ok(())
    }
}<|MERGE_RESOLUTION|>--- conflicted
+++ resolved
@@ -111,152 +111,11 @@
         self.inner.validate_clear_depth_stencil_image(clear_info)?;
 
         if self.builder_state.render_pass.is_some() {
-<<<<<<< HEAD
-            return Err(ClearError::ForbiddenInsideRenderPass);
-        }
-
-        let queue_family_properties = self.queue_family_properties();
-
-        // VUID-vkCmdClearDepthStencilImage-commandBuffer-cmdpool
-        if !queue_family_properties
-            .queue_flags
-            .intersects(QueueFlags::GRAPHICS)
-        {
-            return Err(ClearError::NotSupportedByQueueFamily);
-        }
-
-        let &ClearDepthStencilImageInfo {
-            ref image,
-            image_layout,
-            clear_value,
-            ref regions,
-            _ne: _,
-        } = clear_info;
-
-        // VUID-vkCmdClearDepthStencilImage-imageLayout-parameter
-        image_layout.validate_device(device)?;
-
-        // VUID-vkCmdClearDepthStencilImage-commonparent
-        assert_eq!(device, image.device());
-
-        if device.api_version() >= Version::V1_1 || device.enabled_extensions().khr_maintenance1 {
-            // VUID-vkCmdClearDepthStencilImage-image-01994
-            if !image
-                .format_features()
-                .intersects(FormatFeatures::TRANSFER_DST)
-            {
-                return Err(ClearError::MissingFormatFeature {
-                    format_feature: "transfer_dst",
-                });
-            }
-        }
-
-        let image_aspects = image.format().aspects();
-
-        // VUID-vkCmdClearDepthStencilImage-image-00014
-        if !image_aspects.intersects(ImageAspects::DEPTH | ImageAspects::STENCIL) {
-            return Err(ClearError::FormatNotSupported {
-                format: image.format(),
-            });
-        }
-
-        // VUID-vkCmdClearDepthStencilImage-imageLayout-00012
-        if !matches!(
-            image_layout,
-            ImageLayout::TransferDstOptimal | ImageLayout::General
-        ) {
-            return Err(ClearError::ImageLayoutInvalid { image_layout });
-        }
-
-        // VUID-VkClearDepthStencilValue-depth-00022
-        if !device.enabled_extensions().ext_depth_range_unrestricted
-            && !(0.0..=1.0).contains(&clear_value.depth)
-        {
-            return Err(ClearError::RequirementNotMet {
-                required_for: "`clear_info.clear_value.depth` is not between `0.0` and `1.0` \
-                    inclusive",
-                requires_one_of: RequiresOneOf(&[RequiresAllOf(&[Requires::DeviceExtension(
-                    "ext_depth_range_unrestricted",
-                )])]),
-            });
-        }
-
-        let mut image_aspects_used = ImageAspects::empty();
-
-        for (region_index, subresource_range) in regions.iter().enumerate() {
-            // VUID-VkImageSubresourceRange-aspectMask-parameter
-            subresource_range.aspects.validate_device(device)?;
-
-            // VUID-VkImageSubresourceRange-aspectMask-requiredbitmask
-            assert!(!subresource_range.aspects.is_empty());
-
-            // VUID-vkCmdClearDepthStencilImage-aspectMask-02824
-            // VUID-vkCmdClearDepthStencilImage-image-02825
-            // VUID-vkCmdClearDepthStencilImage-image-02826
-            if !image_aspects.contains(subresource_range.aspects) {
-                return Err(ClearError::AspectsNotAllowed {
-                    region_index,
-                    aspects: subresource_range.aspects,
-                    allowed_aspects: image_aspects,
-                });
-            }
-
-            image_aspects_used |= subresource_range.aspects;
-
-            // VUID-VkImageSubresourceRange-levelCount-01720
-            assert!(!subresource_range.mip_levels.is_empty());
-
-            // VUID-vkCmdClearDepthStencilImage-baseMipLevel-01474
-            // VUID-vkCmdClearDepthStencilImage-pRanges-01694
-            if subresource_range.mip_levels.end > image.mip_levels() {
-                return Err(ClearError::MipLevelsOutOfRange {
-                    region_index,
-                    mip_levels_range_end: subresource_range.mip_levels.end,
-                    image_mip_levels: image.array_layers(),
-                });
-            }
-
-            // VUID-VkImageSubresourceRange-layerCount-01721
-            assert!(!subresource_range.array_layers.is_empty());
-
-            // VUID-vkCmdClearDepthStencilImage-baseArrayLayer-01476
-            // VUID-vkCmdClearDepthStencilImage-pRanges-01695
-            if subresource_range.array_layers.end > image.array_layers() {
-                return Err(ClearError::ArrayLayersOutOfRange {
-                    region_index,
-                    array_layers_range_end: subresource_range.array_layers.end,
-                    image_array_layers: image.array_layers(),
-                });
-            }
-        }
-
-        // VUID-vkCmdClearDepthStencilImage-pRanges-02658
-        // VUID-vkCmdClearDepthStencilImage-pRanges-02659
-        if image_aspects_used.intersects(ImageAspects::STENCIL)
-            && !image
-                .stencil_usage()
-                .unwrap_or(image.usage())
-                .intersects(ImageUsage::TRANSFER_DST)
-        {
-            return Err(ClearError::MissingUsage {
-                usage: "transfer_dst",
-            });
-        }
-
-        // VUID-vkCmdClearDepthStencilImage-pRanges-02660
-        if !(image_aspects_used - ImageAspects::STENCIL).is_empty()
-            && !image.usage().intersects(ImageUsage::TRANSFER_DST)
-        {
-            return Err(ClearError::MissingUsage {
-                usage: "transfer_dst",
-            });
-=======
             return Err(Box::new(ValidationError {
                 problem: "a render pass instance is active".into(),
                 vuids: &["VUID-vkCmdClearDepthStencilImage-renderpass"],
                 ..Default::default()
             }));
->>>>>>> e691928c
         }
 
         Ok(())
@@ -1110,7 +969,10 @@
             }
 
             if subresource_range.aspects.intersects(ImageAspects::STENCIL)
-                && !image.stencil_usage().intersects(ImageUsage::TRANSFER_DST)
+                && !image
+                    .stencil_usage()
+                    .unwrap_or(image.usage())
+                    .intersects(ImageUsage::TRANSFER_DST)
             {
                 return Err(Box::new(ValidationError {
                     problem: format!(

// Copyright (c) 2022 The vulkano developers
// Licensed under the Apache License, Version 2.0
// <LICENSE-APACHE or
// https://www.apache.org/licenses/LICENSE-2.0> or the MIT
// license <LICENSE-MIT or https://opensource.org/licenses/MIT>,
// at your option. All files in the project carrying such
// notice may not be copied, modified, or distributed except
// according to those terms.

use crate::{
    buffer::{view::BufferViewAbstract, BufferAccess, TypedBufferAccess},
    command_buffer::{
<<<<<<< HEAD
        allocator::CommandBufferAllocator,
        synced::{
            Command, CommandBufferState, Resource, SyncCommandBufferBuilder,
            SyncCommandBufferBuilderError,
        },
=======
        auto::{RenderPassState, RenderPassStateType},
        synced::{Command, Resource, SyncCommandBufferBuilder, SyncCommandBufferBuilderError},
>>>>>>> 2277448a
        sys::UnsafeCommandBufferBuilder,
        AutoCommandBufferBuilder, DispatchIndirectCommand, DrawIndexedIndirectCommand,
        DrawIndirectCommand, SubpassContents,
    },
    descriptor_set::{layout::DescriptorType, DescriptorBindingResources},
    device::DeviceOwned,
    format::Format,
    image::{
        view::ImageViewType, ImageAccess, ImageSubresourceRange, ImageViewAbstract, SampleCount,
    },
    pipeline::{
        graphics::{
            input_assembly::{PrimitiveTopology, PrimitiveTopologyClass},
            render_pass::PipelineRenderPassType,
            vertex_input::{VertexInputRate, VertexInputState},
        },
        DynamicState, GraphicsPipeline, PartialStateMode, Pipeline, PipelineBindPoint,
        PipelineLayout,
    },
    sampler::{Sampler, SamplerImageViewIncompatibleError},
    shader::{DescriptorRequirements, ShaderScalarType, ShaderStage},
    sync::{AccessFlags, PipelineMemoryAccess, PipelineStages},
    DeviceSize, RequiresOneOf, VulkanObject,
};
use std::{
    borrow::Cow,
    cmp::min,
    error::Error,
    fmt::{Display, Error as FmtError, Formatter},
    mem::size_of,
    ops::Range,
    sync::Arc,
};

/// # Commands to execute a bound pipeline.
///
/// Dispatch commands require a compute queue, draw commands require a graphics queue.
impl<L, A> AutoCommandBufferBuilder<L, A>
where
    A: CommandBufferAllocator,
{
    /// Perform a single compute operation using a compute pipeline.
    ///
    /// A compute pipeline must have been bound using
    /// [`bind_pipeline_compute`](Self::bind_pipeline_compute). Any resources used by the compute
    /// pipeline, such as descriptor sets, must have been set beforehand.
    #[inline]
    pub fn dispatch(
        &mut self,
        group_counts: [u32; 3],
    ) -> Result<&mut Self, PipelineExecutionError> {
        self.validate_dispatch(group_counts)?;

        unsafe {
            self.inner.dispatch(group_counts)?;
        }

        Ok(self)
    }

    fn validate_dispatch(&self, group_counts: [u32; 3]) -> Result<(), PipelineExecutionError> {
        let queue_family_properties = self.queue_family_properties();

        // VUID-vkCmdDispatch-commandBuffer-cmdpool
        if !queue_family_properties.queue_flags.compute {
            return Err(PipelineExecutionError::NotSupportedByQueueFamily);
        }

        // VUID-vkCmdDispatch-renderpass
        if self.render_pass_state.is_some() {
            return Err(PipelineExecutionError::ForbiddenInsideRenderPass);
        }

        // VUID-vkCmdDispatch-None-02700
        let pipeline = match self.state().pipeline_compute() {
            Some(x) => x.as_ref(),
            None => return Err(PipelineExecutionError::PipelineNotBound),
        };

        self.validate_pipeline_descriptor_sets(pipeline, pipeline.descriptor_requirements())?;
        self.validate_pipeline_push_constants(pipeline.layout())?;

        let max = self
            .device()
            .physical_device()
            .properties()
            .max_compute_work_group_count;

        // VUID-vkCmdDispatch-groupCountX-00386
        // VUID-vkCmdDispatch-groupCountY-00387
        // VUID-vkCmdDispatch-groupCountZ-00388
        if group_counts[0] > max[0] || group_counts[1] > max[1] || group_counts[2] > max[2] {
            return Err(PipelineExecutionError::MaxComputeWorkGroupCountExceeded {
                requested: group_counts,
                max,
            });
        }

        Ok(())
    }

    /// Perform multiple compute operations using a compute pipeline. One dispatch is performed for
    /// each [`DispatchIndirectCommand`] struct in `indirect_buffer`.
    ///
    /// A compute pipeline must have been bound using
    /// [`bind_pipeline_compute`](Self::bind_pipeline_compute). Any resources used by the compute
    /// pipeline, such as descriptor sets, must have been set beforehand.
    #[inline]
    pub fn dispatch_indirect<Inb>(
        &mut self,
        indirect_buffer: Arc<Inb>,
    ) -> Result<&mut Self, PipelineExecutionError>
    where
        Inb: TypedBufferAccess<Content = [DispatchIndirectCommand]> + 'static,
    {
        self.validate_dispatch_indirect(&indirect_buffer)?;

        unsafe {
            self.inner.dispatch_indirect(indirect_buffer)?;
        }

        Ok(self)
    }

    fn validate_dispatch_indirect(
        &self,
        indirect_buffer: &dyn BufferAccess,
    ) -> Result<(), PipelineExecutionError> {
        let queue_family_properties = self.queue_family_properties();

        // VUID-vkCmdDispatchIndirect-commandBuffer-cmdpool
        if !queue_family_properties.queue_flags.compute {
            return Err(PipelineExecutionError::NotSupportedByQueueFamily);
        }

        // VUID-vkCmdDispatchIndirect-renderpass
        if self.render_pass_state.is_some() {
            return Err(PipelineExecutionError::ForbiddenInsideRenderPass);
        }

        // VUID-vkCmdDispatchIndirect-None-02700
        let pipeline = match self.state().pipeline_compute() {
            Some(x) => x.as_ref(),
            None => return Err(PipelineExecutionError::PipelineNotBound),
        };

        self.validate_pipeline_descriptor_sets(pipeline, pipeline.descriptor_requirements())?;
        self.validate_pipeline_push_constants(pipeline.layout())?;
        self.validate_indirect_buffer(indirect_buffer)?;

        Ok(())
    }

    /// Perform a single draw operation using a graphics pipeline.
    ///
    /// The parameters specify the first vertex and the number of vertices to draw, and the first
    /// instance and number of instances. For non-instanced drawing, specify `instance_count` as 1
    /// and `first_instance` as 0.
    ///
    /// A graphics pipeline must have been bound using
    /// [`bind_pipeline_graphics`](Self::bind_pipeline_graphics). Any resources used by the graphics
    /// pipeline, such as descriptor sets, vertex buffers and dynamic state, must have been set
    /// beforehand. If the bound graphics pipeline uses vertex buffers, then the provided vertex and
    /// instance ranges must be in range of the bound vertex buffers.
    #[inline]
    pub fn draw(
        &mut self,
        vertex_count: u32,
        instance_count: u32,
        first_vertex: u32,
        first_instance: u32,
    ) -> Result<&mut Self, PipelineExecutionError> {
        self.validate_draw(vertex_count, instance_count, first_vertex, first_instance)?;

        unsafe {
            self.inner
                .draw(vertex_count, instance_count, first_vertex, first_instance)?;
        }

        if let RenderPassStateType::BeginRendering(state) =
            &mut self.render_pass_state.as_mut().unwrap().render_pass
        {
            state.pipeline_used = true;
        }

        Ok(self)
    }

    fn validate_draw(
        &self,
        vertex_count: u32,
        instance_count: u32,
        first_vertex: u32,
        first_instance: u32,
    ) -> Result<(), PipelineExecutionError> {
        // VUID-vkCmdDraw-renderpass
        let render_pass_state = self
            .render_pass_state
            .as_ref()
            .ok_or(PipelineExecutionError::ForbiddenOutsideRenderPass)?;

        // VUID-vkCmdDraw-None-02700
        let pipeline = match self.state().pipeline_graphics() {
            Some(x) => x.as_ref(),
            None => return Err(PipelineExecutionError::PipelineNotBound),
        };

        self.validate_pipeline_descriptor_sets(pipeline, pipeline.descriptor_requirements())?;
        self.validate_pipeline_push_constants(pipeline.layout())?;
        self.validate_pipeline_graphics_dynamic_state(pipeline)?;
        self.validate_pipeline_graphics_render_pass(pipeline, render_pass_state)?;
        self.validate_pipeline_graphics_vertex_buffers(
            pipeline,
            Some((first_vertex, vertex_count)),
            Some((first_instance, instance_count)),
        )?;

        Ok(())
    }

    /// Perform multiple draw operations using a graphics pipeline.
    ///
    /// One draw is performed for each [`DrawIndirectCommand`] struct in `indirect_buffer`.
    /// The maximum number of draw commands in the buffer is limited by the
    /// [`max_draw_indirect_count`](crate::device::Properties::max_draw_indirect_count) limit.
    /// This limit is 1 unless the
    /// [`multi_draw_indirect`](crate::device::Features::multi_draw_indirect) feature has been
    /// enabled.
    ///
    /// A graphics pipeline must have been bound using
    /// [`bind_pipeline_graphics`](Self::bind_pipeline_graphics). Any resources used by the graphics
    /// pipeline, such as descriptor sets, vertex buffers and dynamic state, must have been set
    /// beforehand. If the bound graphics pipeline uses vertex buffers, then the vertex and instance
    /// ranges of each `DrawIndirectCommand` in the indirect buffer must be in range of the bound
    /// vertex buffers.
    #[inline]
    pub fn draw_indirect<Inb>(
        &mut self,
        indirect_buffer: Arc<Inb>,
    ) -> Result<&mut Self, PipelineExecutionError>
    where
        Inb: TypedBufferAccess<Content = [DrawIndirectCommand]> + Send + Sync + 'static,
    {
        let draw_count = indirect_buffer.len() as u32;
        let stride = size_of::<DrawIndirectCommand>() as u32;
        self.validate_draw_indirect(&indirect_buffer, draw_count, stride)?;

        unsafe {
            self.inner
                .draw_indirect(indirect_buffer, draw_count, stride)?;
        }

        if let RenderPassStateType::BeginRendering(state) =
            &mut self.render_pass_state.as_mut().unwrap().render_pass
        {
            state.pipeline_used = true;
        }

        Ok(self)
    }

    fn validate_draw_indirect(
        &self,
        indirect_buffer: &dyn BufferAccess,
        draw_count: u32,
        _stride: u32,
    ) -> Result<(), PipelineExecutionError> {
        // VUID-vkCmdDrawIndirect-renderpass
        let render_pass_state = self
            .render_pass_state
            .as_ref()
            .ok_or(PipelineExecutionError::ForbiddenOutsideRenderPass)?;

        // VUID-vkCmdDrawIndirect-None-02700
        let pipeline = match self.state().pipeline_graphics() {
            Some(x) => x.as_ref(),
            None => return Err(PipelineExecutionError::PipelineNotBound),
        };

        self.validate_pipeline_descriptor_sets(pipeline, pipeline.descriptor_requirements())?;
        self.validate_pipeline_push_constants(pipeline.layout())?;
        self.validate_pipeline_graphics_dynamic_state(pipeline)?;
        self.validate_pipeline_graphics_render_pass(pipeline, render_pass_state)?;
        self.validate_pipeline_graphics_vertex_buffers(pipeline, None, None)?;

        self.validate_indirect_buffer(indirect_buffer)?;

        // VUID-vkCmdDrawIndirect-drawCount-02718
        if draw_count > 1 && !self.device().enabled_features().multi_draw_indirect {
            return Err(PipelineExecutionError::RequirementNotMet {
                required_for: "`draw_count` is greater than `1`",
                requires_one_of: RequiresOneOf {
                    features: &["multi_draw_indirect"],
                    ..Default::default()
                },
            });
        }

        let max = self
            .device()
            .physical_device()
            .properties()
            .max_draw_indirect_count;

        // VUID-vkCmdDrawIndirect-drawCount-02719
        if draw_count > max {
            return Err(PipelineExecutionError::MaxDrawIndirectCountExceeded {
                provided: draw_count,
                max,
            });
        }

        Ok(())
    }

    /// Perform a single draw operation using a graphics pipeline, using an index buffer.
    ///
    /// The parameters specify the first index and the number of indices in the index buffer that
    /// should be used, and the first instance and number of instances. For non-instanced drawing,
    /// specify `instance_count` as 1 and `first_instance` as 0. The `vertex_offset` is a constant
    /// value that should be added to each index in the index buffer to produce the final vertex
    /// number to be used.
    ///
    /// An index buffer must have been bound using
    /// [`bind_index_buffer`](Self::bind_index_buffer), and the provided index range must be in
    /// range of the bound index buffer.
    ///
    /// A graphics pipeline must have been bound using
    /// [`bind_pipeline_graphics`](Self::bind_pipeline_graphics). Any resources used by the graphics
    /// pipeline, such as descriptor sets, vertex buffers and dynamic state, must have been set
    /// beforehand. If the bound graphics pipeline uses vertex buffers, then the provided instance
    /// range must be in range of the bound vertex buffers. The vertex indices in the index buffer
    /// must be in range of the bound vertex buffers.
    #[inline]
    pub fn draw_indexed(
        &mut self,
        index_count: u32,
        instance_count: u32,
        first_index: u32,
        vertex_offset: i32,
        first_instance: u32,
    ) -> Result<&mut Self, PipelineExecutionError> {
        self.validate_draw_indexed(
            index_count,
            instance_count,
            first_index,
            vertex_offset,
            first_instance,
        )?;

        unsafe {
            self.inner.draw_indexed(
                index_count,
                instance_count,
                first_index,
                vertex_offset,
                first_instance,
            )?;
        }

        if let RenderPassStateType::BeginRendering(state) =
            &mut self.render_pass_state.as_mut().unwrap().render_pass
        {
            state.pipeline_used = true;
        }

        Ok(self)
    }

    fn validate_draw_indexed(
        &self,
        index_count: u32,
        instance_count: u32,
        first_index: u32,
        _vertex_offset: i32,
        first_instance: u32,
    ) -> Result<(), PipelineExecutionError> {
        // TODO: how to handle an index out of range of the vertex buffers?

        // VUID-vkCmdDrawIndexed-renderpass
        let render_pass_state = self
            .render_pass_state
            .as_ref()
            .ok_or(PipelineExecutionError::ForbiddenOutsideRenderPass)?;

        // VUID-vkCmdDrawIndexed-None-02700
        let pipeline = match self.state().pipeline_graphics() {
            Some(x) => x.as_ref(),
            None => return Err(PipelineExecutionError::PipelineNotBound),
        };

        self.validate_pipeline_descriptor_sets(pipeline, pipeline.descriptor_requirements())?;
        self.validate_pipeline_push_constants(pipeline.layout())?;
        self.validate_pipeline_graphics_dynamic_state(pipeline)?;
        self.validate_pipeline_graphics_render_pass(pipeline, render_pass_state)?;
        self.validate_pipeline_graphics_vertex_buffers(
            pipeline,
            None,
            Some((first_instance, instance_count)),
        )?;

        self.validate_index_buffer(Some((first_index, index_count)))?;

        Ok(())
    }

    /// Perform multiple draw operations using a graphics pipeline, using an index buffer.
    ///
    /// One draw is performed for each [`DrawIndexedIndirectCommand`] struct in `indirect_buffer`.
    /// The maximum number of draw commands in the buffer is limited by the
    /// [`max_draw_indirect_count`](crate::device::Properties::max_draw_indirect_count) limit.
    /// This limit is 1 unless the
    /// [`multi_draw_indirect`](crate::device::Features::multi_draw_indirect) feature has been
    /// enabled.
    ///
    /// An index buffer must have been bound using
    /// [`bind_index_buffer`](Self::bind_index_buffer), and the index ranges of each
    /// `DrawIndexedIndirectCommand` in the indirect buffer must be in range of the bound index
    /// buffer.
    ///
    /// A graphics pipeline must have been bound using
    /// [`bind_pipeline_graphics`](Self::bind_pipeline_graphics). Any resources used by the graphics
    /// pipeline, such as descriptor sets, vertex buffers and dynamic state, must have been set
    /// beforehand. If the bound graphics pipeline uses vertex buffers, then the instance ranges of
    /// each `DrawIndexedIndirectCommand` in the indirect buffer must be in range of the bound
    /// vertex buffers.
    #[inline]
    pub fn draw_indexed_indirect<Inb>(
        &mut self,
        indirect_buffer: Arc<Inb>,
    ) -> Result<&mut Self, PipelineExecutionError>
    where
        Inb: TypedBufferAccess<Content = [DrawIndexedIndirectCommand]> + 'static,
    {
        let draw_count = indirect_buffer.len() as u32;
        let stride = size_of::<DrawIndexedIndirectCommand>() as u32;
        self.validate_draw_indexed_indirect(&indirect_buffer, draw_count, stride)?;

        unsafe {
            self.inner
                .draw_indexed_indirect(indirect_buffer, draw_count, stride)?;
        }

        if let RenderPassStateType::BeginRendering(state) =
            &mut self.render_pass_state.as_mut().unwrap().render_pass
        {
            state.pipeline_used = true;
        }

        Ok(self)
    }

    fn validate_draw_indexed_indirect(
        &self,
        indirect_buffer: &dyn BufferAccess,
        draw_count: u32,
        _stride: u32,
    ) -> Result<(), PipelineExecutionError> {
        // VUID-vkCmdDrawIndexedIndirect-renderpass
        let render_pass_state = self
            .render_pass_state
            .as_ref()
            .ok_or(PipelineExecutionError::ForbiddenOutsideRenderPass)?;

        // VUID-vkCmdDrawIndexedIndirect-None-02700
        let pipeline = match self.state().pipeline_graphics() {
            Some(x) => x.as_ref(),
            None => return Err(PipelineExecutionError::PipelineNotBound),
        };

        self.validate_pipeline_descriptor_sets(pipeline, pipeline.descriptor_requirements())?;
        self.validate_pipeline_push_constants(pipeline.layout())?;
        self.validate_pipeline_graphics_dynamic_state(pipeline)?;
        self.validate_pipeline_graphics_render_pass(pipeline, render_pass_state)?;
        self.validate_pipeline_graphics_vertex_buffers(pipeline, None, None)?;

        self.validate_index_buffer(None)?;
        self.validate_indirect_buffer(indirect_buffer)?;

        // VUID-vkCmdDrawIndexedIndirect-drawCount-02718
        if draw_count > 1 && !self.device().enabled_features().multi_draw_indirect {
            return Err(PipelineExecutionError::RequirementNotMet {
                required_for: "`draw_count` is greater than `1`",
                requires_one_of: RequiresOneOf {
                    features: &["multi_draw_indirect"],
                    ..Default::default()
                },
            });
        }

        let max = self
            .device()
            .physical_device()
            .properties()
            .max_draw_indirect_count;

        // VUID-vkCmdDrawIndexedIndirect-drawCount-02719
        if draw_count > max {
            return Err(PipelineExecutionError::MaxDrawIndirectCountExceeded {
                provided: draw_count,
                max,
            });
        }

        Ok(())
    }

    fn validate_index_buffer(
        &self,
        indices: Option<(u32, u32)>,
    ) -> Result<(), PipelineExecutionError> {
        let current_state = self.state();

        // VUID?
        let (index_buffer, index_type) = match current_state.index_buffer() {
            Some(x) => x,
            None => return Err(PipelineExecutionError::IndexBufferNotBound),
        };

        if let Some((first_index, index_count)) = indices {
            let max_index_count = (index_buffer.size() / index_type.size()) as u32;

            // // VUID-vkCmdDrawIndexed-firstIndex-04932
            if first_index + index_count > max_index_count {
                return Err(PipelineExecutionError::IndexBufferRangeOutOfBounds {
                    highest_index: first_index + index_count,
                    max_index_count,
                });
            }
        }

        Ok(())
    }

    fn validate_indirect_buffer(
        &self,
        buffer: &dyn BufferAccess,
    ) -> Result<(), PipelineExecutionError> {
        // VUID-vkCmdDispatchIndirect-commonparent
        assert_eq!(self.device(), buffer.device());

        // VUID-vkCmdDispatchIndirect-buffer-02709
        if !buffer.inner().buffer.usage().indirect_buffer {
            return Err(PipelineExecutionError::IndirectBufferMissingUsage);
        }

        // VUID-vkCmdDispatchIndirect-offset-02710
        // TODO:

        Ok(())
    }

    fn validate_pipeline_descriptor_sets<'a, Pl: Pipeline>(
        &self,
        pipeline: &Pl,
        descriptor_requirements: impl IntoIterator<Item = ((u32, u32), &'a DescriptorRequirements)>,
    ) -> Result<(), PipelineExecutionError> {
        fn validate_resources<T>(
            set_num: u32,
            binding_num: u32,
            reqs: &DescriptorRequirements,
            elements: &[Option<T>],
            mut extra_check: impl FnMut(u32, &T) -> Result<(), DescriptorResourceInvalidError>,
        ) -> Result<(), PipelineExecutionError> {
            let elements_to_check = if let Some(descriptor_count) = reqs.descriptor_count {
                // The shader has a fixed-sized array, so it will never access more than
                // the first `descriptor_count` elements.
                elements.get(..descriptor_count as usize).ok_or({
                    // There are less than `descriptor_count` elements in `elements`
                    PipelineExecutionError::DescriptorResourceInvalid {
                        set_num,
                        binding_num,
                        index: elements.len() as u32,
                        error: DescriptorResourceInvalidError::Missing,
                    }
                })?
            } else {
                // The shader has a runtime-sized array, so any element could potentially
                // be accessed. We must check them all.
                elements
            };

            for (index, element) in elements_to_check.iter().enumerate() {
                let index = index as u32;

                // VUID-vkCmdDispatch-None-02699
                let element = match element {
                    Some(x) => x,
                    None => {
                        return Err(PipelineExecutionError::DescriptorResourceInvalid {
                            set_num,
                            binding_num,
                            index,
                            error: DescriptorResourceInvalidError::Missing,
                        })
                    }
                };

                if let Err(error) = extra_check(index, element) {
                    return Err(PipelineExecutionError::DescriptorResourceInvalid {
                        set_num,
                        binding_num,
                        index,
                        error,
                    });
                }
            }

            Ok(())
        }

        if pipeline.num_used_descriptor_sets() == 0 {
            return Ok(());
        }

        let current_state = self.state();

        // VUID-vkCmdDispatch-None-02697
        let bindings_pipeline_layout =
            match current_state.descriptor_sets_pipeline_layout(pipeline.bind_point()) {
                Some(x) => x,
                None => return Err(PipelineExecutionError::PipelineLayoutNotCompatible),
            };

        // VUID-vkCmdDispatch-None-02697
        if !pipeline.layout().is_compatible_with(
            bindings_pipeline_layout,
            pipeline.num_used_descriptor_sets(),
        ) {
            return Err(PipelineExecutionError::PipelineLayoutNotCompatible);
        }

        for ((set_num, binding_num), reqs) in descriptor_requirements {
            let layout_binding =
                &pipeline.layout().set_layouts()[set_num as usize].bindings()[&binding_num];

            let check_buffer = |_index: u32, _buffer: &Arc<dyn BufferAccess>| Ok(());

            let check_buffer_view = |index: u32, buffer_view: &Arc<dyn BufferViewAbstract>| {
                if layout_binding.descriptor_type == DescriptorType::StorageTexelBuffer {
                    // VUID-vkCmdDispatch-OpTypeImage-06423
                    if reqs.image_format.is_none()
                        && reqs.storage_write.contains(&index)
                        && !buffer_view.format_features().storage_write_without_format
                    {
                        return Err(
                            DescriptorResourceInvalidError::StorageWriteWithoutFormatNotSupported,
                        );
                    }

                    // VUID-vkCmdDispatch-OpTypeImage-06424
                    if reqs.image_format.is_none()
                        && reqs.storage_read.contains(&index)
                        && !buffer_view.format_features().storage_read_without_format
                    {
                        return Err(
                            DescriptorResourceInvalidError::StorageReadWithoutFormatNotSupported,
                        );
                    }
                }

                Ok(())
            };

            let check_image_view_common = |index: u32, image_view: &Arc<dyn ImageViewAbstract>| {
                // VUID-vkCmdDispatch-None-02691
                if reqs.storage_image_atomic.contains(&index)
                    && !image_view.format_features().storage_image_atomic
                {
                    return Err(DescriptorResourceInvalidError::StorageImageAtomicNotSupported);
                }

                if layout_binding.descriptor_type == DescriptorType::StorageImage {
                    // VUID-vkCmdDispatch-OpTypeImage-06423
                    if reqs.image_format.is_none()
                        && reqs.storage_write.contains(&index)
                        && !image_view.format_features().storage_write_without_format
                    {
                        return Err(
                            DescriptorResourceInvalidError::StorageWriteWithoutFormatNotSupported,
                        );
                    }

                    // VUID-vkCmdDispatch-OpTypeImage-06424
                    if reqs.image_format.is_none()
                        && reqs.storage_read.contains(&index)
                        && !image_view.format_features().storage_read_without_format
                    {
                        return Err(
                            DescriptorResourceInvalidError::StorageReadWithoutFormatNotSupported,
                        );
                    }
                }

                /*
                   Instruction/Sampler/Image View Validation
                   https://registry.khronos.org/vulkan/specs/1.3-extensions/html/chap16.html#textures-input-validation
                */

                // The SPIR-V Image Format is not compatible with the image view’s format.
                if let Some(format) = reqs.image_format {
                    if image_view.format() != Some(format) {
                        return Err(DescriptorResourceInvalidError::ImageViewFormatMismatch {
                            required: format,
                            provided: image_view.format(),
                        });
                    }
                }

                // Rules for viewType
                if let Some(image_view_type) = reqs.image_view_type {
                    if image_view.view_type() != image_view_type {
                        return Err(DescriptorResourceInvalidError::ImageViewTypeMismatch {
                            required: image_view_type,
                            provided: image_view.view_type(),
                        });
                    }
                }

                // - If the image was created with VkImageCreateInfo::samples equal to
                //   VK_SAMPLE_COUNT_1_BIT, the instruction must have MS = 0.
                // - If the image was created with VkImageCreateInfo::samples not equal to
                //   VK_SAMPLE_COUNT_1_BIT, the instruction must have MS = 1.
                if reqs.image_multisampled != (image_view.image().samples() != SampleCount::Sample1)
                {
                    return Err(
                        DescriptorResourceInvalidError::ImageViewMultisampledMismatch {
                            required: reqs.image_multisampled,
                            provided: image_view.image().samples() != SampleCount::Sample1,
                        },
                    );
                }

                // - If the Sampled Type of the OpTypeImage does not match the numeric format of the
                //   image, as shown in the SPIR-V Sampled Type column of the
                //   Interpretation of Numeric Format table.
                // - If the signedness of any read or sample operation does not match the signedness of
                //   the image’s format.
                if let Some(scalar_type) = reqs.image_scalar_type {
                    let aspects = image_view.subresource_range().aspects;
                    let view_scalar_type = ShaderScalarType::from(
                        if aspects.color || aspects.plane0 || aspects.plane1 || aspects.plane2 {
                            image_view.format().unwrap().type_color().unwrap()
                        } else if aspects.depth {
                            image_view.format().unwrap().type_depth().unwrap()
                        } else if aspects.stencil {
                            image_view.format().unwrap().type_stencil().unwrap()
                        } else {
                            // Per `ImageViewBuilder::aspects` and
                            // VUID-VkDescriptorImageInfo-imageView-01976
                            unreachable!()
                        },
                    );

                    if scalar_type != view_scalar_type {
                        return Err(
                            DescriptorResourceInvalidError::ImageViewScalarTypeMismatch {
                                required: scalar_type,
                                provided: view_scalar_type,
                            },
                        );
                    }
                }

                Ok(())
            };

            let check_sampler_common = |index: u32, sampler: &Arc<Sampler>| {
                // VUID-vkCmdDispatch-None-02703
                // VUID-vkCmdDispatch-None-02704
                if reqs.sampler_no_unnormalized_coordinates.contains(&index)
                    && sampler.unnormalized_coordinates()
                {
                    return Err(
                        DescriptorResourceInvalidError::SamplerUnnormalizedCoordinatesNotAllowed,
                    );
                }

                // - OpImageFetch, OpImageSparseFetch, OpImage*Gather, and OpImageSparse*Gather must not
                //   be used with a sampler that enables sampler Y′CBCR conversion.
                // - The ConstOffset and Offset operands must not be used with a sampler that enables
                //   sampler Y′CBCR conversion.
                if reqs.sampler_no_ycbcr_conversion.contains(&index)
                    && sampler.sampler_ycbcr_conversion().is_some()
                {
                    return Err(DescriptorResourceInvalidError::SamplerYcbcrConversionNotAllowed);
                }

                /*
                    Instruction/Sampler/Image View Validation
                    https://registry.khronos.org/vulkan/specs/1.3-extensions/html/chap16.html#textures-input-validation
                */

                // - The SPIR-V instruction is one of the OpImage*Dref* instructions and the sampler
                //   compareEnable is VK_FALSE
                // - The SPIR-V instruction is not one of the OpImage*Dref* instructions and the sampler
                //   compareEnable is VK_TRUE
                if reqs.sampler_compare.contains(&index) != sampler.compare().is_some() {
                    return Err(DescriptorResourceInvalidError::SamplerCompareMismatch {
                        required: reqs.sampler_compare.contains(&index),
                        provided: sampler.compare().is_some(),
                    });
                }

                Ok(())
            };

            let check_image_view = |index: u32, image_view: &Arc<dyn ImageViewAbstract>| {
                check_image_view_common(index, image_view)?;

                if let Some(sampler) = layout_binding.immutable_samplers.get(index as usize) {
                    check_sampler_common(index, sampler)?;
                }

                Ok(())
            };

            let check_image_view_sampler =
                |index: u32, (image_view, sampler): &(Arc<dyn ImageViewAbstract>, Arc<Sampler>)| {
                    check_image_view_common(index, image_view)?;
                    check_sampler_common(index, sampler)?;

                    Ok(())
                };

            let check_sampler = |index: u32, sampler: &Arc<Sampler>| {
                check_sampler_common(index, sampler)?;

                // Check sampler-image compatibility. Only done for separate samplers; combined image
                // samplers are checked when updating the descriptor set.
                if let Some(with_images) = reqs.sampler_with_images.get(&index) {
                    // If the image view isn't actually present in the resources, then just skip it.
                    // It will be caught later by check_resources.
                    let iter = with_images.iter().filter_map(|id| {
                        current_state
                            .descriptor_set(pipeline.bind_point(), id.set)
                            .and_then(|set| set.resources().binding(id.binding))
                            .and_then(|res| match res {
                                DescriptorBindingResources::ImageView(elements) => elements
                                    .get(id.index as usize)
                                    .and_then(|opt| opt.as_ref().map(|opt| (id, opt))),
                                _ => None,
                            })
                    });

                    for (id, image_view) in iter {
                        if let Err(error) = sampler.check_can_sample(image_view.as_ref()) {
                            return Err(
                                DescriptorResourceInvalidError::SamplerImageViewIncompatible {
                                    image_view_set_num: id.set,
                                    image_view_binding_num: id.binding,
                                    image_view_index: id.index,
                                    error,
                                },
                            );
                        }
                    }
                }

                Ok(())
            };

            let check_none = |index: u32, _: &()| {
                if let Some(sampler) = layout_binding.immutable_samplers.get(index as usize) {
                    check_sampler(index, sampler)?;
                }

                Ok(())
            };

            let set_resources = match current_state.descriptor_set(pipeline.bind_point(), set_num) {
                Some(x) => x.resources(),
                None => return Err(PipelineExecutionError::DescriptorSetNotBound { set_num }),
            };

            let binding_resources = set_resources.binding(binding_num).unwrap();

            match binding_resources {
                DescriptorBindingResources::None(elements) => {
                    validate_resources(set_num, binding_num, reqs, elements, check_none)?;
                }
                DescriptorBindingResources::Buffer(elements) => {
                    validate_resources(set_num, binding_num, reqs, elements, check_buffer)?;
                }
                DescriptorBindingResources::BufferView(elements) => {
                    validate_resources(set_num, binding_num, reqs, elements, check_buffer_view)?;
                }
                DescriptorBindingResources::ImageView(elements) => {
                    validate_resources(set_num, binding_num, reqs, elements, check_image_view)?;
                }
                DescriptorBindingResources::ImageViewSampler(elements) => {
                    validate_resources(
                        set_num,
                        binding_num,
                        reqs,
                        elements,
                        check_image_view_sampler,
                    )?;
                }
                DescriptorBindingResources::Sampler(elements) => {
                    validate_resources(set_num, binding_num, reqs, elements, check_sampler)?;
                }
            }
        }

        Ok(())
    }

    fn validate_pipeline_push_constants(
        &self,
        pipeline_layout: &PipelineLayout,
    ) -> Result<(), PipelineExecutionError> {
        if pipeline_layout.push_constant_ranges().is_empty()
            || self.device().enabled_features().maintenance4
        {
            return Ok(());
        }

        let current_state = self.state();

        // VUID-vkCmdDispatch-maintenance4-06425
        let constants_pipeline_layout = match current_state.push_constants_pipeline_layout() {
            Some(x) => x,
            None => return Err(PipelineExecutionError::PushConstantsMissing),
        };

        // VUID-vkCmdDispatch-maintenance4-06425
        if pipeline_layout.internal_object() != constants_pipeline_layout.internal_object()
            && pipeline_layout.push_constant_ranges()
                != constants_pipeline_layout.push_constant_ranges()
        {
            return Err(PipelineExecutionError::PushConstantsNotCompatible);
        }

        let set_bytes = current_state.push_constants();

        // VUID-vkCmdDispatch-maintenance4-06425
        if !pipeline_layout
            .push_constant_ranges()
            .iter()
            .all(|pc_range| set_bytes.contains(pc_range.offset..pc_range.offset + pc_range.size))
        {
            return Err(PipelineExecutionError::PushConstantsMissing);
        }

        Ok(())
    }

    fn validate_pipeline_graphics_dynamic_state(
        &self,
        pipeline: &GraphicsPipeline,
    ) -> Result<(), PipelineExecutionError> {
        let device = pipeline.device();
        let current_state = self.state();

        // VUID-vkCmdDraw-commandBuffer-02701
        for dynamic_state in pipeline
            .dynamic_states()
            .filter(|(_, d)| *d)
            .map(|(s, _)| s)
        {
            match dynamic_state {
                DynamicState::BlendConstants => {
                    // VUID?
                    if current_state.blend_constants().is_none() {
                        return Err(PipelineExecutionError::DynamicStateNotSet { dynamic_state });
                    }
                }
                DynamicState::ColorWriteEnable => {
                    // VUID-vkCmdDraw-attachmentCount-06667
                    let enables = if let Some(enables) = current_state.color_write_enable() {
                        enables
                    } else {
                        return Err(PipelineExecutionError::DynamicStateNotSet { dynamic_state });
                    };

                    // VUID-vkCmdDraw-attachmentCount-06667
                    if enables.len() < pipeline.color_blend_state().unwrap().attachments.len() {
                        return Err(
                            PipelineExecutionError::DynamicColorWriteEnableNotEnoughValues {
                                color_write_enable_count: enables.len() as u32,
                                attachment_count: pipeline
                                    .color_blend_state()
                                    .unwrap()
                                    .attachments
                                    .len() as u32,
                            },
                        );
                    }
                }
                DynamicState::CullMode => {
                    // VUID?
                    if current_state.cull_mode().is_none() {
                        return Err(PipelineExecutionError::DynamicStateNotSet { dynamic_state });
                    }
                }
                DynamicState::DepthBias => {
                    // VUID?
                    if current_state.depth_bias().is_none() {
                        return Err(PipelineExecutionError::DynamicStateNotSet { dynamic_state });
                    }
                }
                DynamicState::DepthBiasEnable => {
                    // VUID-vkCmdDraw-None-04877
                    if current_state.depth_bias_enable().is_none() {
                        return Err(PipelineExecutionError::DynamicStateNotSet { dynamic_state });
                    }
                }
                DynamicState::DepthBounds => {
                    // VUID?
                    if current_state.depth_bounds().is_none() {
                        return Err(PipelineExecutionError::DynamicStateNotSet { dynamic_state });
                    }
                }
                DynamicState::DepthBoundsTestEnable => {
                    // VUID?
                    if current_state.depth_bounds_test_enable().is_none() {
                        return Err(PipelineExecutionError::DynamicStateNotSet { dynamic_state });
                    }
                }
                DynamicState::DepthCompareOp => {
                    // VUID?
                    if current_state.depth_compare_op().is_none() {
                        return Err(PipelineExecutionError::DynamicStateNotSet { dynamic_state });
                    }
                }
                DynamicState::DepthTestEnable => {
                    // VUID?
                    if current_state.depth_test_enable().is_none() {
                        return Err(PipelineExecutionError::DynamicStateNotSet { dynamic_state });
                    }
                }
                DynamicState::DepthWriteEnable => {
                    // VUID?
                    if current_state.depth_write_enable().is_none() {
                        return Err(PipelineExecutionError::DynamicStateNotSet { dynamic_state });
                    }

                    // TODO: Check if the depth buffer is writable
                }
                DynamicState::DiscardRectangle => {
                    let discard_rectangle_count =
                        match pipeline.discard_rectangle_state().unwrap().rectangles {
                            PartialStateMode::Dynamic(count) => count,
                            _ => unreachable!(),
                        };

                    for num in 0..discard_rectangle_count {
                        // VUID?
                        if current_state.discard_rectangle(num).is_none() {
                            return Err(PipelineExecutionError::DynamicStateNotSet { dynamic_state });
                        }
                    }
                }
                DynamicState::ExclusiveScissor => todo!(),
                DynamicState::FragmentShadingRate => todo!(),
                DynamicState::FrontFace => {
                    // VUID?
                    if current_state.front_face().is_none() {
                        return Err(PipelineExecutionError::DynamicStateNotSet { dynamic_state });
                    }
                }
                DynamicState::LineStipple => {
                    // VUID?
                    if current_state.line_stipple().is_none() {
                        return Err(PipelineExecutionError::DynamicStateNotSet { dynamic_state });
                    }
                }
                DynamicState::LineWidth => {
                    // VUID?
                    if current_state.line_width().is_none() {
                        return Err(PipelineExecutionError::DynamicStateNotSet { dynamic_state });
                    }
                }
                DynamicState::LogicOp => {
                    // VUID-vkCmdDraw-logicOp-04878
                    if current_state.logic_op().is_none() {
                        return Err(PipelineExecutionError::DynamicStateNotSet { dynamic_state });
                    }
                }
                DynamicState::PatchControlPoints => {
                    // VUID-vkCmdDraw-None-04875
                    if current_state.patch_control_points().is_none() {
                        return Err(PipelineExecutionError::DynamicStateNotSet { dynamic_state });
                    }
                }
                DynamicState::PrimitiveRestartEnable => {
                    // VUID-vkCmdDraw-None-04879
                    let primitive_restart_enable =
                        if let Some(enable) = current_state.primitive_restart_enable() {
                            enable
                        } else {
                            return Err(PipelineExecutionError::DynamicStateNotSet { dynamic_state });
                        };

                    if primitive_restart_enable {
                        let topology = match pipeline.input_assembly_state().topology {
                            PartialStateMode::Fixed(topology) => topology,
                            PartialStateMode::Dynamic(_) => {
                                if let Some(topology) = current_state.primitive_topology() {
                                    topology
                                } else {
                                    return Err(PipelineExecutionError::DynamicStateNotSet {
                                        dynamic_state: DynamicState::PrimitiveTopology,
                                    });
                                }
                            }
                        };

                        match topology {
                            PrimitiveTopology::PointList
                            | PrimitiveTopology::LineList
                            | PrimitiveTopology::TriangleList
                            | PrimitiveTopology::LineListWithAdjacency
                            | PrimitiveTopology::TriangleListWithAdjacency => {
                                // VUID?
                                if !device.enabled_features().primitive_topology_list_restart {
                                    return Err(PipelineExecutionError::RequirementNotMet {
                                        required_for: "The bound pipeline sets `DynamicState::PrimitiveRestartEnable` and the current primitive topology is `PrimitiveTopology::*List`",
                                        requires_one_of: RequiresOneOf {
                                            features: &["primitive_topology_list_restart"],
                                            ..Default::default()
                                        },
                                    });
                                }
                            }
                            PrimitiveTopology::PatchList => {
                                // VUID?
                                if !device
                                    .enabled_features()
                                    .primitive_topology_patch_list_restart
                                {
                                    return Err(PipelineExecutionError::RequirementNotMet {
                                        required_for: "The bound pipeline sets `DynamicState::PrimitiveRestartEnable` and the current primitive topology is `PrimitiveTopology::PatchList`",
                                        requires_one_of: RequiresOneOf {
                                            features: &["primitive_topology_patch_list_restart"],
                                            ..Default::default()
                                        },
                                    });
                                }
                            }
                            _ => (),
                        }
                    }
                }
                DynamicState::PrimitiveTopology => {
                    // VUID-vkCmdDraw-primitiveTopology-03420
                    let topology = if let Some(topology) = current_state.primitive_topology() {
                        topology
                    } else {
                        return Err(PipelineExecutionError::DynamicStateNotSet { dynamic_state });
                    };

                    if pipeline.shader(ShaderStage::TessellationControl).is_some() {
                        // VUID?
                        if !matches!(topology, PrimitiveTopology::PatchList) {
                            return Err(PipelineExecutionError::DynamicPrimitiveTopologyInvalid {
                                topology,
                            });
                        }
                    } else {
                        // VUID?
                        if matches!(topology, PrimitiveTopology::PatchList) {
                            return Err(PipelineExecutionError::DynamicPrimitiveTopologyInvalid {
                                topology,
                            });
                        }
                    }

                    let required_topology_class = match pipeline.input_assembly_state().topology {
                        PartialStateMode::Dynamic(topology_class) => topology_class,
                        _ => unreachable!(),
                    };

                    // VUID-vkCmdDraw-primitiveTopology-03420
                    if topology.class() != required_topology_class {
                        return Err(
                            PipelineExecutionError::DynamicPrimitiveTopologyClassMismatch {
                                provided_class: topology.class(),
                                required_class: required_topology_class,
                            },
                        );
                    }

                    // TODO: check that the topology matches the geometry shader
                }
                DynamicState::RasterizerDiscardEnable => {
                    // VUID-vkCmdDraw-None-04876
                    if current_state.rasterizer_discard_enable().is_none() {
                        return Err(PipelineExecutionError::DynamicStateNotSet { dynamic_state });
                    }
                }
                DynamicState::RayTracingPipelineStackSize => unreachable!(
                    "RayTracingPipelineStackSize dynamic state should not occur on a graphics pipeline"
                ),
                DynamicState::SampleLocations => todo!(),
                DynamicState::Scissor => {
                    for num in 0..pipeline.viewport_state().unwrap().count().unwrap() {
                        // VUID?
                        if current_state.scissor(num).is_none() {
                            return Err(PipelineExecutionError::DynamicStateNotSet { dynamic_state });
                        }
                    }
                }
                DynamicState::ScissorWithCount => {
                    // VUID-vkCmdDraw-scissorCount-03418
                    // VUID-vkCmdDraw-viewportCount-03419
                    let scissor_count = if let Some(scissors) = current_state.scissor_with_count() {
                        scissors.len() as u32
                    } else {
                        return Err(PipelineExecutionError::DynamicStateNotSet { dynamic_state });
                    };

                    // Check if the counts match, but only if the viewport count is fixed.
                    // If the viewport count is also dynamic, then the
                    // DynamicState::ViewportWithCount match arm will handle it.
                    if let Some(viewport_count) = pipeline.viewport_state().unwrap().count() {
                        // VUID-vkCmdDraw-scissorCount-03418
                        if viewport_count != scissor_count {
                            return Err(
                                PipelineExecutionError::DynamicViewportScissorCountMismatch {
                                    viewport_count,
                                    scissor_count,
                                },
                            );
                        }
                    }
                }
                DynamicState::StencilCompareMask => {
                    let state = current_state.stencil_compare_mask();

                    // VUID?
                    if state.front.is_none() || state.back.is_none() {
                        return Err(PipelineExecutionError::DynamicStateNotSet { dynamic_state });
                    }
                }
                DynamicState::StencilOp => {
                    let state = current_state.stencil_op();

                    // VUID?
                    if state.front.is_none() || state.back.is_none() {
                        return Err(PipelineExecutionError::DynamicStateNotSet { dynamic_state });
                    }
                }
                DynamicState::StencilReference => {
                    let state = current_state.stencil_reference();

                    // VUID?
                    if state.front.is_none() || state.back.is_none() {
                        return Err(PipelineExecutionError::DynamicStateNotSet { dynamic_state });
                    }
                }
                DynamicState::StencilTestEnable => {
                    // VUID?
                    if current_state.stencil_test_enable().is_none() {
                        return Err(PipelineExecutionError::DynamicStateNotSet { dynamic_state });
                    }

                    // TODO: Check if the stencil buffer is writable
                }
                DynamicState::StencilWriteMask => {
                    let state = current_state.stencil_write_mask();

                    // VUID?
                    if state.front.is_none() || state.back.is_none() {
                        return Err(PipelineExecutionError::DynamicStateNotSet { dynamic_state });
                    }
                }
                DynamicState::VertexInput => todo!(),
                DynamicState::VertexInputBindingStride => todo!(),
                DynamicState::Viewport => {
                    for num in 0..pipeline.viewport_state().unwrap().count().unwrap() {
                        // VUID?
                        if current_state.viewport(num).is_none() {
                            return Err(PipelineExecutionError::DynamicStateNotSet { dynamic_state });
                        }
                    }
                }
                DynamicState::ViewportCoarseSampleOrder => todo!(),
                DynamicState::ViewportShadingRatePalette => todo!(),
                DynamicState::ViewportWithCount => {
                    // VUID-vkCmdDraw-viewportCount-03417
                    let viewport_count = if let Some(viewports) = current_state.viewport_with_count() {
                        viewports.len() as u32
                    } else {
                        return Err(PipelineExecutionError::DynamicStateNotSet { dynamic_state });
                    };

                    let scissor_count = if let Some(scissor_count) =
                        pipeline.viewport_state().unwrap().count()
                    {
                        // The scissor count is fixed.
                        scissor_count
                    } else {
                        // VUID-vkCmdDraw-viewportCount-03419
                        // The scissor count is also dynamic.
                        if let Some(scissors) = current_state.scissor_with_count() {
                            scissors.len() as u32
                        } else {
                            return Err(PipelineExecutionError::DynamicStateNotSet { dynamic_state });
                        }
                    };

                    // VUID-vkCmdDraw-viewportCount-03417
                    // VUID-vkCmdDraw-viewportCount-03419
                    if viewport_count != scissor_count {
                        return Err(
                            PipelineExecutionError::DynamicViewportScissorCountMismatch {
                                viewport_count,
                                scissor_count,
                            },
                        );
                    }

                    // TODO: VUID-vkCmdDrawIndexed-primitiveFragmentShadingRateWithMultipleViewports-04552
                    // If the primitiveFragmentShadingRateWithMultipleViewports limit is not supported,
                    // the bound graphics pipeline was created with the
                    // VK_DYNAMIC_STATE_VIEWPORT_WITH_COUNT_EXT dynamic state enabled, and any of the
                    // shader stages of the bound graphics pipeline write to the PrimitiveShadingRateKHR
                    // built-in, then vkCmdSetViewportWithCountEXT must have been called in the current
                    // command buffer prior to this drawing command, and the viewportCount parameter of
                    // vkCmdSetViewportWithCountEXT must be 1
                }
                DynamicState::ViewportWScaling => todo!(),
            }
        }

        Ok(())
    }

    fn validate_pipeline_graphics_render_pass(
        &self,
        pipeline: &GraphicsPipeline,
        render_pass_state: &RenderPassState,
    ) -> Result<(), PipelineExecutionError> {
        // VUID?
        if render_pass_state.contents != SubpassContents::Inline {
            return Err(PipelineExecutionError::ForbiddenWithSubpassContents {
                subpass_contents: render_pass_state.contents,
            });
        }

        match (&render_pass_state.render_pass, pipeline.render_pass()) {
            (
                RenderPassStateType::BeginRenderPass(state),
                PipelineRenderPassType::BeginRenderPass(pipeline_subpass),
            ) => {
                // VUID-vkCmdDraw-renderPass-02684
                if !pipeline_subpass
                    .render_pass()
                    .is_compatible_with(state.subpass.render_pass())
                {
                    return Err(PipelineExecutionError::PipelineRenderPassNotCompatible);
                }

                // VUID-vkCmdDraw-subpass-02685
                if pipeline_subpass.index() != state.subpass.index() {
                    return Err(PipelineExecutionError::PipelineSubpassMismatch {
                        pipeline: pipeline_subpass.index(),
                        current: state.subpass.index(),
                    });
                }
            }
            (
                RenderPassStateType::BeginRendering(current_rendering_info),
                PipelineRenderPassType::BeginRendering(pipeline_rendering_info),
            ) => {
                // VUID-vkCmdDraw-viewMask-06178
                if pipeline_rendering_info.view_mask != render_pass_state.view_mask {
                    return Err(PipelineExecutionError::PipelineViewMaskMismatch {
                        pipeline_view_mask: pipeline_rendering_info.view_mask,
                        required_view_mask: render_pass_state.view_mask,
                    });
                }

                // VUID-vkCmdDraw-colorAttachmentCount-06179
                if pipeline_rendering_info.color_attachment_formats.len()
                    != current_rendering_info.color_attachment_formats.len()
                {
                    return Err(
                        PipelineExecutionError::PipelineColorAttachmentCountMismatch {
                            pipeline_count: pipeline_rendering_info.color_attachment_formats.len()
                                as u32,
                            required_count: current_rendering_info.color_attachment_formats.len()
                                as u32,
                        },
                    );
                }

                for (color_attachment_index, required_format, pipeline_format) in
                    current_rendering_info
                        .color_attachment_formats
                        .iter()
                        .zip(
                            pipeline_rendering_info
                                .color_attachment_formats
                                .iter()
                                .copied(),
                        )
                        .enumerate()
                        .filter_map(|(i, (r, p))| r.map(|r| (i as u32, r, p)))
                {
                    // VUID-vkCmdDraw-colorAttachmentCount-06180
                    if Some(required_format) != pipeline_format {
                        return Err(
                            PipelineExecutionError::PipelineColorAttachmentFormatMismatch {
                                color_attachment_index,
                                pipeline_format,
                                required_format,
                            },
                        );
                    }
                }

                if let Some((required_format, pipeline_format)) = current_rendering_info
                    .depth_attachment_format
                    .map(|r| (r, pipeline_rendering_info.depth_attachment_format))
                {
                    // VUID-vkCmdDraw-pDepthAttachment-06181
                    if Some(required_format) != pipeline_format {
                        return Err(
                            PipelineExecutionError::PipelineDepthAttachmentFormatMismatch {
                                pipeline_format,
                                required_format,
                            },
                        );
                    }
                }

                if let Some((required_format, pipeline_format)) = current_rendering_info
                    .stencil_attachment_format
                    .map(|r| (r, pipeline_rendering_info.stencil_attachment_format))
                {
                    // VUID-vkCmdDraw-pStencilAttachment-06182
                    if Some(required_format) != pipeline_format {
                        return Err(
                            PipelineExecutionError::PipelineStencilAttachmentFormatMismatch {
                                pipeline_format,
                                required_format,
                            },
                        );
                    }
                }

                // VUID-vkCmdDraw-imageView-06172
                // VUID-vkCmdDraw-imageView-06173
                // VUID-vkCmdDraw-imageView-06174
                // VUID-vkCmdDraw-imageView-06175
                // VUID-vkCmdDraw-imageView-06176
                // VUID-vkCmdDraw-imageView-06177
                // TODO:
            }
            _ => return Err(PipelineExecutionError::PipelineRenderPassTypeMismatch),
        }

        // VUID-vkCmdDraw-None-02686
        // TODO:

        Ok(())
    }

    fn validate_pipeline_graphics_vertex_buffers(
        &self,
        pipeline: &GraphicsPipeline,
        vertices: Option<(u32, u32)>,
        instances: Option<(u32, u32)>,
    ) -> Result<(), PipelineExecutionError> {
        let vertex_input = pipeline.vertex_input_state();
        let mut vertices_in_buffers: Option<u64> = None;
        let mut instances_in_buffers: Option<u64> = None;
        let current_state = self.state();

        for (&binding_num, binding_desc) in &vertex_input.bindings {
            // VUID-vkCmdDraw-None-04007
            let vertex_buffer = match current_state.vertex_buffer(binding_num) {
                Some(x) => x,
                None => return Err(PipelineExecutionError::VertexBufferNotBound { binding_num }),
            };

            let mut num_elements = vertex_buffer.size() as u64 / binding_desc.stride as u64;

            match binding_desc.input_rate {
                VertexInputRate::Vertex => {
                    vertices_in_buffers = Some(if let Some(x) = vertices_in_buffers {
                        min(x, num_elements)
                    } else {
                        num_elements
                    });
                }
                VertexInputRate::Instance { divisor } => {
                    if divisor == 0 {
                        // A divisor of 0 means the same instance data is used for all instances,
                        // so we can draw any number of instances from a single element.
                        // The buffer must contain at least one element though.
                        if num_elements != 0 {
                            num_elements = u64::MAX;
                        }
                    } else {
                        // If divisor is e.g. 2, we use only half the amount of data from the source
                        // buffer, so the number of instances that can be drawn is twice as large.
                        num_elements = num_elements.saturating_mul(divisor as u64);
                    }

                    instances_in_buffers = Some(if let Some(x) = instances_in_buffers {
                        min(x, num_elements)
                    } else {
                        num_elements
                    });
                }
            };
        }

        if let Some((first_vertex, vertex_count)) = vertices {
            let vertices_needed = first_vertex as u64 + vertex_count as u64;

            if let Some(vertices_in_buffers) = vertices_in_buffers {
                // VUID-vkCmdDraw-None-02721
                if vertices_needed > vertices_in_buffers {
                    return Err(PipelineExecutionError::VertexBufferVertexRangeOutOfBounds {
                        vertices_needed,
                        vertices_in_buffers,
                    });
                }
            }
        }

        if let Some((first_instance, instance_count)) = instances {
            let instances_needed = first_instance as u64 + instance_count as u64;

            if let Some(instances_in_buffers) = instances_in_buffers {
                // VUID-vkCmdDraw-None-02721
                if instances_needed > instances_in_buffers {
                    return Err(
                        PipelineExecutionError::VertexBufferInstanceRangeOutOfBounds {
                            instances_needed,
                            instances_in_buffers,
                        },
                    );
                }
            }

            let view_mask = match pipeline.render_pass() {
                PipelineRenderPassType::BeginRenderPass(subpass) => {
                    subpass.render_pass().views_used()
                }
                PipelineRenderPassType::BeginRendering(rendering_info) => rendering_info.view_mask,
            };

            if view_mask != 0 {
                let max = pipeline
                    .device()
                    .physical_device()
                    .properties()
                    .max_multiview_instance_index
                    .unwrap_or(0);

                let highest_instance = instances_needed.saturating_sub(1);

                // VUID-vkCmdDraw-maxMultiviewInstanceIndex-02688
                if highest_instance > max as u64 {
                    return Err(PipelineExecutionError::MaxMultiviewInstanceIndexExceeded {
                        highest_instance,
                        max,
                    });
                }
            }
        }

        Ok(())
    }
}

impl SyncCommandBufferBuilder {
    /// Calls `vkCmdDispatch` on the builder.
    #[inline]
    pub unsafe fn dispatch(
        &mut self,
        group_counts: [u32; 3],
    ) -> Result<(), SyncCommandBufferBuilderError> {
        struct Cmd {
            group_counts: [u32; 3],
        }

        impl Command for Cmd {
            fn name(&self) -> &'static str {
                "dispatch"
            }

            unsafe fn send(&self, out: &mut UnsafeCommandBufferBuilder) {
                out.dispatch(self.group_counts);
            }
        }

        let pipeline = self.current_state.pipeline_compute.as_ref().unwrap();

        let mut resources = Vec::new();
        self.add_descriptor_set_resources(
            &mut resources,
            PipelineBindPoint::Compute,
            pipeline.descriptor_requirements(),
        );

        for resource in &resources {
            self.check_resource_conflicts(resource)?;
        }

        self.commands.push(Box::new(Cmd { group_counts }));

        for resource in resources {
            self.add_resource(resource);
        }

        Ok(())
    }

    /// Calls `vkCmdDispatchIndirect` on the builder.
    #[inline]
    pub unsafe fn dispatch_indirect(
        &mut self,
        indirect_buffer: Arc<dyn BufferAccess>,
    ) -> Result<(), SyncCommandBufferBuilderError> {
        struct Cmd {
            indirect_buffer: Arc<dyn BufferAccess>,
        }

        impl Command for Cmd {
            fn name(&self) -> &'static str {
                "dispatch_indirect"
            }

            unsafe fn send(&self, out: &mut UnsafeCommandBufferBuilder) {
                out.dispatch_indirect(self.indirect_buffer.as_ref());
            }
        }

        let pipeline = self.current_state.pipeline_compute.as_ref().unwrap();

        let mut resources = Vec::new();
        self.add_descriptor_set_resources(
            &mut resources,
            PipelineBindPoint::Compute,
            pipeline.descriptor_requirements(),
        );
        self.add_indirect_buffer_resources(&mut resources, &indirect_buffer);

        for resource in &resources {
            self.check_resource_conflicts(resource)?;
        }

        self.commands.push(Box::new(Cmd { indirect_buffer }));

        for resource in resources {
            self.add_resource(resource);
        }

        Ok(())
    }

    /// Calls `vkCmdDraw` on the builder.
    #[inline]
    pub unsafe fn draw(
        &mut self,
        vertex_count: u32,
        instance_count: u32,
        first_vertex: u32,
        first_instance: u32,
    ) -> Result<(), SyncCommandBufferBuilderError> {
        struct Cmd {
            vertex_count: u32,
            instance_count: u32,
            first_vertex: u32,
            first_instance: u32,
        }

        impl Command for Cmd {
            fn name(&self) -> &'static str {
                "draw"
            }

            unsafe fn send(&self, out: &mut UnsafeCommandBufferBuilder) {
                out.draw(
                    self.vertex_count,
                    self.instance_count,
                    self.first_vertex,
                    self.first_instance,
                );
            }
        }

        let pipeline = self.current_state.pipeline_graphics.as_ref().unwrap();

        let mut resources = Vec::new();
        self.add_descriptor_set_resources(
            &mut resources,
            PipelineBindPoint::Graphics,
            pipeline.descriptor_requirements(),
        );
        self.add_vertex_buffer_resources(&mut resources, pipeline.vertex_input_state());

        for resource in &resources {
            self.check_resource_conflicts(resource)?;
        }

        self.commands.push(Box::new(Cmd {
            vertex_count,
            instance_count,
            first_vertex,
            first_instance,
        }));

        for resource in resources {
            self.add_resource(resource);
        }

        Ok(())
    }

    /// Calls `vkCmdDrawIndexed` on the builder.
    #[inline]
    pub unsafe fn draw_indexed(
        &mut self,
        index_count: u32,
        instance_count: u32,
        first_index: u32,
        vertex_offset: i32,
        first_instance: u32,
    ) -> Result<(), SyncCommandBufferBuilderError> {
        struct Cmd {
            index_count: u32,
            instance_count: u32,
            first_index: u32,
            vertex_offset: i32,
            first_instance: u32,
        }

        impl Command for Cmd {
            fn name(&self) -> &'static str {
                "draw_indexed"
            }

            unsafe fn send(&self, out: &mut UnsafeCommandBufferBuilder) {
                out.draw_indexed(
                    self.index_count,
                    self.instance_count,
                    self.first_index,
                    self.vertex_offset,
                    self.first_instance,
                );
            }
        }

        let pipeline = self.current_state.pipeline_graphics.as_ref().unwrap();

        let mut resources = Vec::new();
        self.add_descriptor_set_resources(
            &mut resources,
            PipelineBindPoint::Graphics,
            pipeline.descriptor_requirements(),
        );
        self.add_vertex_buffer_resources(&mut resources, pipeline.vertex_input_state());
        self.add_index_buffer_resources(&mut resources);

        for resource in &resources {
            self.check_resource_conflicts(resource)?;
        }

        self.commands.push(Box::new(Cmd {
            index_count,
            instance_count,
            first_index,
            vertex_offset,
            first_instance,
        }));

        for resource in resources {
            self.add_resource(resource);
        }

        Ok(())
    }

    /// Calls `vkCmdDrawIndirect` on the builder.
    #[inline]
    pub unsafe fn draw_indirect(
        &mut self,
        indirect_buffer: Arc<dyn BufferAccess>,
        draw_count: u32,
        stride: u32,
    ) -> Result<(), SyncCommandBufferBuilderError> {
        struct Cmd {
            indirect_buffer: Arc<dyn BufferAccess>,
            draw_count: u32,
            stride: u32,
        }

        impl Command for Cmd {
            fn name(&self) -> &'static str {
                "draw_indirect"
            }

            unsafe fn send(&self, out: &mut UnsafeCommandBufferBuilder) {
                out.draw_indirect(self.indirect_buffer.as_ref(), self.draw_count, self.stride);
            }
        }

        let pipeline = self.current_state.pipeline_graphics.as_ref().unwrap();

        let mut resources = Vec::new();
        self.add_descriptor_set_resources(
            &mut resources,
            PipelineBindPoint::Graphics,
            pipeline.descriptor_requirements(),
        );
        self.add_vertex_buffer_resources(&mut resources, pipeline.vertex_input_state());
        self.add_indirect_buffer_resources(&mut resources, &indirect_buffer);

        for resource in &resources {
            self.check_resource_conflicts(resource)?;
        }

        self.commands.push(Box::new(Cmd {
            indirect_buffer,
            draw_count,
            stride,
        }));

        for resource in resources {
            self.add_resource(resource);
        }

        Ok(())
    }

    /// Calls `vkCmdDrawIndexedIndirect` on the builder.
    #[inline]
    pub unsafe fn draw_indexed_indirect(
        &mut self,
        indirect_buffer: Arc<dyn BufferAccess>,
        draw_count: u32,
        stride: u32,
    ) -> Result<(), SyncCommandBufferBuilderError> {
        struct Cmd {
            indirect_buffer: Arc<dyn BufferAccess>,
            draw_count: u32,
            stride: u32,
        }

        impl Command for Cmd {
            fn name(&self) -> &'static str {
                "draw_indexed_indirect"
            }

            unsafe fn send(&self, out: &mut UnsafeCommandBufferBuilder) {
                out.draw_indexed_indirect(
                    self.indirect_buffer.as_ref(),
                    self.draw_count,
                    self.stride,
                );
            }
        }

        let pipeline = self.current_state.pipeline_graphics.as_ref().unwrap();

        let mut resources = Vec::new();
        self.add_descriptor_set_resources(
            &mut resources,
            PipelineBindPoint::Graphics,
            pipeline.descriptor_requirements(),
        );
        self.add_vertex_buffer_resources(&mut resources, pipeline.vertex_input_state());
        self.add_index_buffer_resources(&mut resources);
        self.add_indirect_buffer_resources(&mut resources, &indirect_buffer);

        for resource in &resources {
            self.check_resource_conflicts(resource)?;
        }

        self.commands.push(Box::new(Cmd {
            indirect_buffer,
            draw_count,
            stride,
        }));

        for resource in resources {
            self.add_resource(resource);
        }

        Ok(())
    }

    fn add_descriptor_set_resources<'a>(
        &self,
        resources: &mut Vec<(Cow<'static, str>, Resource)>,
        pipeline_bind_point: PipelineBindPoint,
        descriptor_requirements: impl IntoIterator<Item = ((u32, u32), &'a DescriptorRequirements)>,
    ) {
        let state = match self.current_state.descriptor_sets.get(&pipeline_bind_point) {
            Some(x) => x,
            None => return,
        };

        for ((set, binding), reqs) in descriptor_requirements {
            // TODO: Can things be refactored so that the pipeline layout isn't needed at all?
            let descriptor_type = state.pipeline_layout.set_layouts()[set as usize].bindings()
                [&binding]
                .descriptor_type;

            // FIXME: This is tricky. Since we read from the input attachment
            // and this input attachment is being written in an earlier pass,
            // vulkano will think that it needs to put a pipeline barrier and will
            // return a `Conflict` error. For now as a work-around we simply ignore
            // input attachments.
            if descriptor_type == DescriptorType::InputAttachment {
                continue;
            }

            // TODO: Maybe include this on DescriptorRequirements?
            let access = PipelineMemoryAccess {
                stages: reqs.stages.into(),
                access: match descriptor_type {
                    DescriptorType::Sampler => continue,
                    DescriptorType::CombinedImageSampler
                    | DescriptorType::SampledImage
                    | DescriptorType::StorageImage
                    | DescriptorType::UniformTexelBuffer
                    | DescriptorType::StorageTexelBuffer
                    | DescriptorType::StorageBuffer
                    | DescriptorType::StorageBufferDynamic => AccessFlags {
                        shader_read: true,
                        shader_write: false,
                        ..AccessFlags::empty()
                    },
                    DescriptorType::InputAttachment => AccessFlags {
                        input_attachment_read: true,
                        ..AccessFlags::empty()
                    },
                    DescriptorType::UniformBuffer | DescriptorType::UniformBufferDynamic => {
                        AccessFlags {
                            uniform_read: true,
                            ..AccessFlags::empty()
                        }
                    }
                },
                exclusive: false,
            };

            let access = (0..).map(|index| {
                let mut access = access;
                let mutable = reqs.storage_write.contains(&index);
                access.access.shader_write = mutable;
                access.exclusive = mutable;
                access
            });

            let buffer_resource = move |(buffer, range, memory): (
                Arc<dyn BufferAccess>,
                Range<DeviceSize>,
                PipelineMemoryAccess,
            )| {
                (
                    format!("Buffer bound to set {} descriptor {}", set, binding).into(),
                    Resource::Buffer {
                        buffer,
                        range,
                        memory,
                    },
                )
            };
            let image_resource = move |(image, subresource_range, memory): (
                Arc<dyn ImageAccess>,
                ImageSubresourceRange,
                PipelineMemoryAccess,
            )| {
                let layout = image
                    .descriptor_layouts()
                    .expect("descriptor_layouts must return Some when used in an image view")
                    .layout_for(descriptor_type);
                (
                    format!("Image bound to set {} descriptor {}", set, binding).into(),
                    Resource::Image {
                        image,
                        subresource_range,
                        memory,
                        start_layout: layout,
                        end_layout: layout,
                    },
                )
            };

            match state.descriptor_sets[&set]
                .resources()
                .binding(binding)
                .unwrap()
            {
                DescriptorBindingResources::None(_) => continue,
                DescriptorBindingResources::Buffer(elements) => {
                    resources.extend(
                        access
                            .zip(elements)
                            .filter_map(|(access, element)| {
                                element.as_ref().map(|buffer| {
                                    (
                                        buffer.clone(),
                                        0..buffer.size(), // TODO:
                                        access,
                                    )
                                })
                            })
                            .map(buffer_resource),
                    );
                }
                DescriptorBindingResources::BufferView(elements) => {
                    resources.extend(
                        access
                            .zip(elements)
                            .filter_map(|(access, element)| {
                                element.as_ref().map(|buffer_view| {
                                    (buffer_view.buffer(), buffer_view.range(), access)
                                })
                            })
                            .map(buffer_resource),
                    );
                }
                DescriptorBindingResources::ImageView(elements) => {
                    resources.extend(
                        access
                            .zip(elements)
                            .filter_map(|(access, element)| {
                                element.as_ref().map(|image_view| {
                                    (
                                        image_view.image(),
                                        image_view.subresource_range().clone(),
                                        access,
                                    )
                                })
                            })
                            .map(image_resource),
                    );
                }
                DescriptorBindingResources::ImageViewSampler(elements) => {
                    resources.extend(
                        access
                            .zip(elements)
                            .filter_map(|(access, element)| {
                                element.as_ref().map(|(image_view, _)| {
                                    (
                                        image_view.image(),
                                        image_view.subresource_range().clone(),
                                        access,
                                    )
                                })
                            })
                            .map(image_resource),
                    );
                }
                DescriptorBindingResources::Sampler(_) => (),
            }
        }
    }

    fn add_vertex_buffer_resources(
        &self,
        resources: &mut Vec<(Cow<'static, str>, Resource)>,
        vertex_input: &VertexInputState,
    ) {
        resources.extend(vertex_input.bindings.iter().map(|(&binding_num, _)| {
            let vertex_buffer = &self.current_state.vertex_buffers[&binding_num];
            (
                format!("Vertex buffer binding {}", binding_num).into(),
                Resource::Buffer {
                    buffer: vertex_buffer.clone(),
                    range: 0..vertex_buffer.size(), // TODO:
                    memory: PipelineMemoryAccess {
                        stages: PipelineStages {
                            vertex_input: true,
                            ..PipelineStages::empty()
                        },
                        access: AccessFlags {
                            vertex_attribute_read: true,
                            ..AccessFlags::empty()
                        },
                        exclusive: false,
                    },
                },
            )
        }));
    }

    fn add_index_buffer_resources(&self, resources: &mut Vec<(Cow<'static, str>, Resource)>) {
        let index_buffer = &self.current_state.index_buffer.as_ref().unwrap().0;
        resources.push((
            "index buffer".into(),
            Resource::Buffer {
                buffer: index_buffer.clone(),
                range: 0..index_buffer.size(), // TODO:
                memory: PipelineMemoryAccess {
                    stages: PipelineStages {
                        vertex_input: true,
                        ..PipelineStages::empty()
                    },
                    access: AccessFlags {
                        index_read: true,
                        ..AccessFlags::empty()
                    },
                    exclusive: false,
                },
            },
        ));
    }

    fn add_indirect_buffer_resources(
        &self,
        resources: &mut Vec<(Cow<'static, str>, Resource)>,
        indirect_buffer: &Arc<dyn BufferAccess>,
    ) {
        resources.push((
            "indirect buffer".into(),
            Resource::Buffer {
                buffer: indirect_buffer.clone(),
                range: 0..indirect_buffer.size(), // TODO:
                memory: PipelineMemoryAccess {
                    stages: PipelineStages {
                        draw_indirect: true,
                        ..PipelineStages::empty()
                    }, // TODO: is draw_indirect correct for dispatch too?
                    access: AccessFlags {
                        indirect_command_read: true,
                        ..AccessFlags::empty()
                    },
                    exclusive: false,
                },
            },
        ));
    }
}

impl UnsafeCommandBufferBuilder {
    /// Calls `vkCmdDispatch` on the builder.
    #[inline]
    pub unsafe fn dispatch(&mut self, group_counts: [u32; 3]) {
        debug_assert!({
            let max_group_counts = self
                .device
                .physical_device()
                .properties()
                .max_compute_work_group_count;
            group_counts[0] <= max_group_counts[0]
                && group_counts[1] <= max_group_counts[1]
                && group_counts[2] <= max_group_counts[2]
        });

        let fns = self.device.fns();
        (fns.v1_0.cmd_dispatch)(
            self.handle,
            group_counts[0],
            group_counts[1],
            group_counts[2],
        );
    }

    /// Calls `vkCmdDispatchIndirect` on the builder.
    #[inline]
    pub unsafe fn dispatch_indirect(&mut self, buffer: &dyn BufferAccess) {
        let fns = self.device.fns();

        let inner = buffer.inner();
        debug_assert!(inner.offset < inner.buffer.size());
        debug_assert!(inner.buffer.usage().indirect_buffer);
        debug_assert_eq!(inner.offset % 4, 0);

        (fns.v1_0.cmd_dispatch_indirect)(self.handle, inner.buffer.internal_object(), inner.offset);
    }

    /// Calls `vkCmdDraw` on the builder.
    #[inline]
    pub unsafe fn draw(
        &mut self,
        vertex_count: u32,
        instance_count: u32,
        first_vertex: u32,
        first_instance: u32,
    ) {
        let fns = self.device.fns();
        (fns.v1_0.cmd_draw)(
            self.handle,
            vertex_count,
            instance_count,
            first_vertex,
            first_instance,
        );
    }

    /// Calls `vkCmdDrawIndexed` on the builder.
    #[inline]
    pub unsafe fn draw_indexed(
        &mut self,
        index_count: u32,
        instance_count: u32,
        first_index: u32,
        vertex_offset: i32,
        first_instance: u32,
    ) {
        let fns = self.device.fns();
        (fns.v1_0.cmd_draw_indexed)(
            self.handle,
            index_count,
            instance_count,
            first_index,
            vertex_offset,
            first_instance,
        );
    }

    /// Calls `vkCmdDrawIndirect` on the builder.
    #[inline]
    pub unsafe fn draw_indirect(
        &mut self,
        buffer: &dyn BufferAccess,
        draw_count: u32,
        stride: u32,
    ) {
        let fns = self.device.fns();

        debug_assert!(
            draw_count == 0
                || ((stride % 4) == 0)
                    && stride as usize >= size_of::<ash::vk::DrawIndirectCommand>()
        );

        let inner = buffer.inner();
        debug_assert!(inner.offset < inner.buffer.size());
        debug_assert!(inner.buffer.usage().indirect_buffer);

        (fns.v1_0.cmd_draw_indirect)(
            self.handle,
            inner.buffer.internal_object(),
            inner.offset,
            draw_count,
            stride,
        );
    }

    /// Calls `vkCmdDrawIndexedIndirect` on the builder.
    #[inline]
    pub unsafe fn draw_indexed_indirect(
        &mut self,
        buffer: &dyn BufferAccess,
        draw_count: u32,
        stride: u32,
    ) {
        let fns = self.device.fns();

        let inner = buffer.inner();
        debug_assert!(inner.offset < inner.buffer.size());
        debug_assert!(inner.buffer.usage().indirect_buffer);

        (fns.v1_0.cmd_draw_indexed_indirect)(
            self.handle,
            inner.buffer.internal_object(),
            inner.offset,
            draw_count,
            stride,
        );
    }
}

/// Error that can happen when recording a bound pipeline execution command.
#[derive(Debug, Clone)]
pub enum PipelineExecutionError {
    SyncCommandBufferBuilderError(SyncCommandBufferBuilderError),

    RequirementNotMet {
        required_for: &'static str,
        requires_one_of: RequiresOneOf,
    },

    /// The resource bound to a descriptor set binding at a particular index is not compatible
    /// with the requirements of the pipeline and shaders.
    DescriptorResourceInvalid {
        set_num: u32,
        binding_num: u32,
        index: u32,
        error: DescriptorResourceInvalidError,
    },

    /// The pipeline layout requires a descriptor set bound to a set number, but none was bound.
    DescriptorSetNotBound {
        set_num: u32,
    },

    /// The bound pipeline uses a dynamic color write enable setting, but the number of provided
    /// enable values is less than the number of attachments in the current render subpass.
    DynamicColorWriteEnableNotEnoughValues {
        color_write_enable_count: u32,
        attachment_count: u32,
    },

    /// The bound pipeline uses a dynamic primitive topology, but the provided topology is of a
    /// different topology class than what the pipeline requires.
    DynamicPrimitiveTopologyClassMismatch {
        provided_class: PrimitiveTopologyClass,
        required_class: PrimitiveTopologyClass,
    },

    /// The bound pipeline uses a dynamic primitive topology, but the provided topology is not
    /// compatible with the shader stages in the pipeline.
    DynamicPrimitiveTopologyInvalid {
        topology: PrimitiveTopology,
    },

    /// The pipeline requires a particular dynamic state, but this state was not set.
    DynamicStateNotSet {
        dynamic_state: DynamicState,
    },

    /// The bound pipeline uses a dynamic scissor and/or viewport count, but the scissor count
    /// does not match the viewport count.
    DynamicViewportScissorCountMismatch {
        viewport_count: u32,
        scissor_count: u32,
    },

    /// Operation forbidden inside a render pass.
    ForbiddenInsideRenderPass,

    /// Operation forbidden outside a render pass.
    ForbiddenOutsideRenderPass,

    /// Operation forbidden inside a render subpass with the specified contents.
    ForbiddenWithSubpassContents {
        subpass_contents: SubpassContents,
    },

    /// An indexed draw command was recorded, but no index buffer was bound.
    IndexBufferNotBound,

    /// The highest index to be drawn exceeds the available number of indices in the bound index buffer.
    IndexBufferRangeOutOfBounds {
        highest_index: u32,
        max_index_count: u32,
    },

    /// The `indirect_buffer` usage was not enabled on the indirect buffer.
    IndirectBufferMissingUsage,

    /// The `max_compute_work_group_count` limit has been exceeded.
    MaxComputeWorkGroupCountExceeded {
        requested: [u32; 3],
        max: [u32; 3],
    },

    /// The `max_draw_indirect_count` limit has been exceeded.
    MaxDrawIndirectCountExceeded {
        provided: u32,
        max: u32,
    },

    /// The `max_multiview_instance_index` limit has been exceeded.
    MaxMultiviewInstanceIndexExceeded {
        highest_instance: u64,
        max: u32,
    },

    /// The queue family doesn't allow this operation.
    NotSupportedByQueueFamily,

    /// The color attachment count in the bound pipeline does not match the count of the current
    /// render pass.
    PipelineColorAttachmentCountMismatch {
        pipeline_count: u32,
        required_count: u32,
    },

    /// The format of a color attachment in the bound pipeline does not match the format of the
    /// corresponding color attachment in the current render pass.
    PipelineColorAttachmentFormatMismatch {
        color_attachment_index: u32,
        pipeline_format: Option<Format>,
        required_format: Format,
    },

    /// The format of the depth attachment in the bound pipeline does not match the format of the
    /// depth attachment in the current render pass.
    PipelineDepthAttachmentFormatMismatch {
        pipeline_format: Option<Format>,
        required_format: Format,
    },

    /// The bound pipeline is not compatible with the layout used to bind the descriptor sets.
    PipelineLayoutNotCompatible,

    /// No pipeline was bound to the bind point used by the operation.
    PipelineNotBound,

    /// The bound graphics pipeline uses a render pass that is not compatible with the currently
    /// active render pass.
    PipelineRenderPassNotCompatible,

    /// The bound graphics pipeline uses a render pass of a different type than the currently
    /// active render pass.
    PipelineRenderPassTypeMismatch,

    /// The bound graphics pipeline uses a render subpass index that doesn't match the currently
    /// active subpass index.
    PipelineSubpassMismatch {
        pipeline: u32,
        current: u32,
    },

    /// The format of the stencil attachment in the bound pipeline does not match the format of the
    /// stencil attachment in the current render pass.
    PipelineStencilAttachmentFormatMismatch {
        pipeline_format: Option<Format>,
        required_format: Format,
    },

    /// The view mask of the bound pipeline does not match the view mask of the current render pass.
    PipelineViewMaskMismatch {
        pipeline_view_mask: u32,
        required_view_mask: u32,
    },

    /// The push constants are not compatible with the pipeline layout.
    PushConstantsNotCompatible,

    /// Not all push constants used by the pipeline have been set.
    PushConstantsMissing,

    /// The bound graphics pipeline requires a vertex buffer bound to a binding number, but none
    /// was bound.
    VertexBufferNotBound {
        binding_num: u32,
    },

    /// The number of instances to be drawn exceeds the available number of indices in the
    /// bound vertex buffers used by the pipeline.
    VertexBufferInstanceRangeOutOfBounds {
        instances_needed: u64,
        instances_in_buffers: u64,
    },

    /// The number of vertices to be drawn exceeds the lowest available number of vertices in the
    /// bound vertex buffers used by the pipeline.
    VertexBufferVertexRangeOutOfBounds {
        vertices_needed: u64,
        vertices_in_buffers: u64,
    },
}

impl Error for PipelineExecutionError {
    #[inline]
    fn source(&self) -> Option<&(dyn Error + 'static)> {
        match self {
            Self::SyncCommandBufferBuilderError(err) => Some(err),
            Self::DescriptorResourceInvalid { error, .. } => Some(error),
            _ => None,
        }
    }
}

impl Display for PipelineExecutionError {
    #[inline]
    fn fmt(&self, f: &mut Formatter<'_>) -> Result<(), FmtError> {
        match self {
            Self::SyncCommandBufferBuilderError(_) => write!(f, "a SyncCommandBufferBuilderError"),

            Self::RequirementNotMet {
                required_for,
                requires_one_of,
            } => write!(
                f,
                "a requirement was not met for: {}; requires one of: {}",
                required_for, requires_one_of,
            ),

            Self::DescriptorResourceInvalid { set_num, binding_num, index, .. } => write!(
                f,
                "the resource bound to descriptor set {} binding {} at index {} is not compatible with the requirements of the pipeline and shaders",
                set_num, binding_num, index,
            ),
            Self::DescriptorSetNotBound {
                set_num,
            } => write!(
                f,
                "the pipeline layout requires a descriptor set bound to set number {}, but none was bound",
                set_num,
            ),
            Self::DynamicColorWriteEnableNotEnoughValues {
                color_write_enable_count,
                attachment_count,
            } => write!(
                f,
                "the bound pipeline uses a dynamic color write enable setting, but the number of provided enable values ({}) is less than the number of attachments in the current render subpass ({})",
                color_write_enable_count,
                attachment_count,
            ),
            Self::DynamicPrimitiveTopologyClassMismatch {
                provided_class,
                required_class,
            } => write!(
                f,
                "The bound pipeline uses a dynamic primitive topology, but the provided topology is of a different topology class ({:?}) than what the pipeline requires ({:?})",
                provided_class, required_class,
            ),
            Self::DynamicPrimitiveTopologyInvalid {
                topology,
            } => write!(
                f,
                "the bound pipeline uses a dynamic primitive topology, but the provided topology ({:?}) is not compatible with the shader stages in the pipeline",
                topology,
            ),
            Self::DynamicStateNotSet { dynamic_state } => write!(
                f,
                "the pipeline requires the dynamic state {:?}, but this state was not set",
                dynamic_state,
            ),
            Self::DynamicViewportScissorCountMismatch {
                viewport_count,
                scissor_count,
            } => write!(
                f,
                "the bound pipeline uses a dynamic scissor and/or viewport count, but the scissor count ({}) does not match the viewport count ({})",
                scissor_count,
                viewport_count,
            ),
            Self::ForbiddenInsideRenderPass => write!(
                f,
                "operation forbidden inside a render pass",
            ),
            Self::ForbiddenOutsideRenderPass => write!(
                f,
                "operation forbidden outside a render pass",
            ),
            Self::ForbiddenWithSubpassContents { subpass_contents } => write!(
                f,
                "operation forbidden inside a render subpass with contents {:?}",
                subpass_contents,
            ),
            Self::IndexBufferNotBound => write!(
                f,
                "an indexed draw command was recorded, but no index buffer was bound",
            ),
            Self::IndexBufferRangeOutOfBounds {
                highest_index,
                max_index_count,
            } => write!(
                f,
                "the highest index to be drawn ({}) exceeds the available number of indices in the bound index buffer ({})",
                highest_index,
                max_index_count,
            ),
            Self::IndirectBufferMissingUsage => write!(
                f,
                "the `indirect_buffer` usage was not enabled on the indirect buffer",
            ),
            Self::MaxComputeWorkGroupCountExceeded { .. } => write!(
                f,
                "the `max_compute_work_group_count` limit has been exceeded",
            ),
            Self::MaxDrawIndirectCountExceeded { .. } => write!(
                f,
                "the `max_draw_indirect_count` limit has been exceeded",
            ),
            Self::MaxMultiviewInstanceIndexExceeded { .. } => write!(
                f,
                "the `max_multiview_instance_index` limit has been exceeded",
            ),
            Self::NotSupportedByQueueFamily => write!(
                f,
                "the queue family doesn't allow this operation",
            ),
            Self::PipelineColorAttachmentCountMismatch {
                pipeline_count,
                required_count,
            } => write!(
                f,
                "the color attachment count in the bound pipeline ({}) does not match the count of the current render pass ({})",
                pipeline_count, required_count,
            ),
            Self::PipelineColorAttachmentFormatMismatch {
                color_attachment_index,
                pipeline_format,
                required_format,
            } => write!(
                f,
                "the format of color attachment {} in the bound pipeline ({:?}) does not match the format of the corresponding color attachment in the current render pass ({:?})",
                color_attachment_index, pipeline_format, required_format,
            ),
            Self::PipelineDepthAttachmentFormatMismatch {
                pipeline_format,
                required_format,
            } => write!(
                f,
                "the format of the depth attachment in the bound pipeline ({:?}) does not match the format of the depth attachment in the current render pass ({:?})",
                pipeline_format, required_format,
            ),
            Self::PipelineLayoutNotCompatible => write!(
                f,
                "the bound pipeline is not compatible with the layout used to bind the descriptor sets",
            ),
            Self::PipelineNotBound => write!(
                f,
                "no pipeline was bound to the bind point used by the operation",
            ),
            Self::PipelineRenderPassNotCompatible => write!(
                f,
                "the bound graphics pipeline uses a render pass that is not compatible with the currently active render pass",
            ),
            Self::PipelineRenderPassTypeMismatch => write!(
                f,
                "the bound graphics pipeline uses a render pass of a different type than the currently active render pass",
            ),
            Self::PipelineSubpassMismatch {
                pipeline,
                current,
            } => write!(
                f,
                "the bound graphics pipeline uses a render subpass index ({}) that doesn't match the currently active subpass index ({})",
                pipeline,
                current,
            ),
            Self::PipelineStencilAttachmentFormatMismatch {
                pipeline_format,
                required_format,
            } => write!(
                f,
                "the format of the stencil attachment in the bound pipeline ({:?}) does not match the format of the stencil attachment in the current render pass ({:?})",
                pipeline_format, required_format,
            ),
            Self::PipelineViewMaskMismatch {
                pipeline_view_mask,
                required_view_mask,
            } => write!(
                f,
                "the view mask of the bound pipeline ({}) does not match the view mask of the current render pass ({})",
                pipeline_view_mask, required_view_mask,
            ),
            Self::PushConstantsNotCompatible => write!(
                f,
                "the push constants are not compatible with the pipeline layout",
            ),
            Self::PushConstantsMissing => write!(
                f,
                "not all push constants used by the pipeline have been set",
            ),
            Self::VertexBufferNotBound {
                binding_num,
            } => write!(
                f,
                "the bound graphics pipeline requires a vertex buffer bound to binding number {}, but none was bound",
                binding_num,
            ),
            Self::VertexBufferInstanceRangeOutOfBounds {
                instances_needed,
                instances_in_buffers,
            } => write!(
                f,
                "the number of instances to be drawn ({}) exceeds the available number of instances in the bound vertex buffers ({}) used by the pipeline",
                instances_needed, instances_in_buffers,
            ),
            Self::VertexBufferVertexRangeOutOfBounds {
                vertices_needed,
                vertices_in_buffers,
            } => write!(
                f,
                "the number of vertices to be drawn ({}) exceeds the available number of vertices in the bound vertex buffers ({}) used by the pipeline",
                vertices_needed, vertices_in_buffers,
            ),
        }
    }
}

impl From<SyncCommandBufferBuilderError> for PipelineExecutionError {
    #[inline]
    fn from(err: SyncCommandBufferBuilderError) -> Self {
        Self::SyncCommandBufferBuilderError(err)
    }
}

#[derive(Clone, Copy, Debug)]
pub enum DescriptorResourceInvalidError {
    ImageViewFormatMismatch {
        required: Format,
        provided: Option<Format>,
    },
    ImageViewMultisampledMismatch {
        required: bool,
        provided: bool,
    },
    ImageViewScalarTypeMismatch {
        required: ShaderScalarType,
        provided: ShaderScalarType,
    },
    ImageViewTypeMismatch {
        required: ImageViewType,
        provided: ImageViewType,
    },
    Missing,
    SamplerCompareMismatch {
        required: bool,
        provided: bool,
    },
    SamplerImageViewIncompatible {
        image_view_set_num: u32,
        image_view_binding_num: u32,
        image_view_index: u32,
        error: SamplerImageViewIncompatibleError,
    },
    SamplerUnnormalizedCoordinatesNotAllowed,
    SamplerYcbcrConversionNotAllowed,
    StorageImageAtomicNotSupported,
    StorageReadWithoutFormatNotSupported,
    StorageWriteWithoutFormatNotSupported,
}

impl Error for DescriptorResourceInvalidError {
    fn source(&self) -> Option<&(dyn Error + 'static)> {
        match self {
            Self::SamplerImageViewIncompatible { error, .. } => Some(error),
            _ => None,
        }
    }
}

impl Display for DescriptorResourceInvalidError {
    #[inline]
    fn fmt(&self, f: &mut Formatter<'_>) -> Result<(), FmtError> {
        match self {
            Self::ImageViewFormatMismatch { provided, required } => write!(
                f,
                "the format of the bound image view ({:?}) does not match what the pipeline requires ({:?})",
                provided, required
            ),
            Self::ImageViewMultisampledMismatch { provided, required } => write!(
                f,
                "the multisampling of the bound image ({}) does not match what the pipeline requires ({})",
                provided, required,
            ),
            Self::ImageViewScalarTypeMismatch { provided, required } => write!(
                f,
                "the scalar type of the format and aspect of the bound image view ({:?}) does not match what the pipeline requires ({:?})",
                provided, required,
            ),
            Self::ImageViewTypeMismatch { provided, required } => write!(
                f,
                "the image view type of the bound image view ({:?}) does not match what the pipeline requires ({:?})",
                provided, required,
            ),
            Self::Missing => write!(
                f,
                "no resource was bound",
            ),
            Self::SamplerImageViewIncompatible { .. } => write!(
                f,
                "the bound sampler samples an image view that is not compatible with that sampler",
            ),
            Self::SamplerCompareMismatch { provided, required } => write!(
                f,
                "the depth comparison state of the bound sampler ({}) does not match what the pipeline requires ({})",
                provided, required,
            ),
            Self::SamplerUnnormalizedCoordinatesNotAllowed => write!(
                f,
                "the bound sampler is required to have unnormalized coordinates disabled",
            ),
            Self::SamplerYcbcrConversionNotAllowed => write!(
                f,
                "the bound sampler is required to have no attached sampler YCbCr conversion",
            ),
            Self::StorageImageAtomicNotSupported => write!(
                f,
                "the bound image view does not support the `storage_image_atomic` format feature",
            ),
            Self::StorageReadWithoutFormatNotSupported => write!(
                f,
                "the bound image view or buffer view does not support the `storage_read_without_format` format feature",
            ),
            Self::StorageWriteWithoutFormatNotSupported => write!(
                f,
                "the bound image view or buffer view does not support the `storage_write_without_format` format feature",
            ),
        }
    }
}<|MERGE_RESOLUTION|>--- conflicted
+++ resolved
@@ -10,16 +10,9 @@
 use crate::{
     buffer::{view::BufferViewAbstract, BufferAccess, TypedBufferAccess},
     command_buffer::{
-<<<<<<< HEAD
         allocator::CommandBufferAllocator,
-        synced::{
-            Command, CommandBufferState, Resource, SyncCommandBufferBuilder,
-            SyncCommandBufferBuilderError,
-        },
-=======
         auto::{RenderPassState, RenderPassStateType},
         synced::{Command, Resource, SyncCommandBufferBuilder, SyncCommandBufferBuilderError},
->>>>>>> 2277448a
         sys::UnsafeCommandBufferBuilder,
         AutoCommandBufferBuilder, DispatchIndirectCommand, DrawIndexedIndirectCommand,
         DrawIndirectCommand, SubpassContents,

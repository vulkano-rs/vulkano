--- conflicted
+++ resolved
@@ -197,123 +197,6 @@
             return self;
         }
 
-<<<<<<< HEAD
-        let &DependencyInfo {
-            dependency_flags,
-            ref memory_barriers,
-            ref buffer_memory_barriers,
-            ref image_memory_barriers,
-            _ne: _,
-        } = dependency_info;
-
-        if self.device().enabled_features().synchronization2
-            || self.device().api_version() >= Version::V1_3
-        {
-            let memory_barriers_vk: SmallVec<[_; 2]> = memory_barriers
-                .iter()
-                .map(|barrier| {
-                    let &MemoryBarrier {
-                        src_stages,
-                        src_access,
-                        dst_stages,
-                        dst_access,
-                        _ne: _,
-                    } = barrier;
-
-                    ash::vk::MemoryBarrier2 {
-                        src_stage_mask: src_stages.into(),
-                        src_access_mask: src_access.into(),
-                        dst_stage_mask: dst_stages.into(),
-                        dst_access_mask: dst_access.into(),
-                        ..Default::default()
-                    }
-                })
-                .collect();
-
-            let buffer_memory_barriers_vk: SmallVec<[_; 8]> = buffer_memory_barriers
-                .iter()
-                .map(|barrier| {
-                    let &BufferMemoryBarrier {
-                        src_stages,
-                        src_access,
-                        dst_stages,
-                        dst_access,
-                        queue_family_ownership_transfer,
-                        ref buffer,
-                        ref range,
-                        _ne: _,
-                    } = barrier;
-
-                    let (src_queue_family_index, dst_queue_family_index) =
-                        queue_family_ownership_transfer.map_or(
-                            (ash::vk::QUEUE_FAMILY_IGNORED, ash::vk::QUEUE_FAMILY_IGNORED),
-                            Into::into,
-                        );
-
-                    ash::vk::BufferMemoryBarrier2 {
-                        src_stage_mask: src_stages.into(),
-                        src_access_mask: src_access.into(),
-                        dst_stage_mask: dst_stages.into(),
-                        dst_access_mask: dst_access.into(),
-                        src_queue_family_index,
-                        dst_queue_family_index,
-                        buffer: buffer.handle(),
-                        offset: range.start,
-                        size: range.end - range.start,
-                        ..Default::default()
-                    }
-                })
-                .collect();
-
-            let image_memory_barriers_vk: SmallVec<[_; 8]> = image_memory_barriers
-                .iter()
-                .map(|barrier| {
-                    let &ImageMemoryBarrier {
-                        src_stages,
-                        src_access,
-                        dst_stages,
-                        dst_access,
-                        old_layout,
-                        new_layout,
-                        queue_family_ownership_transfer,
-                        ref image,
-                        ref subresource_range,
-                        _ne: _,
-                    } = barrier;
-
-                    let (src_queue_family_index, dst_queue_family_index) =
-                        queue_family_ownership_transfer.map_or(
-                            (ash::vk::QUEUE_FAMILY_IGNORED, ash::vk::QUEUE_FAMILY_IGNORED),
-                            Into::into,
-                        );
-
-                    ash::vk::ImageMemoryBarrier2 {
-                        src_stage_mask: src_stages.into(),
-                        src_access_mask: src_access.into(),
-                        dst_stage_mask: dst_stages.into(),
-                        dst_access_mask: dst_access.into(),
-                        old_layout: old_layout.into(),
-                        new_layout: new_layout.into(),
-                        src_queue_family_index,
-                        dst_queue_family_index,
-                        image: image.handle(),
-                        subresource_range: subresource_range.clone().into(),
-                        ..Default::default()
-                    }
-                })
-                .collect();
-
-            let dependency_info_vk = ash::vk::DependencyInfo {
-                dependency_flags: dependency_flags.into(),
-                memory_barrier_count: memory_barriers_vk.len() as u32,
-                p_memory_barriers: memory_barriers_vk.as_ptr(),
-                buffer_memory_barrier_count: buffer_memory_barriers_vk.len() as u32,
-                p_buffer_memory_barriers: buffer_memory_barriers_vk.as_ptr(),
-                image_memory_barrier_count: image_memory_barriers_vk.len() as u32,
-                p_image_memory_barriers: image_memory_barriers_vk.as_ptr(),
-                ..Default::default()
-            };
-=======
         if self.device().enabled_features().synchronization2 {
             let DependencyInfo2Fields1Vk {
                 memory_barriers_vk,
@@ -325,7 +208,6 @@
                 &buffer_memory_barriers_vk,
                 &image_memory_barriers_vk,
             );
->>>>>>> 2df80034
 
             let fns = self.device().fns();
 

// Copyright (c) 2017 The vulkano developers
// Licensed under the Apache License, Version 2.0
// <LICENSE-APACHE or
// https://www.apache.org/licenses/LICENSE-2.0> or the MIT
// license <LICENSE-MIT or https://opensource.org/licenses/MIT>,
// at your option. All files in the project carrying such
// notice may not be copied, modified, or distributed except
// according to those terms.

use super::ranges::{is_overlapping_ranges, is_overlapping_regions};
use crate::device::Device;
use crate::format::NumericType;
use crate::image::ImageAccess;
use crate::image::ImageDimensions;
use crate::image::SampleCount;
use crate::sampler::Filter;
use crate::VulkanObject;
use std::error;
use std::fmt;

/// Checks whether a blit image command is valid.
///
/// Note that this doesn't check whether `layer_count` is equal to 0. TODO: change that?
///
/// # Panic
///
/// - Panics if the source or the destination was not created with `device`.
///
pub fn check_blit_image<S, D>(
    device: &Device,
    source: &S,
    source_top_left: [i32; 3],
    source_bottom_right: [i32; 3],
    source_base_array_layer: u32,
    source_mip_level: u32,
    destination: &D,
    destination_top_left: [i32; 3],
    destination_bottom_right: [i32; 3],
    destination_base_array_layer: u32,
    destination_mip_level: u32,
    layer_count: u32,
    filter: Filter,
) -> Result<(), CheckBlitImageError>
where
    S: ?Sized + ImageAccess,
    D: ?Sized + ImageAccess,
{
    let source_inner = source.inner();
    let destination_inner = destination.inner();

    assert_eq!(
        source_inner.image.device().internal_object(),
        device.internal_object()
    );
    assert_eq!(
        destination_inner.image.device().internal_object(),
        device.internal_object()
    );

    if !source_inner.image.usage().transfer_source {
        return Err(CheckBlitImageError::MissingTransferSourceUsage);
    }

    if !destination_inner.image.usage().transfer_destination {
        return Err(CheckBlitImageError::MissingTransferDestinationUsage);
    }

    if !source_inner.image.format_features().blit_src {
        return Err(CheckBlitImageError::SourceFormatNotSupported);
    }

    if !destination_inner.image.format_features().blit_dst {
        return Err(CheckBlitImageError::DestinationFormatNotSupported);
    }

    if source.samples() != SampleCount::Sample1 || destination.samples() != SampleCount::Sample1 {
        return Err(CheckBlitImageError::UnexpectedMultisampled);
    }

    if let (Some(source_type), Some(destination_type)) = (
        source.format().type_color(),
        destination.format().type_color(),
    ) {
        let types_should_be_same = source_type == NumericType::UINT
            || destination_type == NumericType::UINT
            || source_type == NumericType::SINT
            || destination_type == NumericType::SINT;
        if types_should_be_same && (source_type != destination_type) {
            return Err(CheckBlitImageError::IncompatibleFormatTypes {
                source_type,
                destination_type,
            });
        }
    } else {
        if source.format() != destination.format() {
            return Err(CheckBlitImageError::DepthStencilFormatMismatch);
        }

        if filter != Filter::Nearest {
            return Err(CheckBlitImageError::DepthStencilNearestMandatory);
        }
    }

    let source_dimensions = match source.dimensions().mipmap_dimensions(source_mip_level) {
        Some(d) => d,
        None => return Err(CheckBlitImageError::SourceCoordinatesOutOfRange),
    };

    let destination_dimensions = match destination
        .dimensions()
        .mipmap_dimensions(destination_mip_level)
    {
        Some(d) => d,
        None => return Err(CheckBlitImageError::DestinationCoordinatesOutOfRange),
    };

    if source_base_array_layer + layer_count > source_dimensions.array_layers() {
        return Err(CheckBlitImageError::SourceCoordinatesOutOfRange);
    }

    if destination_base_array_layer + layer_count > destination_dimensions.array_layers() {
        return Err(CheckBlitImageError::DestinationCoordinatesOutOfRange);
    }

    if source_top_left[0] < 0 || source_top_left[0] > source_dimensions.width() as i32 {
        return Err(CheckBlitImageError::SourceCoordinatesOutOfRange);
    }

    if source_top_left[1] < 0 || source_top_left[1] > source_dimensions.height() as i32 {
        return Err(CheckBlitImageError::SourceCoordinatesOutOfRange);
    }

    if source_top_left[2] < 0 || source_top_left[2] > source_dimensions.depth() as i32 {
        return Err(CheckBlitImageError::SourceCoordinatesOutOfRange);
    }

    if source_bottom_right[0] < 0 || source_bottom_right[0] > source_dimensions.width() as i32 {
        return Err(CheckBlitImageError::SourceCoordinatesOutOfRange);
    }

    if source_bottom_right[1] < 0 || source_bottom_right[1] > source_dimensions.height() as i32 {
        return Err(CheckBlitImageError::SourceCoordinatesOutOfRange);
    }

    if source_bottom_right[2] < 0 || source_bottom_right[2] > source_dimensions.depth() as i32 {
        return Err(CheckBlitImageError::SourceCoordinatesOutOfRange);
    }

    if destination_top_left[0] < 0
        || destination_top_left[0] > destination_dimensions.width() as i32
    {
        return Err(CheckBlitImageError::DestinationCoordinatesOutOfRange);
    }

    if destination_top_left[1] < 0
        || destination_top_left[1] > destination_dimensions.height() as i32
    {
        return Err(CheckBlitImageError::DestinationCoordinatesOutOfRange);
    }

    if destination_top_left[2] < 0
        || destination_top_left[2] > destination_dimensions.depth() as i32
    {
        return Err(CheckBlitImageError::DestinationCoordinatesOutOfRange);
    }

    if destination_bottom_right[0] < 0
        || destination_bottom_right[0] > destination_dimensions.width() as i32
    {
        return Err(CheckBlitImageError::DestinationCoordinatesOutOfRange);
    }

    if destination_bottom_right[1] < 0
        || destination_bottom_right[1] > destination_dimensions.height() as i32
    {
        return Err(CheckBlitImageError::DestinationCoordinatesOutOfRange);
    }

    if destination_bottom_right[2] < 0
        || destination_bottom_right[2] > destination_dimensions.depth() as i32
    {
        return Err(CheckBlitImageError::DestinationCoordinatesOutOfRange);
    }

    match source_dimensions {
        ImageDimensions::Dim1d { .. } => {
            if source_top_left[1] != 0 || source_bottom_right[1] != 1 {
                return Err(CheckBlitImageError::IncompatibleRangeForImageType);
            }
            if source_top_left[2] != 0 || source_bottom_right[2] != 1 {
                return Err(CheckBlitImageError::IncompatibleRangeForImageType);
            }
        }
        ImageDimensions::Dim2d { .. } => {
            if source_top_left[2] != 0 || source_bottom_right[2] != 1 {
                return Err(CheckBlitImageError::IncompatibleRangeForImageType);
            }
        }
        ImageDimensions::Dim3d { .. } => {}
    }

    match destination_dimensions {
        ImageDimensions::Dim1d { .. } => {
            if destination_top_left[1] != 0 || destination_bottom_right[1] != 1 {
                return Err(CheckBlitImageError::IncompatibleRangeForImageType);
            }
            if destination_top_left[2] != 0 || destination_bottom_right[2] != 1 {
                return Err(CheckBlitImageError::IncompatibleRangeForImageType);
            }
        }
        ImageDimensions::Dim2d { .. } => {
            if destination_top_left[2] != 0 || destination_bottom_right[2] != 1 {
                return Err(CheckBlitImageError::IncompatibleRangeForImageType);
            }
        }
        ImageDimensions::Dim3d { .. } => {}
    }

<<<<<<< HEAD
    match filter {
        Filter::Nearest => (),
        Filter::Linear => {
            if !source_inner
                .image
                .format_features()
                .sampled_image_filter_linear
            {
                return Err(CheckBlitImageError::FilterFormatNotSupported);
            }
        }
        Filter::Cubic => {
            if !device.enabled_extensions().ext_filter_cubic {
                return Err(CheckBlitImageError::ExtensionNotEnabled {
                    extension: "ext_filter_cubic",
                    reason: "the specified filter was Cubic",
                });
            }

            if !source_inner
                .image
                .format_features()
                .img_sampled_image_filter_cubic
            {
                return Err(CheckBlitImageError::FilterFormatNotSupported);
            }

            if !matches!(source.dimensions(), ImageDimensions::Dim2d { .. }) {
                return Err(CheckBlitImageError::FilterDimensionalityNotSupported);
=======
    if source.conflict_key() == destination.conflict_key() {
        if source_mip_level == destination_mip_level
            && is_overlapping_ranges(
                source_base_array_layer as u64,
                layer_count as u64,
                destination_base_array_layer as u64,
                layer_count as u64,
            )
        {
            // we get the top left coordinate of the source in relation to the resulting image,
            // because in blit we can do top_left = [100, 100] and bottom_right = [0, 0]
            // which would result in flipped image and thats ok, but we can't use these values to compute
            // extent, because it would result in negative size.
            let mut source_render_top_left = [0; 3];
            let mut source_extent = [0; 3];
            let mut destination_render_top_left = [0; 3];
            let mut destination_extent = [0; 3];
            for i in 0..3 {
                if source_top_left[i] < source_bottom_right[i] {
                    source_render_top_left[i] = source_top_left[i];
                    source_extent[i] = (source_bottom_right[i] - source_top_left[i]) as u32;
                } else {
                    source_render_top_left[i] = source_bottom_right[i];
                    source_extent[i] = (source_top_left[i] - source_bottom_right[i]) as u32;
                }
                if destination_top_left[i] < destination_bottom_right[i] {
                    destination_render_top_left[i] = destination_top_left[i];
                    destination_extent[i] =
                        (destination_bottom_right[i] - destination_top_left[i]) as u32;
                } else {
                    destination_render_top_left[i] = destination_bottom_right[i];
                    destination_extent[i] =
                        (destination_top_left[i] - destination_bottom_right[i]) as u32;
                }
            }

            if is_overlapping_regions(
                source_render_top_left,
                source_extent,
                destination_render_top_left,
                destination_extent,
                // since both images are the same, we can use any dimensions type
                source_dimensions,
            ) {
                return Err(CheckBlitImageError::OverlappingRegions);
>>>>>>> 65701214
            }
        }
    }

    Ok(())
}

/// Error that can happen from `check_clear_color_image`.
#[derive(Debug, Copy, Clone)]
pub enum CheckBlitImageError {
    ExtensionNotEnabled {
        extension: &'static str,
        reason: &'static str,
    },

    /// The chosen filter type does not support the dimensionality of the source image.
    FilterDimensionalityNotSupported,
    /// The chosen filter type does not support the format of the source image.
    FilterFormatNotSupported,
    /// The source is missing the transfer source usage.
    MissingTransferSourceUsage,
    /// The destination is missing the transfer destination usage.
    MissingTransferDestinationUsage,
    /// The format of the source image doesn't support blit operations.
    SourceFormatNotSupported,
    /// The format of the destination image doesn't support blit operations.
    DestinationFormatNotSupported,
    /// You must use the nearest filter when blitting depth/stencil images.
    DepthStencilNearestMandatory,
    /// The format of the source and destination must be equal when blitting depth/stencil images.
    DepthStencilFormatMismatch,
    /// The types of the source format and the destination format aren't compatible.
    IncompatibleFormatTypes {
        source_type: NumericType,
        destination_type: NumericType,
    },
    /// Blitting between multisampled images is forbidden.
    UnexpectedMultisampled,
    /// The offsets, array layers and/or mipmap levels are out of range in the source image.
    SourceCoordinatesOutOfRange,
    /// The offsets, array layers and/or mipmap levels are out of range in the destination image.
    DestinationCoordinatesOutOfRange,
    /// The top-left and/or bottom-right coordinates are incompatible with the image type.
    IncompatibleRangeForImageType,
    /// The source and destination regions are overlapping.
    OverlappingRegions,
}

impl error::Error for CheckBlitImageError {}

impl fmt::Display for CheckBlitImageError {
    #[inline]
    fn fmt(&self, fmt: &mut fmt::Formatter) -> Result<(), fmt::Error> {
        match *self {
            Self::ExtensionNotEnabled { extension, reason } => write!(
                fmt,
                "the extension {} must be enabled: {}",
                extension, reason
            ),
            Self::FilterDimensionalityNotSupported => write!(
                fmt,
                "the chosen filter type does not support the dimensionality of the source image"
            ),
            Self::FilterFormatNotSupported => write!(
                fmt,
                "the chosen filter type does not support the format of the source image"
            ),
            Self::MissingTransferSourceUsage => {
                write!(fmt, "the source is missing the transfer source usage")
            }
            Self::MissingTransferDestinationUsage => {
                write!(
                    fmt,
                    "the destination is missing the transfer destination usage"
                )
            }
            Self::SourceFormatNotSupported => {
                write!(
                    fmt,
                    "the format of the source image doesn't support blit operations"
                )
            }
            Self::DestinationFormatNotSupported => {
                write!(
                    fmt,
                    "the format of the destination image doesn't support blit operations"
                )
            }
            Self::DepthStencilNearestMandatory => {
                write!(
                    fmt,
                    "you must use the nearest filter when blitting depth/stencil images"
                )
            }
            Self::DepthStencilFormatMismatch => {
                write!(fmt, "the format of the source and destination must be equal when blitting depth/stencil images")
            }
            Self::IncompatibleFormatTypes { .. } => {
                write!(
                    fmt,
                    "the types of the source format and the destination format aren't compatible"
<<<<<<< HEAD
                )
=======
                }
                CheckBlitImageError::UnexpectedMultisampled => {
                    "blitting between multisampled images is forbidden"
                }
                CheckBlitImageError::SourceCoordinatesOutOfRange => {
                    "the offsets, array layers and/or mipmap levels are out of range in the source \
                 image"
                }
                CheckBlitImageError::DestinationCoordinatesOutOfRange => {
                    "the offsets, array layers and/or mipmap levels are out of range in the \
                 destination image"
                }
                CheckBlitImageError::IncompatibleRangeForImageType => {
                    "the top-left and/or bottom-right coordinates are incompatible with the image type"
                }
                CheckBlitImageError::OverlappingRegions => {
                    "the source and destination regions are overlapping"
                }
>>>>>>> 65701214
            }
            Self::UnexpectedMultisampled => {
                write!(fmt, "blitting between multisampled images is forbidden")
            }
            Self::SourceCoordinatesOutOfRange => {
                write!(fmt, "the offsets, array layers and/or mipmap levels are out of range in the source image")
            }
            Self::DestinationCoordinatesOutOfRange => {
                write!(fmt, "the offsets, array layers and/or mipmap levels are out of range in the destination image")
            }
            Self::IncompatibleRangeForImageType => {
                write!(fmt, "the top-left and/or bottom-right coordinates are incompatible with the image type")
            }
        }
    }
}<|MERGE_RESOLUTION|>--- conflicted
+++ resolved
@@ -216,37 +216,6 @@
         ImageDimensions::Dim3d { .. } => {}
     }
 
-<<<<<<< HEAD
-    match filter {
-        Filter::Nearest => (),
-        Filter::Linear => {
-            if !source_inner
-                .image
-                .format_features()
-                .sampled_image_filter_linear
-            {
-                return Err(CheckBlitImageError::FilterFormatNotSupported);
-            }
-        }
-        Filter::Cubic => {
-            if !device.enabled_extensions().ext_filter_cubic {
-                return Err(CheckBlitImageError::ExtensionNotEnabled {
-                    extension: "ext_filter_cubic",
-                    reason: "the specified filter was Cubic",
-                });
-            }
-
-            if !source_inner
-                .image
-                .format_features()
-                .img_sampled_image_filter_cubic
-            {
-                return Err(CheckBlitImageError::FilterFormatNotSupported);
-            }
-
-            if !matches!(source.dimensions(), ImageDimensions::Dim2d { .. }) {
-                return Err(CheckBlitImageError::FilterDimensionalityNotSupported);
-=======
     if source.conflict_key() == destination.conflict_key() {
         if source_mip_level == destination_mip_level
             && is_overlapping_ranges(
@@ -292,7 +261,39 @@
                 source_dimensions,
             ) {
                 return Err(CheckBlitImageError::OverlappingRegions);
->>>>>>> 65701214
+            }
+        }
+    }
+
+    match filter {
+        Filter::Nearest => (),
+        Filter::Linear => {
+            if !source_inner
+                .image
+                .format_features()
+                .sampled_image_filter_linear
+            {
+                return Err(CheckBlitImageError::FilterFormatNotSupported);
+            }
+        }
+        Filter::Cubic => {
+            if !device.enabled_extensions().ext_filter_cubic {
+                return Err(CheckBlitImageError::ExtensionNotEnabled {
+                    extension: "ext_filter_cubic",
+                    reason: "the specified filter was Cubic",
+                });
+            }
+
+            if !source_inner
+                .image
+                .format_features()
+                .img_sampled_image_filter_cubic
+            {
+                return Err(CheckBlitImageError::FilterFormatNotSupported);
+            }
+
+            if !matches!(source.dimensions(), ImageDimensions::Dim2d { .. }) {
+                return Err(CheckBlitImageError::FilterDimensionalityNotSupported);
             }
         }
     }
@@ -394,28 +395,7 @@
                 write!(
                     fmt,
                     "the types of the source format and the destination format aren't compatible"
-<<<<<<< HEAD
                 )
-=======
-                }
-                CheckBlitImageError::UnexpectedMultisampled => {
-                    "blitting between multisampled images is forbidden"
-                }
-                CheckBlitImageError::SourceCoordinatesOutOfRange => {
-                    "the offsets, array layers and/or mipmap levels are out of range in the source \
-                 image"
-                }
-                CheckBlitImageError::DestinationCoordinatesOutOfRange => {
-                    "the offsets, array layers and/or mipmap levels are out of range in the \
-                 destination image"
-                }
-                CheckBlitImageError::IncompatibleRangeForImageType => {
-                    "the top-left and/or bottom-right coordinates are incompatible with the image type"
-                }
-                CheckBlitImageError::OverlappingRegions => {
-                    "the source and destination regions are overlapping"
-                }
->>>>>>> 65701214
             }
             Self::UnexpectedMultisampled => {
                 write!(fmt, "blitting between multisampled images is forbidden")
@@ -429,6 +409,9 @@
             Self::IncompatibleRangeForImageType => {
                 write!(fmt, "the top-left and/or bottom-right coordinates are incompatible with the image type")
             }
+            Self::OverlappingRegions => {
+                write!(fmt, "the source and destination regions are overlapping")
+            }
         }
     }
 }
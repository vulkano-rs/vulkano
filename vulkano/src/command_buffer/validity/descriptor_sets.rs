--- conflicted
+++ resolved
@@ -183,7 +183,6 @@
                 return Err(InvalidDescriptorResource::SamplerUnnormalizedCoordinatesNotAllowed);
             }
 
-<<<<<<< HEAD
             // - OpImageFetch, OpImageSparseFetch, OpImage*Gather, and OpImageSparse*Gather must not
             //   be used with a sampler that enables sampler Y′CBCR conversion.
             // - The ConstOffset and Offset operands must not be used with a sampler that enables
@@ -194,8 +193,6 @@
                 return Err(InvalidDescriptorResource::SamplerYcbcrConversionNotAllowed);
             }
 
-=======
->>>>>>> 0c06394e
             /*
                 Instruction/Sampler/Image View Validation
                 https://www.khronos.org/registry/vulkan/specs/1.2-extensions/html/chap16.html#textures-input-validation
@@ -437,11 +434,8 @@
         image_view_index: u32,
         error: SamplerImageViewIncompatibleError,
     },
-<<<<<<< HEAD
+    SamplerUnnormalizedCoordinatesNotAllowed,
     SamplerYcbcrConversionNotAllowed,
-=======
->>>>>>> 0c06394e
-    SamplerUnnormalizedCoordinatesNotAllowed,
     StorageImageAtomicNotSupported,
     StorageReadWithoutFormatNotSupported,
     StorageWriteWithoutFormatNotSupported,
@@ -492,21 +486,18 @@
                     "the bound sampler did not have the required depth comparison state; required {}, obtained {}", required, obtained
                 )
             }
-<<<<<<< HEAD
+            Self::SamplerUnnormalizedCoordinatesNotAllowed => {
+                write!(
+                    fmt,
+                    "the bound sampler is required to have unnormalized coordinates disabled"
+                )
+            }
             Self::SamplerYcbcrConversionNotAllowed => {
                 write!(
                     fmt,
                     "the bound sampler is required to have no attached sampler YCbCr conversion"
                 )
             }
-=======
->>>>>>> 0c06394e
-            Self::SamplerUnnormalizedCoordinatesNotAllowed => {
-                write!(
-                    fmt,
-                    "the bound sampler is required to have unnormalized coordinates disabled"
-                )
-            }
             Self::StorageImageAtomicNotSupported => {
                 write!(fmt, "the bound image view did not support the `storage_image_atomic` format feature")
             }

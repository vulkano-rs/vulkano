--- conflicted
+++ resolved
@@ -77,16 +77,11 @@
 //! information.
 
 pub use self::commands::{
-<<<<<<< HEAD
-    debug::CheckColorError,
+    debug::DebugUtilsError,
     image::{
         BlitImageInfo, ClearColorImageInfo, ClearDepthStencilImageInfo, ImageBlit, ImageResolve,
         ResolveImageInfo,
     },
-=======
-    debug::DebugUtilsError,
-    image::{CheckBlitImageError, CheckClearColorImageError, CheckClearDepthStencilImageError},
->>>>>>> 44e30574
     pipeline::{
         CheckDescriptorSetsValidityError, CheckDispatchError, CheckDynamicStateValidityError,
         CheckIndexBufferError, CheckIndirectBufferError, CheckPipelineError,
@@ -105,14 +100,8 @@
 pub use self::{
     auto::{
         AutoCommandBufferBuilder, AutoCommandBufferBuilderContextError, BeginError,
-<<<<<<< HEAD
         BeginQueryError, BeginRenderPassError, BuildError, CopyQueryPoolResultsError,
-        DebugMarkerError, DispatchError, DispatchIndirectError, DrawError, DrawIndexedError,
-=======
-        BeginQueryError, BeginRenderPassError, BlitImageError, BuildError, ClearColorImageError,
-        CopyBufferError, CopyBufferImageError, CopyImageError, CopyQueryPoolResultsError,
         DispatchError, DispatchIndirectError, DrawError, DrawIndexedError,
->>>>>>> 44e30574
         DrawIndexedIndirectError, DrawIndirectError, EndQueryError, ExecuteCommandsError,
         PrimaryAutoCommandBuffer, ResetQueryPoolError, SecondaryAutoCommandBuffer,
         WriteTimestampError,

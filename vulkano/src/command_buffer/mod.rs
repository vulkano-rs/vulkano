--- conflicted
+++ resolved
@@ -63,13 +63,8 @@
 //! # let graphics_pipeline: std::sync::Arc<vulkano::pipeline::graphics::GraphicsPipeline> = return;
 //! # let cb_allocator: std::sync::Arc<vulkano::command_buffer::allocator::StandardCommandBufferAllocator> = return;
 //! let cb = AutoCommandBufferBuilder::primary(
-<<<<<<< HEAD
 //!     &cb_allocator,
-//!     queue.family(),
-=======
-//!     device.clone(),
 //!     queue.queue_family_index(),
->>>>>>> 2277448a
 //!     CommandBufferUsage::MultipleSubmit
 //! ).unwrap()
 //! .begin_render_pass(render_pass_begin_info, SubpassContents::Inline).unwrap()

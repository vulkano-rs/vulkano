--- conflicted
+++ resolved
@@ -114,17 +114,12 @@
         // Vulkan 1.0 implementation. Otherwise, the application can call vkEnumerateInstanceVersion
         // to determine the version of Vulkan.
 
-<<<<<<< HEAD
         let func = unsafe {
             loader.get_instance_proc_addr(
-                ash::vk::Instance::null(),
+                vk::Instance::null(),
                 c"vkEnumerateInstanceVersion".as_ptr(),
             )
         };
-=======
-        let name = unsafe { CStr::from_bytes_with_nul_unchecked(b"vkEnumerateInstanceVersion\0") };
-        let func = unsafe { loader.get_instance_proc_addr(vk::Instance::null(), name.as_ptr()) };
->>>>>>> 478bad36
 
         let version = if let Some(func) = func {
             let func: vk::PFN_vkEnumerateInstanceVersion = unsafe { transmute(func) };

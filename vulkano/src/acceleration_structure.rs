//! An opaque data structure that is used to accelerate spatial queries on geometry data.
//!
//! Acceleration structures contain geometry data, arranged in such a way that the device can
//! easily search through the data and check for intersections between the geometry and rays
//! (lines). The geometry data can consist of either triangles, or axis-aligned bounding boxes
//! (AABBs).
//!
//! Acceleration structures come in two forms: top-level and bottom-level. A bottom-level
//! acceleration structure holds the actual geometry data, while a top-level structure contains
//! instances of (references to) one or more bottom-level structures. A top-level structure is
//! intended to contain the whole rendered scene (or the relevant parts of it), while a
//! bottom-level structure may contain individual objects within the scene. This two-level
//! arrangement allows you to easily rearrange the scene, adding and removing parts of it as
//! needed.
//!
//! # Building an acceleration structure
//!
//! When an acceleration structure object is created, it is in an uninitialized state and contains
//! garbage data. To be able to use it for anything, you must first *build* the structure on the
//! device, using the [`build_acceleration_structure`] or [`build_acceleration_structure_indirect`]
//! command buffer commands. You use [`BuildAccelerationStructureMode::Build`] to build a structure
//! from scratch.
//!
//! When specifying geometry data for an acceleration structure build, certain triangle, AABB or
//! instance values mark that item as *inactive*. An inactive item is completely ignored within
//! the acceleration structure, and acts as if it's not there. The following special values
//! make an item inactive:
//! - For triangles, if the vertex format is a floating-point type, then the triangle is inactive
//!   if any of its vertices have NaN as their first coordinate. For integer vertex formats, it is
//!   not possible to mark triangles as inactive.
//! - For AABBs, if [`AabbPositions::min[0]`](AabbPositions::min) is NaN.
//! - For instances, if [`AccelerationStructureInstance::acceleration_structure_reference`] is 0.
//!
//! # Updating an acceleration structure
//!
//! Once an acceleration structure is built, if it was built previously with the
//! [`BuildAccelerationStructureFlags::ALLOW_UPDATE`] flag, then it is possible to update the
//! structure with new data. You use [`BuildAccelerationStructureMode::Update`] for this, which
//! specifies the source acceleration structure to use as a starting point for the update.
//! This can be the same as the destination structure (the update will happen in-place), or a
//! different one.
//!
//! An update operation is limited in which parts of the data it may change. You may change most
//! buffers and their contents, as well as strides and offsets:
//! - [`AccelerationStructureBuildGeometryInfo::scratch_data`]
//! - [`AccelerationStructureGeometryTrianglesData::vertex_data`]
//! - [`AccelerationStructureGeometryTrianglesData::vertex_stride`]
//! - [`AccelerationStructureGeometryTrianglesData::transform_data`] (but the variant of `Option`
//!   must not change)
//! - [`AccelerationStructureGeometryAabbsData::data`]
//! - [`AccelerationStructureGeometryAabbsData::stride`]
//! - [`AccelerationStructureGeometryInstancesData::data`]
//! - [`AccelerationStructureBuildRangeInfo::primitive_offset`]
//! - [`AccelerationStructureBuildRangeInfo::first_vertex`] if no index buffer is used
//! - [`AccelerationStructureBuildRangeInfo::transform_offset`]
//!
//! No other values may be changed, including in particular the variant or number of elements in
//! [`AccelerationStructureBuildGeometryInfo::geometries`], and the value of
//! [`AccelerationStructureBuildRangeInfo::primitive_count`].
//! The enum variants and data in [`AccelerationStructureGeometryTrianglesData::index_data`] must
//! not be changed, but it is allowed to specify a new index buffer, as long as it contains the
//! exact same indices as the old one.
//!
//! An update operation may not change the inactive status of an item: active items must remain
//! active in the update and inactive items must remain inactive.
//!
//! # Accessing an acceleration structure in a shader
//!
//! Acceleration structures can be bound to and accessed in any shader type. They are accessed
//! as descriptors, like buffers and images, and are declared in GLSL with
//! ```glsl
//! layout (set = N, binding = N) uniform accelerationStructureEXT nameOfTheVariable;
//! ```
//! You must enable either the `GL_EXT_ray_query` or the `GL_EXT_ray_tracing` GLSL extensions in
//! the shader to use this.
//!
//! On the Vulkano side, you can then create a descriptor set layout using
//! [`DescriptorType::AccelerationStructure`] as a descriptor type, and write the
//! acceleration structure to a descriptor set using
//! [`WriteDescriptorSet::acceleration_structure`].
//!
//! [`build_acceleration_structure`]: crate::command_buffer::AutoCommandBufferBuilder::build_acceleration_structure
//! [`build_acceleration_structure_indirect`]: crate::command_buffer::AutoCommandBufferBuilder::build_acceleration_structure_indirect
//! [`DescriptorType::AccelerationStructure`]: crate::descriptor_set::layout::DescriptorType::AccelerationStructure
//! [`WriteDescriptorSet::acceleration_structure`]: crate::descriptor_set::WriteDescriptorSet::acceleration_structure

use crate::{
    buffer::{BufferUsage, IndexBuffer, Subbuffer},
    device::{Device, DeviceOwned},
    format::{Format, FormatFeatures},
    instance::InstanceOwnedDebugWrapper,
    macros::{impl_id_counter, vulkan_bitflags, vulkan_enum},
    DeviceAddress, DeviceSize, NonNullDeviceAddress, Packed24_8, Requires, RequiresAllOf,
    RequiresOneOf, Validated, ValidationError, VulkanError, VulkanObject,
};
use bytemuck::{Pod, Zeroable};
use std::{fmt::Debug, hash::Hash, mem::MaybeUninit, num::NonZeroU64, ptr, sync::Arc};

/// An opaque data structure that is used to accelerate spatial queries on geometry data.
#[derive(Debug)]
pub struct AccelerationStructure {
    device: InstanceOwnedDebugWrapper<Arc<Device>>,
    handle: ash::vk::AccelerationStructureKHR,
    id: NonZeroU64,

    create_flags: AccelerationStructureCreateFlags,
    buffer: Subbuffer<[u8]>,
    ty: AccelerationStructureType,
}

impl AccelerationStructure {
    /// Creates a new `AccelerationStructure`.
    ///
    /// The [`acceleration_structure`] feature must be enabled on the device.
    ///
    /// # Safety
    ///
    /// - `create_info.buffer` (and any subbuffer it overlaps with) must not be accessed while it
    ///   is bound to the acceleration structure.
    ///
    /// [`acceleration_structure`]: crate::device::DeviceFeatures::acceleration_structure
    #[inline]
    pub unsafe fn new(
        device: Arc<Device>,
        create_info: AccelerationStructureCreateInfo,
    ) -> Result<Arc<Self>, Validated<VulkanError>> {
        Self::validate_new(&device, &create_info)?;

        Ok(Self::new_unchecked(device, create_info)?)
    }

    fn validate_new(
        device: &Device,
        create_info: &AccelerationStructureCreateInfo,
    ) -> Result<(), Box<ValidationError>> {
        if !device.enabled_extensions().khr_acceleration_structure {
            return Err(Box::new(ValidationError {
                requires_one_of: RequiresOneOf(&[RequiresAllOf(&[Requires::DeviceExtension(
                    "khr_acceleration_structure",
                )])]),
                ..Default::default()
            }));
        }

        if !device.enabled_features().acceleration_structure {
            return Err(Box::new(ValidationError {
                requires_one_of: RequiresOneOf(&[RequiresAllOf(&[Requires::DeviceFeature(
                    "acceleration_structure",
                )])]),
                vuids: &["VUID-vkCreateAccelerationStructureKHR-accelerationStructure-03611"],
                ..Default::default()
            }));
        }

        // VUID-vkCreateAccelerationStructureKHR-pCreateInfo-parameter
        create_info
            .validate(device)
            .map_err(|err| err.add_context("create_info"))?;

        Ok(())
    }

    #[cfg_attr(not(feature = "document_unchecked"), doc(hidden))]
    pub unsafe fn new_unchecked(
        device: Arc<Device>,
        create_info: AccelerationStructureCreateInfo,
    ) -> Result<Arc<Self>, VulkanError> {
        let create_info_vk = create_info.to_vk();

        let handle = {
            let fns = device.fns();
            let mut output = MaybeUninit::uninit();
            (fns.khr_acceleration_structure
                .create_acceleration_structure_khr)(
                device.handle(),
                &create_info_vk,
                ptr::null(),
                output.as_mut_ptr(),
            )
            .result()
            .map_err(VulkanError::from)?;
            output.assume_init()
        };

        Ok(Self::from_handle(device, handle, create_info))
    }

    /// Creates a new `AccelerationStructure` from a raw object handle.
    ///
    /// # Safety
    ///
    /// - `handle` must be a valid Vulkan object handle created from `device`.
    /// - `create_info` must match the info used to create the object.
    pub unsafe fn from_handle(
        device: Arc<Device>,
        handle: ash::vk::AccelerationStructureKHR,
        create_info: AccelerationStructureCreateInfo,
    ) -> Arc<Self> {
        let AccelerationStructureCreateInfo {
            create_flags,
            buffer,
            ty,
            _ne: _,
        } = create_info;

        Arc::new(Self {
            device: InstanceOwnedDebugWrapper(device),
            handle,
            id: Self::next_id(),

            create_flags,
            buffer,
            ty,
        })
    }

    /// Returns the flags the acceleration structure was created with.
    #[inline]
    pub fn create_flags(&self) -> AccelerationStructureCreateFlags {
        self.create_flags
    }

    /// Returns the subbuffer that the acceleration structure is stored on.
    #[inline]
    pub fn buffer(&self) -> &Subbuffer<[u8]> {
        &self.buffer
    }

    /// Returns the size of the acceleration structure.
    #[inline]
    pub fn size(&self) -> DeviceSize {
        self.buffer.size()
    }

    /// Returns the type of the acceleration structure.
    #[inline]
    pub fn ty(&self) -> AccelerationStructureType {
        self.ty
    }

    /// Returns the device address of the acceleration structure.
    ///
    /// The device address of the acceleration structure may be different from the device address
    /// of the underlying buffer.
    pub fn device_address(&self) -> NonNullDeviceAddress {
        let info_vk = ash::vk::AccelerationStructureDeviceAddressInfoKHR::default()
            .acceleration_structure(self.handle);
        let ptr = unsafe {
            let fns = self.device.fns();
            (fns.khr_acceleration_structure
                .get_acceleration_structure_device_address_khr)(
                self.device.handle(), &info_vk
            )
        };

        NonNullDeviceAddress::new(ptr).unwrap()
    }
}

impl Drop for AccelerationStructure {
    #[inline]
    fn drop(&mut self) {
        unsafe {
            let fns = self.device.fns();
            (fns.khr_acceleration_structure
                .destroy_acceleration_structure_khr)(
                self.device.handle(), self.handle, ptr::null()
            )
        }
    }
}

unsafe impl VulkanObject for AccelerationStructure {
    type Handle = ash::vk::AccelerationStructureKHR;

    #[inline]
    fn handle(&self) -> Self::Handle {
        self.handle
    }
}

unsafe impl DeviceOwned for AccelerationStructure {
    #[inline]
    fn device(&self) -> &Arc<Device> {
        &self.device
    }
}

impl_id_counter!(AccelerationStructure);

vulkan_enum! {
    #[non_exhaustive]

    /// The type of an acceleration structure.
    AccelerationStructureType = AccelerationStructureTypeKHR(i32);

    /// Refers to bottom-level acceleration structures. This type can be bound to a descriptor.
    TopLevel = TOP_LEVEL,

    /// Contains AABBs or geometry to be intersected.
    BottomLevel = BOTTOM_LEVEL,

    /// The type is determined at build time.
    ///
    /// Use of this type is discouraged, it is preferred to specify the type at create time.
    Generic = GENERIC,
}

/// Parameters to create a new `AccelerationStructure`.
#[derive(Clone, Debug)]
pub struct AccelerationStructureCreateInfo {
    /// Specifies how to create the acceleration structure.
    ///
    /// The default value is empty.
    pub create_flags: AccelerationStructureCreateFlags,

    /// The subbuffer to store the acceleration structure on.
    ///
    /// The subbuffer must have an `offset` that is a multiple of 256, and its `usage` must include
    /// [`BufferUsage::ACCELERATION_STRUCTURE_STORAGE`]. It must not be accessed while it is bound
    /// to the acceleration structure.
    ///
    /// There is no default value.
    pub buffer: Subbuffer<[u8]>,

    /// The type of acceleration structure to create.
    ///
    /// The default value is [`AccelerationStructureType::Generic`].
    pub ty: AccelerationStructureType,

    /* TODO: enable
    // TODO: document
    pub device_address: DeviceAddress, */
    pub _ne: crate::NonExhaustive,
}

impl AccelerationStructureCreateInfo {
    /// Returns a `AccelerationStructureCreateInfo` with the specified `buffer`.
    #[inline]
    pub fn new(buffer: Subbuffer<[u8]>) -> Self {
        Self {
            create_flags: AccelerationStructureCreateFlags::empty(),
            buffer,
            ty: AccelerationStructureType::Generic,
            _ne: crate::NonExhaustive(()),
        }
    }

    pub(crate) fn validate(&self, device: &Device) -> Result<(), Box<ValidationError>> {
        let &Self {
            create_flags,
            ref buffer,
            ty,
            _ne: _,
        } = self;

        create_flags.validate_device(device).map_err(|err| {
            err.add_context("create_flags")
                .set_vuids(&["VUID-VkAccelerationStructureCreateInfoKHR-createFlags-parameter"])
        })?;

        ty.validate_device(device).map_err(|err| {
            err.add_context("ty")
                .set_vuids(&["VUID-VkAccelerationStructureCreateInfoKHR-type-parameter"])
        })?;

        if !buffer
            .buffer()
            .usage()
            .intersects(BufferUsage::ACCELERATION_STRUCTURE_STORAGE)
        {
            return Err(Box::new(ValidationError {
                context: "buffer".into(),
                problem: "the buffer was not created with the `ACCELERATION_STRUCTURE_STORAGE` \
                    usage"
                    .into(),
                vuids: &["VUID-VkAccelerationStructureCreateInfoKHR-buffer-03614"],
                ..Default::default()
            }));
        }

        // VUID-VkAccelerationStructureCreateInfoKHR-offset-03616
        // Ensured by the definition of `Subbuffer`.

        if buffer.offset() % 256 != 0 {
            return Err(Box::new(ValidationError {
                context: "buffer".into(),
                problem: "the offset of the buffer is not a multiple of 256".into(),
                vuids: &["VUID-VkAccelerationStructureCreateInfoKHR-offset-03734"],
                ..Default::default()
            }));
        }

        Ok(())
    }

    pub(crate) fn to_vk(&self) -> ash::vk::AccelerationStructureCreateInfoKHR<'static> {
        let &Self {
            create_flags,
            ref buffer,
            ty,
            _ne: _,
        } = self;

        ash::vk::AccelerationStructureCreateInfoKHR::default()
            .create_flags(create_flags.into())
            .buffer(buffer.buffer().handle())
            .offset(buffer.offset())
            .size(buffer.size())
            .ty(ty.into())
            .device_address(0) // TODO: allow user to specify
    }
}

vulkan_bitflags! {
    #[non_exhaustive]

    /// Flags that control how an acceleration structure is created.
    AccelerationStructureCreateFlags = AccelerationStructureCreateFlagsKHR(u32);

    /* TODO: enable
    // TODO: document
    DEVICE_ADDRESS_CAPTURE_REPLAY = DEVICE_ADDRESS_CAPTURE_REPLAY_KHR, */

    /* TODO: enable
    // TODO: document
    DESCRIPTOR_BUFFER_CAPTURE_REPLAY = DESCRIPTOR_BUFFER_CAPTURE_REPLAY_EXT
    RequiresOneOf([
        RequiresAllOf([DeviceExtension(ext_descriptor_buffer)]),
    ]),*/

    /* TODO: enable
    // TODO: document
    MOTION = MOTION_NV
    RequiresOneOf([
        RequiresAllOf([DeviceExtension(nv_ray_tracing_motion_blur)]),
    ]),*/
}

/// Geometries and other parameters for an acceleration structure build operation.
#[derive(Clone, Debug)]
pub struct AccelerationStructureBuildGeometryInfo {
    /// Specifies how to build the acceleration structure.
    ///
    /// The default value is empty.
    pub flags: BuildAccelerationStructureFlags,

    /// The mode that the build command should operate in.
    ///
    /// This is ignored when calling [`Device::acceleration_structure_build_sizes`].
    ///
    /// The default value is [`BuildAccelerationStructureMode::Build`].
    pub mode: BuildAccelerationStructureMode,

    /// The acceleration structure to build or update.
    ///
    /// This can be `None` when calling [`Device::acceleration_structure_build_sizes`],
    /// but must be `Some` otherwise.
    ///
    /// There is no default value.
    pub dst_acceleration_structure: Option<Arc<AccelerationStructure>>,

    /// The geometries that will be built into `dst_acceleration_structure`.
    ///
    /// The geometry type must match the `ty` that was specified when the acceleration structure
    /// was created:
    /// - `Instances` must be used with `TopLevel` or `Generic`.
    /// - `Triangles` and `Aabbs` must be used with `BottomLevel` or `Generic`.
    ///
    /// There is no default value.
    pub geometries: AccelerationStructureGeometries,

    /// Scratch memory to be used for the build.
    ///
    /// This can be `None` when calling [`Device::acceleration_structure_build_sizes`],
    /// but must be `Some` otherwise.
    ///
    /// The default value is `None`.
    pub scratch_data: Option<Subbuffer<[u8]>>,

    pub _ne: crate::NonExhaustive,
}

impl AccelerationStructureBuildGeometryInfo {
    /// Returns a `AccelerationStructureBuildGeometryInfo` with the specified `geometries`.
    #[inline]
    pub fn new(geometries: AccelerationStructureGeometries) -> Self {
        Self {
            flags: BuildAccelerationStructureFlags::empty(),
            mode: BuildAccelerationStructureMode::Build,
            dst_acceleration_structure: None,
            geometries,
            scratch_data: None,
            _ne: crate::NonExhaustive(()),
        }
    }

    pub(crate) fn validate(&self, device: &Device) -> Result<(), Box<ValidationError>> {
        let &Self {
            flags,
            ref mode,
            ref dst_acceleration_structure,
            ref geometries,
            scratch_data: _,
            _ne: _,
        } = self;

        flags.validate_device(device).map_err(|err| {
            err.add_context("flags")
                .set_vuids(&["VUID-VkAccelerationStructureBuildGeometryInfoKHR-flags-parameter"])
        })?;

        let max_geometry_count = device
            .physical_device()
            .properties()
            .max_geometry_count
            .unwrap();

        match geometries {
            // VUID-VkAccelerationStructureGeometryKHR-triangles-parameter
            AccelerationStructureGeometries::Triangles(geometries) => {
                for (index, triangles_data) in geometries.iter().enumerate() {
                    triangles_data
                        .validate(device)
                        .map_err(|err| err.add_context(format!("geometries[{}]", index)))?;
                }

                if geometries.len() as u64 > max_geometry_count {
                    return Err(Box::new(ValidationError {
                        context: "geometries".into(),
                        problem: "the length exceeds the `max_geometry_count` limit".into(),
                        vuids: &["VUID-VkAccelerationStructureBuildGeometryInfoKHR-type-03793"],
                        ..Default::default()
                    }));
                }

                // VUID-VkAccelerationStructureBuildGeometryInfoKHR-type-03795
                // Is checked in the top-level functions.
            }

            // VUID-VkAccelerationStructureGeometryKHR-aabbs-parameter
            AccelerationStructureGeometries::Aabbs(geometries) => {
                for (index, aabbs_data) in geometries.iter().enumerate() {
                    aabbs_data
                        .validate(device)
                        .map_err(|err| err.add_context(format!("geometries[{}]", index)))?;
                }

                if geometries.len() as u64 > max_geometry_count {
                    return Err(Box::new(ValidationError {
                        context: "geometries".into(),
                        problem: "the length exceeds the `max_geometry_count` limit".into(),
                        vuids: &["VUID-VkAccelerationStructureBuildGeometryInfoKHR-type-03793"],
                        ..Default::default()
                    }));
                }

                // VUID-VkAccelerationStructureBuildGeometryInfoKHR-type-03794
                // Is checked in the top-level functions.
            }

            // VUID-VkAccelerationStructureGeometryKHR-instances-parameter
            AccelerationStructureGeometries::Instances(instances_data) => {
                instances_data
                    .validate(device)
                    .map_err(|err| err.add_context("geometries"))?;
            }
        }

        if let Some(dst_acceleration_structure) = dst_acceleration_structure {
            // VUID-VkAccelerationStructureBuildGeometryInfoKHR-commonparent
            assert_eq!(device, dst_acceleration_structure.device().as_ref());
        }

        if let BuildAccelerationStructureMode::Update(src_acceleration_structure) = mode {
            assert_eq!(device, src_acceleration_structure.device().as_ref());
        }

        if flags.contains(
            BuildAccelerationStructureFlags::PREFER_FAST_TRACE
                | BuildAccelerationStructureFlags::PREFER_FAST_BUILD,
        ) {
            return Err(Box::new(ValidationError {
                context: "flags".into(),
                problem: "contains both `BuildAccelerationStructureFlags::PREFER_FAST_TRACE` and \
                    `BuildAccelerationStructureFlags::PREFER_FAST_BUILD`"
                    .into(),
                vuids: &["VUID-VkAccelerationStructureBuildGeometryInfoKHR-flags-03796"],
                ..Default::default()
            }));
        }

        Ok(())
    }

    pub(crate) fn to_vk<'a>(
        &self,
        fields1_vk: &'a AccelerationStructureBuildGeometryInfoFields1Vk,
    ) -> ash::vk::AccelerationStructureBuildGeometryInfoKHR<'a> {
        let &Self {
            flags,
            ref mode,
            ref dst_acceleration_structure,
            ref geometries,
            ref scratch_data,
            _ne: _,
        } = self;
        let AccelerationStructureBuildGeometryInfoFields1Vk { geometries_vk } = fields1_vk;

        ash::vk::AccelerationStructureBuildGeometryInfoKHR::default()
            .ty(geometries.to_vk_ty())
            .flags(flags.into())
            .mode(mode.to_vk())
            .src_acceleration_structure(match mode {
                BuildAccelerationStructureMode::Build => Default::default(),
                BuildAccelerationStructureMode::Update(src_acceleration_structure) => {
                    src_acceleration_structure.handle()
                }
            })
            .dst_acceleration_structure(
                dst_acceleration_structure
                    .as_ref()
                    .map_or_else(Default::default, VulkanObject::handle),
            )
            .geometries(geometries_vk)
            .scratch_data(
                scratch_data
                    .as_ref()
                    .map_or_else(Default::default, Subbuffer::to_vk_device_or_host_address),
            )
    }

    pub(crate) fn to_vk_fields1(&self) -> AccelerationStructureBuildGeometryInfoFields1Vk {
        let Self { geometries, .. } = self;

        let geometries_vk = match geometries {
            AccelerationStructureGeometries::Triangles(geometries) => geometries
                .iter()
                .map(AccelerationStructureGeometryTrianglesData::to_vk)
                .collect(),

            AccelerationStructureGeometries::Aabbs(geometries) => geometries
                .iter()
                .map(AccelerationStructureGeometryAabbsData::to_vk)
                .collect(),

<<<<<<< HEAD
        let (ty, geometries_vk): (_, Vec<_>) = match geometries {
            AccelerationStructureGeometries::Triangles(geometries) => (
                ash::vk::AccelerationStructureTypeKHR::BOTTOM_LEVEL,
                geometries
                    .iter()
                    .map(|triangles_data| {
                        let &AccelerationStructureGeometryTrianglesData {
                            flags,
                            vertex_format,
                            ref vertex_data,
                            vertex_stride,
                            max_vertex,
                            ref index_data,
                            ref transform_data,
                            _ne,
                        } = triangles_data;

                        ash::vk::AccelerationStructureGeometryKHR {
                            geometry_type: ash::vk::GeometryTypeKHR::TRIANGLES,
                            geometry: ash::vk::AccelerationStructureGeometryDataKHR {
                                triangles: ash::vk::AccelerationStructureGeometryTrianglesDataKHR {
                                    vertex_format: vertex_format.into(),
                                    vertex_data: ash::vk::DeviceOrHostAddressConstKHR {
                                        // TODO: RayTracing: This panics if the usage
                                        // does not contain `BufferUsage::SHADER_DEVICE_ADDRESS`.
                                        device_address: vertex_data.as_ref().map_or(
                                            0,
                                            |vertex_data| {
                                                vertex_data.device_address().unwrap().into()
                                            },
                                        ),
                                    },
                                    vertex_stride: vertex_stride as DeviceSize,
                                    max_vertex,
                                    index_type: index_data
                                        .as_ref()
                                        .map_or(ash::vk::IndexType::NONE_KHR, |index_data| {
                                            index_data.index_type().into()
                                        }),
                                    index_data: ash::vk::DeviceOrHostAddressConstKHR {
                                        device_address: index_data.as_ref().map_or(
                                            0,
                                            |index_data| {
                                                index_data
                                                    .as_bytes()
                                                    .device_address()
                                                    .unwrap()
                                                    .get()
                                            },
                                        ),
                                    },
                                    transform_data: ash::vk::DeviceOrHostAddressConstKHR {
                                        device_address: transform_data.as_ref().map_or(
                                            0,
                                            |transform_data| {
                                                transform_data.device_address().unwrap().get()
                                            },
                                        ),
                                    },
                                    ..Default::default()
                                },
                            },
                            flags: flags.into(),
                            ..Default::default()
                        }
                    })
                    .collect(),
            ),
            AccelerationStructureGeometries::Aabbs(geometries) => (
                ash::vk::AccelerationStructureTypeKHR::BOTTOM_LEVEL,
                geometries
                    .iter()
                    .map(|aabbs_data| {
                        let &AccelerationStructureGeometryAabbsData {
                            flags,
                            ref data,
                            stride,
                            _ne: _,
                        } = aabbs_data;

                        ash::vk::AccelerationStructureGeometryKHR {
                            geometry_type: ash::vk::GeometryTypeKHR::AABBS,
                            geometry: ash::vk::AccelerationStructureGeometryDataKHR {
                                aabbs: ash::vk::AccelerationStructureGeometryAabbsDataKHR {
                                    data: ash::vk::DeviceOrHostAddressConstKHR {
                                        device_address: data.as_ref().map_or(0, |data| {
                                            data.device_address().unwrap().into()
                                        }),
                                    },
                                    stride: stride as DeviceSize,
                                    ..Default::default()
                                },
                            },
                            flags: flags.into(),
                            ..Default::default()
                        }
                    })
                    .collect(),
            ),
=======
>>>>>>> 2df80034
            AccelerationStructureGeometries::Instances(instances_data) => {
                [instances_data.to_vk()].into_iter().collect()
            }
        };

        AccelerationStructureBuildGeometryInfoFields1Vk { geometries_vk }
    }
}

pub(crate) struct AccelerationStructureBuildGeometryInfoFields1Vk {
    pub(crate) geometries_vk: Vec<ash::vk::AccelerationStructureGeometryKHR<'static>>,
}

vulkan_bitflags! {
    #[non_exhaustive]

    /// Flags to control how an acceleration structure should be built.
    BuildAccelerationStructureFlags = BuildAccelerationStructureFlagsKHR(u32);

    /// The built acceleration structure can be updated later by building it again with
    /// [`BuildAccelerationStructureMode::Update`].
    ///
    /// The building process may take more time and memory than normal.
    ALLOW_UPDATE = ALLOW_UPDATE,

    /// The built acceleration structure can be used later as the source in a copy operation with
    /// [`CopyAccelerationStructureMode::Compact`].
    ///
    /// The building process may take more time and memory than normal.
    ALLOW_COMPACTION = ALLOW_COMPACTION,

    /// Prioritize for best trace performance, with possibly longer build times.
    PREFER_FAST_TRACE = PREFER_FAST_TRACE,

    /// Prioritize for shorter build time, with possibly suboptimal trace performance.
    PREFER_FAST_BUILD = PREFER_FAST_BUILD,

    /// Prioritize low acceleration structure and scratch memory size, with possibly longer build
    /// times or suboptimal trace performance.
    LOW_MEMORY = LOW_MEMORY,

    /* TODO: enable
    // TODO: document
    MOTION = MOTION_NV
    RequiresOneOf([
        RequiresAllOf([DeviceExtension(nv_ray_tracing_motion_blur)]),
    ]), */

    /* TODO: enable
    // TODO: document
    ALLOW_OPACITY_MICROMAP_UPDATE = ALLOW_OPACITY_MICROMAP_UPDATE_EXT
    RequiresOneOf([
        RequiresAllOf([DeviceExtension(ext_opacity_micromap)]),
    ]), */

    /* TODO: enable
    // TODO: document
    ALLOW_DISABLE_OPACITY_MICROMAPS = ALLOW_DISABLE_OPACITY_MICROMAPS_EXT
    RequiresOneOf([
        RequiresAllOf([DeviceExtension(ext_opacity_micromap)]),
    ]), */

    /* TODO: enable
    // TODO: document
    ALLOW_OPACITY_MICROMAP_DATA_UPDATE = ALLOW_OPACITY_MICROMAP_DATA_UPDATE_EXT
    RequiresOneOf([
        RequiresAllOf([DeviceExtension(ext_opacity_micromap)]),
    ]), */

    /* TODO: enable
    // TODO: document
    ALLOW_DISPLACEMENT_MICROMAP_UPDATE = ALLOW_DISPLACEMENT_MICROMAP_UPDATE_NV
    RequiresOneOf([
        RequiresAllOf([DeviceExtension(nv_displacement_micromap)]),
    ]), */
}

/// What mode an acceleration structure build command should operate in.
#[derive(Clone, Debug)]
#[repr(i32)]
pub enum BuildAccelerationStructureMode {
    /// Build a new acceleration structure from scratch.
    Build = ash::vk::BuildAccelerationStructureModeKHR::BUILD.as_raw(),

    /// Update a previously built source acceleration structure with new data, storing the
    /// updated structure in the destination. The source and destination acceleration structures
    /// may be the same, which will do the update in-place.
    ///
    /// The destination acceleration structure must have been built with the
    /// [`BuildAccelerationStructureFlags::ALLOW_UPDATE`] flag.
    Update(Arc<AccelerationStructure>) =
        ash::vk::BuildAccelerationStructureModeKHR::UPDATE.as_raw(),
}

impl BuildAccelerationStructureMode {
    pub(crate) fn to_vk(&self) -> ash::vk::BuildAccelerationStructureModeKHR {
        match self {
            BuildAccelerationStructureMode::Build => {
                ash::vk::BuildAccelerationStructureModeKHR::BUILD
            }
            BuildAccelerationStructureMode::Update(_) => {
                ash::vk::BuildAccelerationStructureModeKHR::UPDATE
            }
        }
    }
}

/// The type of geometry data in an acceleration structure.
#[derive(Clone, Debug)]
pub enum AccelerationStructureGeometries {
    /// The geometries consist of bottom-level triangles data.
    Triangles(Vec<AccelerationStructureGeometryTrianglesData>),

    /// The geometries consist of bottom-level axis-aligned bounding box data.
    Aabbs(Vec<AccelerationStructureGeometryAabbsData>),

    /// The geometries consist of top-level instance data.
    Instances(AccelerationStructureGeometryInstancesData),
}

impl AccelerationStructureGeometries {
    /// Returns the number of geometries.
    #[inline]
    pub fn len(&self) -> usize {
        match self {
            AccelerationStructureGeometries::Triangles(geometries) => geometries.len(),
            AccelerationStructureGeometries::Aabbs(geometries) => geometries.len(),
            AccelerationStructureGeometries::Instances(_) => 1,
        }
    }

    pub(crate) fn to_vk_ty(&self) -> ash::vk::AccelerationStructureTypeKHR {
        match self {
            AccelerationStructureGeometries::Triangles(_) => {
                ash::vk::AccelerationStructureTypeKHR::BOTTOM_LEVEL
            }
            AccelerationStructureGeometries::Aabbs(_) => {
                ash::vk::AccelerationStructureTypeKHR::BOTTOM_LEVEL
            }
            AccelerationStructureGeometries::Instances(_) => {
                ash::vk::AccelerationStructureTypeKHR::TOP_LEVEL
            }
        }
    }
}

impl From<Vec<AccelerationStructureGeometryTrianglesData>> for AccelerationStructureGeometries {
    #[inline]
    fn from(value: Vec<AccelerationStructureGeometryTrianglesData>) -> Self {
        Self::Triangles(value)
    }
}

impl From<Vec<AccelerationStructureGeometryAabbsData>> for AccelerationStructureGeometries {
    #[inline]
    fn from(value: Vec<AccelerationStructureGeometryAabbsData>) -> Self {
        Self::Aabbs(value)
    }
}

impl From<AccelerationStructureGeometryInstancesData> for AccelerationStructureGeometries {
    #[inline]
    fn from(value: AccelerationStructureGeometryInstancesData) -> Self {
        Self::Instances(value)
    }
}

vulkan_bitflags! {
    #[non_exhaustive]

    /// Flags to control how an acceleration structure geometry should be built.
    GeometryFlags = GeometryFlagsKHR(u32);

    /// The geometry does not invoke the any-hit shaders, even if it is present in a hit group.
    OPAQUE = OPAQUE,

    /// The any-hit shader will never be called more than once for each primitive in the geometry.
    NO_DUPLICATE_ANY_HIT_INVOCATION = NO_DUPLICATE_ANY_HIT_INVOCATION,
}

/// A bottom-level geometry consisting of triangles.
#[derive(Clone, Debug)]
pub struct AccelerationStructureGeometryTrianglesData {
    /// Specifies how the geometry should be built.
    ///
    /// The default value is empty.
    pub flags: GeometryFlags,

    /// The format of each vertex in `vertex_data`.
    ///
    /// This works in the same way as formats for vertex buffers.
    ///
    /// There is no default value.
    pub vertex_format: Format,

    /// The vertex data itself, consisting of an array of `vertex_format` values.
    ///
    /// This can be `None` when calling [`Device::acceleration_structure_build_sizes`],
    /// but must be `Some` otherwise.
    ///
    /// The default value is `None`.
    pub vertex_data: Option<Subbuffer<[u8]>>,

    /// The number of bytes between the start of successive elements in `vertex_data`.
    ///
    /// This must be a multiple of the smallest component size (in bytes) of `vertex_format`.
    ///
    /// The default value is 0, which must be overridden.
    pub vertex_stride: u32,

    /// The highest vertex index that may be read from `vertex_data`.
    ///
    /// The default value is 0, which must be overridden.
    pub max_vertex: u32,

    /// If indices are to be used, the buffer holding the index data.
    ///
    /// The indices will be used to index into the elements of `vertex_data`.
    ///
    /// The default value is `None`.
    pub index_data: Option<IndexBuffer>,

    /// Optionally, a 3x4 matrix that will be used to transform the vertices in
    /// `vertex_data` to the space in which the acceleration structure is defined.
    ///
    /// The first three columns must be a 3x3 invertible matrix.
    ///
    /// The default value is `None`.
    pub transform_data: Option<Subbuffer<TransformMatrix>>,

    pub _ne: crate::NonExhaustive,
}

impl AccelerationStructureGeometryTrianglesData {
    /// Returns a `AccelerationStructureGeometryTrianglesData` with the specified
    /// `vertex_format`.
    #[inline]
    pub fn new(vertex_format: Format) -> Self {
        Self {
            flags: GeometryFlags::empty(),
            vertex_format,
            vertex_data: None,
            vertex_stride: 0,
            max_vertex: 0,
            index_data: None,
            transform_data: None,
            _ne: crate::NonExhaustive(()),
        }
    }

    pub(crate) fn validate(&self, device: &Device) -> Result<(), Box<ValidationError>> {
        let &Self {
            flags,
            vertex_format,
            vertex_data: _,
            vertex_stride,
            max_vertex: _,
            ref index_data,
            transform_data: _,
            _ne: _,
        } = self;

        flags.validate_device(device).map_err(|err| {
            err.add_context("flags")
                .set_vuids(&["VUID-VkAccelerationStructureGeometryKHR-flags-parameter"])
        })?;

        vertex_format.validate_device(device).map_err(|err| {
            err.add_context("vertex_format").set_vuids(&[
                "VUID-VkAccelerationStructureGeometryTrianglesDataKHR-vertexFormat-parameter",
            ])
        })?;

        if unsafe {
            !device
                .physical_device()
                .format_properties_unchecked(vertex_format)
                .buffer_features
                .intersects(FormatFeatures::ACCELERATION_STRUCTURE_VERTEX_BUFFER)
        } {
            return Err(Box::new(ValidationError {
                context: "vertex_format".into(),
                problem: "format features do not contain \
                    `FormatFeature::ACCELERATION_STRUCTURE_VERTEX_BUFFER`"
                    .into(),
                vuids: &["VUID-VkAccelerationStructureGeometryTrianglesDataKHR-vertexFormat-03797"],
                ..Default::default()
            }));
        }

        let smallest_component_bits = vertex_format
            .components()
            .into_iter()
            .filter(|&c| c != 0)
            .min()
            .unwrap() as u32;
        let smallest_component_bytes = ((smallest_component_bits + 7) & !7) / 8;

        if vertex_stride % smallest_component_bytes != 0 {
            return Err(Box::new(ValidationError {
                problem: "`vertex_stride` is not a multiple of the byte size of the \
                    smallest component of `vertex_format`"
                    .into(),
                vuids: &["VUID-VkAccelerationStructureGeometryTrianglesDataKHR-vertexStride-03735"],
                ..Default::default()
            }));
        }

        if let Some(index_data) = index_data.as_ref() {
            if !matches!(index_data, IndexBuffer::U16(_) | IndexBuffer::U32(_)) {
                return Err(Box::new(ValidationError {
                    context: "index_data".into(),
                    problem: "is not `IndexBuffer::U16` or `IndexBuffer::U32`".into(),
                    vuids: &[
                        "VUID-VkAccelerationStructureGeometryTrianglesDataKHR-indexType-03798",
                    ],
                    ..Default::default()
                }));
            }
        }

        Ok(())
    }

    pub(crate) fn to_vk(&self) -> ash::vk::AccelerationStructureGeometryKHR<'static> {
        let &AccelerationStructureGeometryTrianglesData {
            flags,
            vertex_format,
            ref vertex_data,
            vertex_stride,
            max_vertex,
            ref index_data,
            ref transform_data,
            _ne,
        } = self;

        ash::vk::AccelerationStructureGeometryKHR::default()
            .geometry_type(ash::vk::GeometryTypeKHR::TRIANGLES)
            .geometry(ash::vk::AccelerationStructureGeometryDataKHR {
                triangles: ash::vk::AccelerationStructureGeometryTrianglesDataKHR::default()
                    .vertex_format(vertex_format.into())
                    .vertex_data(vertex_data.as_ref().map_or_else(
                        Default::default,
                        Subbuffer::to_vk_device_or_host_address_const,
                    ))
                    .vertex_stride(vertex_stride as DeviceSize)
                    .max_vertex(max_vertex)
                    .index_type(
                        index_data
                            .as_ref()
                            .map_or(ash::vk::IndexType::NONE_KHR, |index_data| {
                                index_data.index_type().into()
                            }),
                    )
                    .index_data(index_data.as_ref().map(IndexBuffer::as_bytes).map_or_else(
                        Default::default,
                        Subbuffer::to_vk_device_or_host_address_const,
                    ))
                    .transform_data(transform_data.as_ref().map_or_else(
                        Default::default,
                        Subbuffer::to_vk_device_or_host_address_const,
                    )),
            })
            .flags(flags.into())
    }
}

/// A 3x4 transformation matrix.
///
/// The first three columns must be a 3x3 invertible matrix.
pub type TransformMatrix = [[f32; 4]; 3];

/// A bottom-level geometry consisting of axis-aligned bounding boxes.
#[derive(Clone, Debug)]
pub struct AccelerationStructureGeometryAabbsData {
    /// Specifies how the geometry should be built.
    ///
    /// The default value is empty.
    pub flags: GeometryFlags,

    /// The AABB data itself, consisting of an array of [`AabbPositions`] structs.
    ///
    /// This can be `None` when calling [`Device::acceleration_structure_build_sizes`],
    /// but must be `Some` otherwise.
    ///
    /// The default value is `None`.
    pub data: Option<Subbuffer<[u8]>>,

    /// The number of bytes between the start of successive elements in `data`.
    ///
    /// This must be a multiple of 8.
    ///
    /// The default value is 0, which must be overridden.
    pub stride: u32,

    pub _ne: crate::NonExhaustive,
}

impl Default for AccelerationStructureGeometryAabbsData {
    #[inline]
    fn default() -> Self {
        Self {
            flags: GeometryFlags::empty(),
            data: None,
            stride: 0,
            _ne: crate::NonExhaustive(()),
        }
    }
}

impl AccelerationStructureGeometryAabbsData {
    pub(crate) fn validate(&self, device: &Device) -> Result<(), Box<ValidationError>> {
        let &Self {
            flags,
            data: _,
            stride,
            _ne: _,
        } = self;

        flags.validate_device(device).map_err(|err| {
            err.add_context("flags")
                .set_vuids(&["VUID-VkAccelerationStructureGeometryKHR-flags-parameter"])
        })?;

        if stride % 8 != 0 {
            return Err(Box::new(ValidationError {
                context: "stride".into(),
                problem: "is not a multiple of 8".into(),
                vuids: &["VUID-VkAccelerationStructureGeometryAabbsDataKHR-stride-03545"],
                ..Default::default()
            }));
        }

        Ok(())
    }

    pub(crate) fn to_vk(&self) -> ash::vk::AccelerationStructureGeometryKHR<'static> {
        let &Self {
            flags,
            ref data,
            stride,
            _ne: _,
        } = self;

        ash::vk::AccelerationStructureGeometryKHR::default()
            .geometry_type(ash::vk::GeometryTypeKHR::AABBS)
            .geometry(ash::vk::AccelerationStructureGeometryDataKHR {
                aabbs: ash::vk::AccelerationStructureGeometryAabbsDataKHR::default()
                    .data(data.as_ref().map_or_else(
                        Default::default,
                        Subbuffer::to_vk_device_or_host_address_const,
                    ))
                    .stride(stride as DeviceSize),
            })
            .flags(flags.into())
    }
}

/// Specifies two opposing corners of an axis-aligned bounding box.
///
/// Each value in `min` must be less than or equal to the corresponding value in `max`.
#[derive(Clone, Copy, Debug, Default, PartialEq, Zeroable, Pod)]
#[repr(C)]
pub struct AabbPositions {
    /// The minimum of the corner coordinates of the bounding box.
    ///
    /// The default value is `[0.0; 3]`.
    pub min: [f32; 3],

    /// The maximum of the corner coordinates of the bounding box.
    ///
    /// The default value is `[0.0; 3]`.
    pub max: [f32; 3],
}

/// A top-level geometry consisting of instances of bottom-level acceleration structures.
#[derive(Clone, Debug)]
pub struct AccelerationStructureGeometryInstancesData {
    /// Specifies how the geometry should be built.
    ///
    /// The default value is empty.
    pub flags: GeometryFlags,

    /// The instance data itself.
    ///
    /// There is no default value.
    pub data: AccelerationStructureGeometryInstancesDataType,

    pub _ne: crate::NonExhaustive,
}

impl AccelerationStructureGeometryInstancesData {
    /// Returns a `AccelerationStructureGeometryInstancesData` with the specified `data`.
    #[inline]
    pub fn new(data: AccelerationStructureGeometryInstancesDataType) -> Self {
        Self {
            flags: GeometryFlags::empty(),
            data,
            _ne: crate::NonExhaustive(()),
        }
    }

    pub(crate) fn validate(&self, device: &Device) -> Result<(), Box<ValidationError>> {
        let &Self {
            flags,
            data: _,
            _ne: _,
        } = self;

        flags.validate_device(device).map_err(|err| {
            err.add_context("flags")
                .set_vuids(&["VUID-VkAccelerationStructureGeometryKHR-flags-parameter"])
        })?;

        Ok(())
    }

    pub(crate) fn to_vk(&self) -> ash::vk::AccelerationStructureGeometryKHR<'static> {
        let &Self {
            flags,
            ref data,
            _ne: _,
        } = self;

        let (array_of_pointers_vk, data_vk) = data.to_vk();

        ash::vk::AccelerationStructureGeometryKHR::default()
            .geometry_type(ash::vk::GeometryTypeKHR::INSTANCES)
            .geometry(ash::vk::AccelerationStructureGeometryDataKHR {
                instances: ash::vk::AccelerationStructureGeometryInstancesDataKHR::default()
                    .array_of_pointers(array_of_pointers_vk)
                    .data(data_vk),
            })
            .flags(flags.into())
    }
}

/// The data type of an instances geometry.
#[derive(Clone, Debug)]
pub enum AccelerationStructureGeometryInstancesDataType {
    /// The data buffer contains an array of [`AccelerationStructureInstance`] structures directly.
    ///
    /// The inner value can be `None` when calling [`Device::acceleration_structure_build_sizes`],
    /// but must be `Some` otherwise.
    Values(Option<Subbuffer<[AccelerationStructureInstance]>>),

    /// The data buffer contains an array of pointers to [`AccelerationStructureInstance`]
    /// structures.
    ///
    /// The inner value can be `None` when calling [`Device::acceleration_structure_build_sizes`],
    /// but must be `Some` otherwise.
    Pointers(Option<Subbuffer<[DeviceSize]>>),
}

impl AccelerationStructureGeometryInstancesDataType {
    pub(crate) fn to_vk(&self) -> (bool, ash::vk::DeviceOrHostAddressConstKHR) {
        match self {
            AccelerationStructureGeometryInstancesDataType::Values(data) => (
                false,
                data.as_ref().map_or_else(
                    Default::default,
                    Subbuffer::to_vk_device_or_host_address_const,
                ),
            ),
            AccelerationStructureGeometryInstancesDataType::Pointers(data) => (
                true,
                data.as_ref().map_or_else(
                    Default::default,
                    Subbuffer::to_vk_device_or_host_address_const,
                ),
            ),
        }
    }
}

impl From<Subbuffer<[AccelerationStructureInstance]>>
    for AccelerationStructureGeometryInstancesDataType
{
    #[inline]
    fn from(value: Subbuffer<[AccelerationStructureInstance]>) -> Self {
        Self::Values(Some(value))
    }
}

impl From<Subbuffer<[DeviceSize]>> for AccelerationStructureGeometryInstancesDataType {
    #[inline]
    fn from(value: Subbuffer<[DeviceSize]>) -> Self {
        Self::Pointers(Some(value))
    }
}

/// Specifies a bottom-level acceleration structure instance when
/// building a top-level structure.
#[derive(Clone, Copy, Debug, PartialEq, Zeroable, Pod)]
#[repr(C)]
pub struct AccelerationStructureInstance {
    /// A 3x4 transformation matrix to be applied to the bottom-level acceleration structure.
    ///
    /// The first three columns must be a 3x3 invertible matrix.
    ///
    /// The default value is a 3x3 identity matrix, with the fourth column filled with zeroes.
    pub transform: TransformMatrix,

    /// Low 24 bits: A custom index value to be accessible via the `InstanceCustomIndexKHR`
    /// built-in variable in ray shaders. The default value is 0.
    ///
    /// High 8 bits: A visibility mask for the geometry. The instance will not be hit if the
    /// cull mask ANDed with this mask is zero. The default value is 0xFF.
    pub instance_custom_index_and_mask: Packed24_8,

    /// Low 24 bits: An offset used in calculating the binding table index of the hit shader.
    /// The default value is 0.
    ///
    /// High 8 bits: [`GeometryInstanceFlags`] to apply to the instance. The `From` trait can be
    /// used to convert the flags into a `u8` value. The default value is empty.
    pub instance_shader_binding_table_record_offset_and_flags: Packed24_8,

    /// The device address of the bottom-level acceleration structure in this instance.
    ///
    /// The default value is 0 (null).
    pub acceleration_structure_reference: DeviceAddress,
}

impl Default for AccelerationStructureInstance {
    #[inline]
    fn default() -> Self {
        Self {
            transform: [
                [1.0, 0.0, 0.0, 0.0],
                [0.0, 1.0, 0.0, 0.0],
                [0.0, 0.0, 1.0, 0.0],
            ],
            instance_custom_index_and_mask: Packed24_8::new(0, 0xff),
            instance_shader_binding_table_record_offset_and_flags: Packed24_8::new(0, 0),
            acceleration_structure_reference: 0,
        }
    }
}

vulkan_bitflags! {
    #[non_exhaustive]

    /// Flags for an instance in a top-level acceleration structure.
    GeometryInstanceFlags = GeometryInstanceFlagsKHR(u32);

    /// Disable face culling for the instance.
    TRIANGLE_FACING_CULL_DISABLE = TRIANGLE_FACING_CULL_DISABLE,

    /// Flip the facing (front vs back) of triangles.
    TRIANGLE_FLIP_FACING = TRIANGLE_FLIP_FACING,

    /// Geometries in this instance will act as if [`GeometryFlags::OPAQUE`] were specified.
    FORCE_OPAQUE = FORCE_OPAQUE,

    /// Geometries in this instance will act as if [`GeometryFlags::OPAQUE`] were not specified.
    FORCE_NO_OPAQUE = FORCE_NO_OPAQUE,

    /* TODO: enable
    // TODO: document
    FORCE_OPACITY_MICROMAP_2_STATE = FORCE_OPACITY_MICROMAP_2_STATE_EXT
    RequiresOneOf([
        RequiresAllOf([DeviceExtension(ext_opacity_micromap)]),
    ]), */

    /* TODO: enable
    // TODO: document
    DISABLE_OPACITY_MICROMAPS = DISABLE_OPACITY_MICROMAPS_EXT
    RequiresOneOf([
        RequiresAllOf([DeviceExtension(ext_opacity_micromap)]),
    ]), */
}

impl From<GeometryInstanceFlags> for u8 {
    #[inline]
    fn from(value: GeometryInstanceFlags) -> Self {
        value.0 as u8
    }
}

/// Counts and offsets for an acceleration structure build operation.
#[derive(Clone, Copy, Debug, Default, PartialEq, Eq, Zeroable, Pod)]
#[repr(C)]
pub struct AccelerationStructureBuildRangeInfo {
    /// The number of primitives.
    ///
    /// The default value is 0.
    pub primitive_count: u32,

    /// The offset (in bytes) into the buffer holding geometry data,
    /// to where the first primitive is stored.
    ///
    /// The default value is 0.
    pub primitive_offset: u32,

    /// The index of the first vertex to build from.
    ///
    /// This is used only for triangle geometries.
    ///
    /// The default value is 0.
    pub first_vertex: u32,

    /// The offset (in bytes) into the buffer holding transform matrices,
    /// to where the matrix is stored.
    ///
    /// This is used only for triangle geometries.
    ///
    /// The default value is 0.
    pub transform_offset: u32,
}

impl AccelerationStructureBuildRangeInfo {
    #[allow(clippy::wrong_self_convention)]
    pub(crate) fn to_vk(&self) -> ash::vk::AccelerationStructureBuildRangeInfoKHR {
        let &Self {
            primitive_count,
            primitive_offset,
            first_vertex,
            transform_offset,
        } = self;

        ash::vk::AccelerationStructureBuildRangeInfoKHR {
            primitive_count,
            primitive_offset,
            first_vertex,
            transform_offset,
        }
    }
}

/// Parameters for copying an acceleration structure.
#[derive(Clone, Debug)]
pub struct CopyAccelerationStructureInfo {
    /// The acceleration structure to copy from.
    ///
    /// There is no default value.
    pub src: Arc<AccelerationStructure>,

    /// The acceleration structure to copy into.
    ///
    /// There is no default value.
    pub dst: Arc<AccelerationStructure>,

    /// Additional operations to perform during the copy.
    ///
    /// The default value is [`CopyAccelerationStructureMode::Clone`].
    pub mode: CopyAccelerationStructureMode,

    pub _ne: crate::NonExhaustive,
}

impl CopyAccelerationStructureInfo {
    /// Returns a `CopyAccelerationStructureInfo` with the specified `src` and `dst`.
    #[inline]
    pub fn new(src: Arc<AccelerationStructure>, dst: Arc<AccelerationStructure>) -> Self {
        Self {
            src,
            dst,
            mode: CopyAccelerationStructureMode::Clone,
            _ne: crate::NonExhaustive(()),
        }
    }

    pub(crate) fn validate(&self, device: &Device) -> Result<(), Box<ValidationError>> {
        let &Self {
            ref src,
            ref dst,
            mode,
            _ne: _,
        } = self;

        // VUID-VkCopyAccelerationStructureInfoKHR-commonparent
        assert_eq!(device, src.device().as_ref());
        assert_eq!(device, dst.device().as_ref());

        mode.validate_device(device).map_err(|err| {
            err.add_context("mode")
                .set_vuids(&["VUID-VkCopyAccelerationStructureInfoKHR-mode-parameter"])
        })?;

        if !matches!(
            mode,
            CopyAccelerationStructureMode::Compact | CopyAccelerationStructureMode::Clone
        ) {
            return Err(Box::new(ValidationError {
                context: "mode".into(),
                problem: "is not `CopyAccelerationStructureMode::Compact` or \
                    `CopyAccelerationStructureMode::Clone`"
                    .into(),
                vuids: &["VUID-VkCopyAccelerationStructureInfoKHR-mode-03410"],
                ..Default::default()
            }));
        }

        if src.buffer() == dst.buffer() {
            return Err(Box::new(ValidationError {
                problem: "`src` and `dst` share the same buffer".into(),
                vuids: &["VUID-VkCopyAccelerationStructureInfoKHR-dst-07791"],
                ..Default::default()
            }));
        }

        // VUID-VkCopyAccelerationStructureInfoKHR-src-04963
        // TODO: unsafe

        // VUID-VkCopyAccelerationStructureInfoKHR-src-03411
        // TODO: unsafe

        Ok(())
    }

    pub(crate) fn to_vk(&self) -> ash::vk::CopyAccelerationStructureInfoKHR<'static> {
        let &Self {
            ref src,
            ref dst,
            mode,
            _ne: _,
        } = self;

        ash::vk::CopyAccelerationStructureInfoKHR::default()
            .src(src.handle())
            .dst(dst.handle())
            .mode(mode.into())
    }
}

/// Parameters for copying from an acceleration structure into memory.
#[derive(Clone, Debug)]
pub struct CopyAccelerationStructureToMemoryInfo {
    /// The acceleration structure to copy from.
    ///
    /// There is no default value.
    pub src: Arc<AccelerationStructure>,

    /// The memory to copy the structure to.
    ///
    /// There is no default value.
    pub dst: Subbuffer<[u8]>,

    /// Additional operations to perform during the copy.
    ///
    /// The default value is [`CopyAccelerationStructureMode::Serialize`].
    pub mode: CopyAccelerationStructureMode,

    pub _ne: crate::NonExhaustive,
}

impl CopyAccelerationStructureToMemoryInfo {
    /// Returns a `CopyAccelerationStructureToMemoryInfo` with the specified `src` and `dst`.
    #[inline]
    pub fn new(src: Arc<AccelerationStructure>, dst: Subbuffer<[u8]>) -> Self {
        Self {
            src,
            dst,
            mode: CopyAccelerationStructureMode::Serialize,
            _ne: crate::NonExhaustive(()),
        }
    }

    pub(crate) fn validate(&self, device: &Device) -> Result<(), Box<ValidationError>> {
        let &Self {
            ref src,
            ref dst,
            mode,
            _ne: _,
        } = self;

        assert_eq!(device, src.device().as_ref());
        assert_eq!(device, dst.device().as_ref());

        mode.validate_device(device).map_err(|err| {
            err.add_context("mode")
                .set_vuids(&["VUID-VkCopyAccelerationStructureToMemoryInfoKHR-mode-parameter"])
        })?;

        if !matches!(mode, CopyAccelerationStructureMode::Serialize) {
            return Err(Box::new(ValidationError {
                context: "mode".into(),
                problem: "is not `CopyAccelerationStructureMode::Serialize`".into(),
                vuids: &["VUID-VkCopyAccelerationStructureToMemoryInfoKHR-mode-03412"],
                ..Default::default()
            }));
        }

        // VUID-VkCopyAccelerationStructureToMemoryInfoKHR-src-04959
        // TODO: unsafe

        // VUID-VkCopyAccelerationStructureToMemoryInfoKHR-dst-03561
        // TODO: unsafe

        Ok(())
    }

    pub(crate) fn to_vk(&self) -> ash::vk::CopyAccelerationStructureToMemoryInfoKHR<'static> {
        let &Self {
            ref src,
            ref dst,
            mode,
            _ne: _,
        } = self;

        ash::vk::CopyAccelerationStructureToMemoryInfoKHR::default()
            .src(src.handle())
            .dst(dst.to_vk_device_or_host_address())
            .mode(mode.into())
    }
}

/// Parameters for copying from memory into an acceleration structure.
#[derive(Clone, Debug)]
pub struct CopyMemoryToAccelerationStructureInfo {
    /// The memory to copy the structure from.
    ///
    /// There is no default value.
    pub src: Subbuffer<[u8]>,

    /// The acceleration structure to copy into.
    ///
    /// There is no default value.
    pub dst: Arc<AccelerationStructure>,

    /// Additional operations to perform during the copy.
    ///
    /// The default value is [`CopyAccelerationStructureMode::Deserialize`].
    pub mode: CopyAccelerationStructureMode,

    pub _ne: crate::NonExhaustive,
}

impl CopyMemoryToAccelerationStructureInfo {
    /// Returns a `CopyMemoryToAccelerationStructureInfo` with the specified `src` and `dst`.
    #[inline]
    pub fn new(src: Subbuffer<[u8]>, dst: Arc<AccelerationStructure>) -> Self {
        Self {
            src,
            dst,
            mode: CopyAccelerationStructureMode::Deserialize,
            _ne: crate::NonExhaustive(()),
        }
    }

    pub(crate) fn validate(&self, device: &Device) -> Result<(), Box<ValidationError>> {
        let &Self {
            ref src,
            ref dst,
            mode,
            _ne: _,
        } = self;

        assert_eq!(device, src.device().as_ref());
        assert_eq!(device, dst.device().as_ref());

        mode.validate_device(device).map_err(|err| {
            err.add_context("mode")
                .set_vuids(&["VUID-VkCopyMemoryToAccelerationStructureInfoKHR-mode-parameter"])
        })?;

        if !matches!(mode, CopyAccelerationStructureMode::Deserialize) {
            return Err(Box::new(ValidationError {
                context: "mode".into(),
                problem: "is not `CopyAccelerationStructureMode::Deserialize`".into(),
                vuids: &["VUID-VkCopyMemoryToAccelerationStructureInfoKHR-mode-03413"],
                ..Default::default()
            }));
        }

        // VUID-VkCopyMemoryToAccelerationStructureInfoKHR-src-04960
        // TODO: unsafe

        // VUID-VkCopyMemoryToAccelerationStructureInfoKHR-pInfo-03414
        // TODO: unsafe

        // VUID-VkCopyMemoryToAccelerationStructureInfoKHR-dst-03746
        // TODO: unsafe

        Ok(())
    }

    pub(crate) fn to_vk(&self) -> ash::vk::CopyMemoryToAccelerationStructureInfoKHR<'static> {
        let &Self {
            ref src,
            ref dst,
            mode,
            _ne: _,
        } = self;

        ash::vk::CopyMemoryToAccelerationStructureInfoKHR::default()
            .src(src.to_vk_device_or_host_address_const())
            .dst(dst.handle())
            .mode(mode.into())
    }
}

vulkan_enum! {
    #[non_exhaustive]

    /// What mode an acceleration structure copy command should operate in.
    CopyAccelerationStructureMode = CopyAccelerationStructureModeKHR(i32);

    /// Copy the source into the destination.
    /// This is a shallow copy: if the source holds references to other acceleration structures,
    /// only the references are copied, not the other acceleration structures.
    ///
    /// Both source and destination must have been created with the same
    /// [`AccelerationStructureCreateInfo`].
    Clone = CLONE,

    /// Create a more compact version of the source in the destination.
    /// This is a shallow copy: if the source holds references to other acceleration structures,
    /// only the references are copied, not the other acceleration structures.
    ///
    /// The source acceleration structure must have been built with the
    /// [`BuildAccelerationStructureFlags::ALLOW_COMPACTION`] flag.
    Compact = COMPACT,

    /// Serialize the acceleration structure into data in a semi-opaque format,
    /// that can be deserialized by a compatible Vulkan implementation.
    Serialize = SERIALIZE,

    /// Deserialize data back into an acceleration structure.
    Deserialize = DESERIALIZE,
}

vulkan_enum! {
    #[non_exhaustive]

    /// Where the building of an acceleration structure will take place.
    AccelerationStructureBuildType = AccelerationStructureBuildTypeKHR(i32);

    /// Building will take place on the host.
    Host = HOST,

    /// Building will take place on the device.
    Device = DEVICE,

    /// Building will take place on either the host or the device.
    HostOrDevice = HOST_OR_DEVICE,
}

/// The minimum sizes needed for various resources during an acceleration structure build
/// operation.
#[derive(Clone, Debug)]
pub struct AccelerationStructureBuildSizesInfo {
    /// The minimum required size of the acceleration structure for a build or update operation.
    pub acceleration_structure_size: DeviceSize,

    /// The minimum required size of the scratch data buffer for an update operation.
    pub update_scratch_size: DeviceSize,

    /// The minimum required size of the scratch data buffer for a build operation.
    pub build_scratch_size: DeviceSize,

    pub _ne: crate::NonExhaustive,
}

impl AccelerationStructureBuildSizesInfo {
    pub(crate) fn to_mut_vk() -> ash::vk::AccelerationStructureBuildSizesInfoKHR<'static> {
        ash::vk::AccelerationStructureBuildSizesInfoKHR::default()
    }

    pub(crate) fn from_vk(val_vk: &ash::vk::AccelerationStructureBuildSizesInfoKHR<'_>) -> Self {
        let &ash::vk::AccelerationStructureBuildSizesInfoKHR {
            acceleration_structure_size,
            update_scratch_size,
            build_scratch_size,
            ..
        } = val_vk;

        AccelerationStructureBuildSizesInfo {
            acceleration_structure_size,
            update_scratch_size,
            build_scratch_size,
            _ne: crate::NonExhaustive(()),
        }
    }
}<|MERGE_RESOLUTION|>--- conflicted
+++ resolved
@@ -644,108 +644,6 @@
                 .map(AccelerationStructureGeometryAabbsData::to_vk)
                 .collect(),
 
-<<<<<<< HEAD
-        let (ty, geometries_vk): (_, Vec<_>) = match geometries {
-            AccelerationStructureGeometries::Triangles(geometries) => (
-                ash::vk::AccelerationStructureTypeKHR::BOTTOM_LEVEL,
-                geometries
-                    .iter()
-                    .map(|triangles_data| {
-                        let &AccelerationStructureGeometryTrianglesData {
-                            flags,
-                            vertex_format,
-                            ref vertex_data,
-                            vertex_stride,
-                            max_vertex,
-                            ref index_data,
-                            ref transform_data,
-                            _ne,
-                        } = triangles_data;
-
-                        ash::vk::AccelerationStructureGeometryKHR {
-                            geometry_type: ash::vk::GeometryTypeKHR::TRIANGLES,
-                            geometry: ash::vk::AccelerationStructureGeometryDataKHR {
-                                triangles: ash::vk::AccelerationStructureGeometryTrianglesDataKHR {
-                                    vertex_format: vertex_format.into(),
-                                    vertex_data: ash::vk::DeviceOrHostAddressConstKHR {
-                                        // TODO: RayTracing: This panics if the usage
-                                        // does not contain `BufferUsage::SHADER_DEVICE_ADDRESS`.
-                                        device_address: vertex_data.as_ref().map_or(
-                                            0,
-                                            |vertex_data| {
-                                                vertex_data.device_address().unwrap().into()
-                                            },
-                                        ),
-                                    },
-                                    vertex_stride: vertex_stride as DeviceSize,
-                                    max_vertex,
-                                    index_type: index_data
-                                        .as_ref()
-                                        .map_or(ash::vk::IndexType::NONE_KHR, |index_data| {
-                                            index_data.index_type().into()
-                                        }),
-                                    index_data: ash::vk::DeviceOrHostAddressConstKHR {
-                                        device_address: index_data.as_ref().map_or(
-                                            0,
-                                            |index_data| {
-                                                index_data
-                                                    .as_bytes()
-                                                    .device_address()
-                                                    .unwrap()
-                                                    .get()
-                                            },
-                                        ),
-                                    },
-                                    transform_data: ash::vk::DeviceOrHostAddressConstKHR {
-                                        device_address: transform_data.as_ref().map_or(
-                                            0,
-                                            |transform_data| {
-                                                transform_data.device_address().unwrap().get()
-                                            },
-                                        ),
-                                    },
-                                    ..Default::default()
-                                },
-                            },
-                            flags: flags.into(),
-                            ..Default::default()
-                        }
-                    })
-                    .collect(),
-            ),
-            AccelerationStructureGeometries::Aabbs(geometries) => (
-                ash::vk::AccelerationStructureTypeKHR::BOTTOM_LEVEL,
-                geometries
-                    .iter()
-                    .map(|aabbs_data| {
-                        let &AccelerationStructureGeometryAabbsData {
-                            flags,
-                            ref data,
-                            stride,
-                            _ne: _,
-                        } = aabbs_data;
-
-                        ash::vk::AccelerationStructureGeometryKHR {
-                            geometry_type: ash::vk::GeometryTypeKHR::AABBS,
-                            geometry: ash::vk::AccelerationStructureGeometryDataKHR {
-                                aabbs: ash::vk::AccelerationStructureGeometryAabbsDataKHR {
-                                    data: ash::vk::DeviceOrHostAddressConstKHR {
-                                        device_address: data.as_ref().map_or(0, |data| {
-                                            data.device_address().unwrap().into()
-                                        }),
-                                    },
-                                    stride: stride as DeviceSize,
-                                    ..Default::default()
-                                },
-                            },
-                            flags: flags.into(),
-                            ..Default::default()
-                        }
-                    })
-                    .collect(),
-            ),
-=======
->>>>>>> 2df80034
             AccelerationStructureGeometries::Instances(instances_data) => {
                 [instances_data.to_vk()].into_iter().collect()
             }

// Copyright (c) 2016 The vulkano developers
// Licensed under the Apache License, Version 2.0
// <LICENSE-APACHE or
// https://www.apache.org/licenses/LICENSE-2.0> or the MIT
// license <LICENSE-MIT or https://opensource.org/licenses/MIT>,
// at your option. All files in the project carrying such
// notice may not be copied, modified, or distributed except
// according to those terms.

//! A semaphore provides synchronization between multiple queues, with non-command buffer
//! commands on the same queue, or between the device and an external source.

use crate::{
    device::{physical::PhysicalDevice, Device, DeviceOwned},
    instance::InstanceOwnedDebugWrapper,
    macros::{impl_id_counter, vulkan_bitflags, vulkan_bitflags_enum},
    Requires, RequiresAllOf, RequiresOneOf, Validated, ValidationError, Version, VulkanError,
    VulkanObject,
};
use parking_lot::{Mutex, MutexGuard};
<<<<<<< HEAD
#[cfg(unix)]
use std::fs::File;
use std::{mem::MaybeUninit, num::NonZeroU64, ptr, sync::Arc};
=======
use std::{
    fs::File,
    mem::MaybeUninit,
    num::NonZeroU64,
    ptr,
    sync::{Arc, Weak},
};
>>>>>>> 424753d5

/// Used to provide synchronization between command buffers during their execution.
///
/// It is similar to a fence, except that it is purely on the GPU side. The CPU can't query a
/// semaphore's status or wait for it to be signaled.
#[derive(Debug)]
pub struct Semaphore {
    handle: ash::vk::Semaphore,
    device: InstanceOwnedDebugWrapper<Arc<Device>>,
    id: NonZeroU64,

    export_handle_types: ExternalSemaphoreHandleTypes,

    must_put_in_pool: bool,
    state: Mutex<SemaphoreState>,
}

impl Semaphore {
    /// Creates a new `Semaphore`.
    #[inline]
    pub fn new(
        device: Arc<Device>,
        create_info: SemaphoreCreateInfo,
    ) -> Result<Semaphore, Validated<VulkanError>> {
        Self::validate_new(&device, &create_info)?;

        unsafe { Ok(Self::new_unchecked(device, create_info)?) }
    }

    fn validate_new(
        device: &Device,
        create_info: &SemaphoreCreateInfo,
    ) -> Result<(), Box<ValidationError>> {
        create_info
            .validate(device)
            .map_err(|err| err.add_context("create_info"))?;

        Ok(())
    }

    #[cfg_attr(not(feature = "document_unchecked"), doc(hidden))]
    pub unsafe fn new_unchecked(
        device: Arc<Device>,
        create_info: SemaphoreCreateInfo,
    ) -> Result<Semaphore, VulkanError> {
        let SemaphoreCreateInfo {
            export_handle_types,
            _ne: _,
        } = create_info;

        let mut create_info_vk = ash::vk::SemaphoreCreateInfo {
            flags: ash::vk::SemaphoreCreateFlags::empty(),
            ..Default::default()
        };
        let mut export_semaphore_create_info_vk = None;

        if !export_handle_types.is_empty() {
            let _ = export_semaphore_create_info_vk.insert(ash::vk::ExportSemaphoreCreateInfo {
                handle_types: export_handle_types.into(),
                ..Default::default()
            });
        };

        if let Some(info) = export_semaphore_create_info_vk.as_mut() {
            info.p_next = create_info_vk.p_next;
            create_info_vk.p_next = info as *const _ as *const _;
        }

        let handle = {
            let fns = device.fns();
            let mut output = MaybeUninit::uninit();
            (fns.v1_0.create_semaphore)(
                device.handle(),
                &create_info_vk,
                ptr::null(),
                output.as_mut_ptr(),
            )
            .result()
            .map_err(VulkanError::from)?;
            output.assume_init()
        };

        Ok(Self::from_handle(device, handle, create_info))
    }

    /// Takes a semaphore from the vulkano-provided semaphore pool.
    /// If the pool is empty, a new semaphore will be allocated.
    /// Upon `drop`, the semaphore is put back into the pool.
    ///
    /// For most applications, using the pool should be preferred,
    /// in order to avoid creating new semaphores every frame.
    #[inline]
    pub fn from_pool(device: Arc<Device>) -> Result<Semaphore, VulkanError> {
        let handle = device.semaphore_pool().lock().pop();
        let semaphore = match handle {
            Some(handle) => Semaphore {
                handle,
                device: InstanceOwnedDebugWrapper(device),
                id: Self::next_id(),

                export_handle_types: ExternalSemaphoreHandleTypes::empty(),

                must_put_in_pool: true,
                state: Mutex::new(Default::default()),
            },
            None => {
                // Pool is empty, alloc new semaphore
                let mut semaphore =
                    unsafe { Semaphore::new_unchecked(device, Default::default())? };
                semaphore.must_put_in_pool = true;
                semaphore
            }
        };

        Ok(semaphore)
    }

    /// Creates a new `Semaphore` from a raw object handle.
    ///
    /// # Safety
    ///
    /// - `handle` must be a valid Vulkan object handle created from `device`.
    /// - `create_info` must match the info used to create the object.
    #[inline]
    pub unsafe fn from_handle(
        device: Arc<Device>,
        handle: ash::vk::Semaphore,
        create_info: SemaphoreCreateInfo,
    ) -> Semaphore {
        let SemaphoreCreateInfo {
            export_handle_types,
            _ne: _,
        } = create_info;

        Semaphore {
            handle,
            device: InstanceOwnedDebugWrapper(device),
            id: Self::next_id(),

            export_handle_types,

            must_put_in_pool: false,
            state: Mutex::new(Default::default()),
        }
    }

    /// Returns the handle types that can be exported from the semaphore.
    #[inline]
    pub fn export_handle_types(&self) -> ExternalSemaphoreHandleTypes {
        self.export_handle_types
    }

    /// Exports the semaphore into a POSIX file descriptor. The caller owns the returned `File`.
    #[inline]
    pub fn export_fd(
        &self,
        handle_type: ExternalSemaphoreHandleType,
    ) -> Result<File, Validated<VulkanError>> {
        let mut state = self.state.lock();
        self.validate_export_fd(handle_type, &state)?;

        unsafe { Ok(self.export_fd_unchecked_locked(handle_type, &mut state)?) }
    }

    fn validate_export_fd(
        &self,
        handle_type: ExternalSemaphoreHandleType,
        state: &SemaphoreState,
    ) -> Result<(), Box<ValidationError>> {
        if !self.device.enabled_extensions().khr_external_semaphore_fd {
            return Err(Box::new(ValidationError {
                requires_one_of: RequiresOneOf(&[RequiresAllOf(&[Requires::DeviceExtension(
                    "khr_external_semaphore_fd",
                )])]),
                ..Default::default()
            }));
        }

        handle_type.validate_device(&self.device).map_err(|err| {
            err.add_context("handle_type")
                .set_vuids(&["VUID-VkSemaphoreGetFdInfoKHR-handleType-parameter"])
        })?;

        if !matches!(
            handle_type,
            ExternalSemaphoreHandleType::OpaqueFd | ExternalSemaphoreHandleType::SyncFd
        ) {
            return Err(Box::new(ValidationError {
                context: "handle_type".into(),
                problem: "is not `ExternalSemaphoreHandleType::OpaqueFd` or \
                    `ExternalSemaphoreHandleType::SyncFd`"
                    .into(),
                vuids: &["VUID-VkSemaphoreGetFdInfoKHR-handleType-01136"],
                ..Default::default()
            }));
        }

        if !self.export_handle_types.intersects(handle_type.into()) {
            return Err(Box::new(ValidationError {
                problem: "`self.export_handle_types()` does not contain `handle_type`".into(),
                vuids: &["VUID-VkSemaphoreGetFdInfoKHR-handleType-01132"],
                ..Default::default()
            }));
        }

        if let Some(imported_handle_type) = state.current_import {
            match imported_handle_type {
                ImportType::SwapchainAcquire => {
                    return Err(Box::new(ValidationError {
                        problem: "the semaphore currently has an imported payload from a \
                            swapchain acquire operation"
                            .into(),
                        vuids: &["VUID-VkSemaphoreGetFdInfoKHR-semaphore-01133"],
                        ..Default::default()
                    }));
                }
                ImportType::ExternalSemaphore(imported_handle_type) => {
                    let external_semaphore_properties = unsafe {
                        self.device
                            .physical_device()
                            .external_semaphore_properties_unchecked(
                                ExternalSemaphoreInfo::handle_type(handle_type),
                            )
                    };

                    if !external_semaphore_properties
                        .export_from_imported_handle_types
                        .intersects(imported_handle_type.into())
                    {
                        return Err(Box::new(ValidationError {
                            problem: "the semaphore currently has an imported payload, whose type \
                                does not allow re-exporting as `handle_type`, as \
                                returned by `PhysicalDevice::external_semaphore_properties`"
                                .into(),
                            vuids: &["VUID-VkSemaphoreGetFdInfoKHR-semaphore-01133"],
                            ..Default::default()
                        }));
                    }
                }
            }
        }

        if handle_type.has_copy_transference() {
            if state.is_wait_pending() {
                return Err(Box::new(ValidationError {
                    problem: "`handle_type` has copy transference, but \
                        a wait operation on the semaphore is pending"
                        .into(),
                    vuids: &["VUID-VkSemaphoreGetFdInfoKHR-handleType-01134"],
                    ..Default::default()
                }));
            }

            if !(state.is_signaled().unwrap_or(false) || state.is_signal_pending()) {
                return Err(Box::new(ValidationError {
                    problem: "`handle_type` has copy transference, but \
                        the semaphore is not signaled, and \
                        a signal operation on the semaphore is not pending"
                        .into(),
                    vuids: &[
                        "VUID-VkSemaphoreGetFdInfoKHR-handleType-01135",
                        "VUID-VkSemaphoreGetFdInfoKHR-handleType-03254",
                    ],
                    ..Default::default()
                }));
            }
        }

        Ok(())
    }

    #[cfg_attr(not(feature = "document_unchecked"), doc(hidden))]
    #[inline]
    pub unsafe fn export_fd_unchecked(
        &self,
        handle_type: ExternalSemaphoreHandleType,
    ) -> Result<File, VulkanError> {
        let mut state = self.state.lock();
        self.export_fd_unchecked_locked(handle_type, &mut state)
    }

    unsafe fn export_fd_unchecked_locked(
        &self,
        handle_type: ExternalSemaphoreHandleType,
        state: &mut SemaphoreState,
    ) -> Result<File, VulkanError> {
        let info_vk = ash::vk::SemaphoreGetFdInfoKHR {
            semaphore: self.handle,
            handle_type: handle_type.into(),
            ..Default::default()
        };

        let mut output = MaybeUninit::uninit();
        let fns = self.device.fns();
        (fns.khr_external_semaphore_fd.get_semaphore_fd_khr)(
            self.device.handle(),
            &info_vk,
            output.as_mut_ptr(),
        )
        .result()
        .map_err(VulkanError::from)?;

        state.export(handle_type);

        #[cfg(unix)]
        {
            use std::os::unix::io::FromRawFd;
            Ok(File::from_raw_fd(output.assume_init()))
        }

        #[cfg(not(unix))]
        {
            let _ = output;
            unreachable!("`khr_external_semaphore_fd` was somehow enabled on a non-Unix system");
        }
    }

    /// Exports the semaphore into a Win32 handle.
    ///
    /// The [`khr_external_semaphore_win32`](crate::device::DeviceExtensions::khr_external_semaphore_win32)
    /// extension must be enabled on the device.
    #[inline]
    pub fn export_win32_handle(
        &self,
        handle_type: ExternalSemaphoreHandleType,
    ) -> Result<*mut std::ffi::c_void, Validated<VulkanError>> {
        let mut state = self.state.lock();
        self.validate_export_win32_handle(handle_type, &state)?;

        unsafe { Ok(self.export_win32_handle_unchecked_locked(handle_type, &mut state)?) }
    }

    fn validate_export_win32_handle(
        &self,
        handle_type: ExternalSemaphoreHandleType,
        state: &SemaphoreState,
    ) -> Result<(), Box<ValidationError>> {
        if !self
            .device
            .enabled_extensions()
            .khr_external_semaphore_win32
        {
            return Err(Box::new(ValidationError {
                requires_one_of: RequiresOneOf(&[RequiresAllOf(&[Requires::DeviceExtension(
                    "khr_external_semaphore_win32",
                )])]),
                ..Default::default()
            }));
        }

        handle_type.validate_device(&self.device).map_err(|err| {
            err.add_context("handle_type")
                .set_vuids(&["VUID-VkSemaphoreGetWin32HandleInfoKHR-handleType-parameter"])
        })?;

        if !matches!(
            handle_type,
            ExternalSemaphoreHandleType::OpaqueWin32
                | ExternalSemaphoreHandleType::OpaqueWin32Kmt
                | ExternalSemaphoreHandleType::D3D12Fence
        ) {
            return Err(Box::new(ValidationError {
                context: "handle_type".into(),
                problem: "is not `ExternalSemaphoreHandleType::OpaqueWin32`, \
                    `ExternalSemaphoreHandleType::OpaqueWin32Kmt` or \
                    `ExternalSemaphoreHandleType::D3D12Fence`"
                    .into(),
                vuids: &["VUID-VkSemaphoreGetWin32HandleInfoKHR-handleType-01131"],
                ..Default::default()
            }));
        }

        if !self.export_handle_types.intersects(handle_type.into()) {
            return Err(Box::new(ValidationError {
                problem: "`self.export_handle_types()` does not contain `handle_type`".into(),
                vuids: &["VUID-VkSemaphoreGetWin32HandleInfoKHR-handleType-01126"],
                ..Default::default()
            }));
        }

        if matches!(
            handle_type,
            ExternalSemaphoreHandleType::OpaqueWin32 | ExternalSemaphoreHandleType::D3D12Fence
        ) && state.is_exported(handle_type)
        {
            return Err(Box::new(ValidationError {
                problem: "`handle_type` is `ExternalSemaphoreHandleType::OpaqueWin32` or \
                    `ExternalSemaphoreHandleType::D3D12Fence`, but \
                    a handle of this type has already been exported from this semaphore"
                    .into(),
                vuids: &["VUID-VkSemaphoreGetWin32HandleInfoKHR-handleType-01127"],
                ..Default::default()
            }));
        }

        if let Some(imported_handle_type) = state.current_import {
            match imported_handle_type {
                ImportType::SwapchainAcquire => {
                    return Err(Box::new(ValidationError {
                        problem: "the semaphore currently has an imported payload from a \
                            swapchain acquire operation"
                            .into(),
                        vuids: &["VUID-VkSemaphoreGetWin32HandleInfoKHR-semaphore-01128"],
                        ..Default::default()
                    }));
                }
                ImportType::ExternalSemaphore(imported_handle_type) => {
                    let external_semaphore_properties = unsafe {
                        self.device
                            .physical_device()
                            .external_semaphore_properties_unchecked(
                                ExternalSemaphoreInfo::handle_type(handle_type),
                            )
                    };

                    if !external_semaphore_properties
                        .export_from_imported_handle_types
                        .intersects(imported_handle_type.into())
                    {
                        return Err(Box::new(ValidationError {
                            problem: "the semaphore currently has an imported payload, whose type \
                                does not allow re-exporting as `handle_type`, as \
                                returned by `PhysicalDevice::external_semaphore_properties`"
                                .into(),
                            vuids: &["VUID-VkSemaphoreGetWin32HandleInfoKHR-semaphore-01128"],
                            ..Default::default()
                        }));
                    }
                }
            }
        }

        if handle_type.has_copy_transference() {
            if state.is_wait_pending() {
                return Err(Box::new(ValidationError {
                    problem: "`handle_type` has copy transference, but \
                        a wait operation on the semaphore is pending"
                        .into(),
                    vuids: &["VUID-VkSemaphoreGetWin32HandleInfoKHR-handleType-01129"],
                    ..Default::default()
                }));
            }

            if !(state.is_signaled().unwrap_or(false) || state.is_signal_pending()) {
                return Err(Box::new(ValidationError {
                    problem: "`handle_type` has copy transference, but \
                        the semaphore is not signaled, and \
                        a signal operation on the semaphore is not pending"
                        .into(),
                    vuids: &["VUID-VkSemaphoreGetWin32HandleInfoKHR-handleType-01130"],
                    ..Default::default()
                }));
            }
        }

        Ok(())
    }

    #[cfg_attr(not(feature = "document_unchecked"), doc(hidden))]
    #[inline]
    pub unsafe fn export_win32_handle_unchecked(
        &self,
        handle_type: ExternalSemaphoreHandleType,
    ) -> Result<*mut std::ffi::c_void, VulkanError> {
        let mut state = self.state.lock();
        self.export_win32_handle_unchecked_locked(handle_type, &mut state)
    }

    unsafe fn export_win32_handle_unchecked_locked(
        &self,
        handle_type: ExternalSemaphoreHandleType,
        state: &mut SemaphoreState,
    ) -> Result<*mut std::ffi::c_void, VulkanError> {
        let info_vk = ash::vk::SemaphoreGetWin32HandleInfoKHR {
            semaphore: self.handle,
            handle_type: handle_type.into(),
            ..Default::default()
        };

        let mut output = MaybeUninit::uninit();
        let fns = self.device.fns();
        (fns.khr_external_semaphore_win32
            .get_semaphore_win32_handle_khr)(
            self.device.handle(), &info_vk, output.as_mut_ptr()
        )
        .result()
        .map_err(VulkanError::from)?;

        state.export(handle_type);

        Ok(output.assume_init())
    }

    /// Exports the semaphore into a Zircon event handle.
    #[inline]
    pub fn export_zircon_handle(
        &self,
        handle_type: ExternalSemaphoreHandleType,
    ) -> Result<ash::vk::zx_handle_t, Validated<VulkanError>> {
        let mut state = self.state.lock();
        self.validate_export_zircon_handle(handle_type, &state)?;

        unsafe { Ok(self.export_zircon_handle_unchecked_locked(handle_type, &mut state)?) }
    }

    fn validate_export_zircon_handle(
        &self,
        handle_type: ExternalSemaphoreHandleType,
        state: &SemaphoreState,
    ) -> Result<(), Box<ValidationError>> {
        if !self.device.enabled_extensions().fuchsia_external_semaphore {
            return Err(Box::new(ValidationError {
                requires_one_of: RequiresOneOf(&[RequiresAllOf(&[Requires::DeviceExtension(
                    "fuchsia_external_semaphore",
                )])]),
                ..Default::default()
            }));
        }

        handle_type.validate_device(&self.device).map_err(|err| {
            err.add_context("handle_type")
                .set_vuids(&["VUID-VkSemaphoreGetZirconHandleInfoFUCHSIA-handleType-parameter"])
        })?;

        if !matches!(handle_type, ExternalSemaphoreHandleType::ZirconEvent) {
            return Err(Box::new(ValidationError {
                context: "handle_type".into(),
                problem: "is not `ExternalSemaphoreHandleType::ZirconEvent`".into(),
                vuids: &["VUID-VkSemaphoreGetZirconHandleInfoFUCHSIA-handleType-04762"],
                ..Default::default()
            }));
        }

        if !self.export_handle_types.intersects(handle_type.into()) {
            return Err(Box::new(ValidationError {
                problem: "`self.export_handle_types()` does not contain `handle_type`".into(),
                vuids: &["VUID-VkSemaphoreGetZirconHandleInfoFUCHSIA-handleType-04758"],
                ..Default::default()
            }));
        }

        if let Some(imported_handle_type) = state.current_import {
            match imported_handle_type {
                ImportType::SwapchainAcquire => {
                    return Err(Box::new(ValidationError {
                        problem: "the semaphore currently has an imported payload from a \
                            swapchain acquire operation"
                            .into(),
                        vuids: &["VUID-VkSemaphoreGetZirconHandleInfoFUCHSIA-semaphore-04759"],
                        ..Default::default()
                    }));
                }
                ImportType::ExternalSemaphore(imported_handle_type) => {
                    let external_semaphore_properties = unsafe {
                        self.device
                            .physical_device()
                            .external_semaphore_properties_unchecked(
                                ExternalSemaphoreInfo::handle_type(handle_type),
                            )
                    };

                    if !external_semaphore_properties
                        .export_from_imported_handle_types
                        .intersects(imported_handle_type.into())
                    {
                        return Err(Box::new(ValidationError {
                            problem: "the semaphore currently has an imported payload, whose type \
                                does not allow re-exporting as `handle_type`, as \
                                returned by `PhysicalDevice::external_semaphore_properties`"
                                .into(),
                            vuids: &["VUID-VkSemaphoreGetZirconHandleInfoFUCHSIA-semaphore-04759"],
                            ..Default::default()
                        }));
                    }
                }
            }
        }

        if handle_type.has_copy_transference() {
            if state.is_wait_pending() {
                return Err(Box::new(ValidationError {
                    problem: "`handle_type` has copy transference, but \
                        a wait operation on the semaphore is pending"
                        .into(),
                    vuids: &["VUID-VkSemaphoreGetZirconHandleInfoFUCHSIA-handleType-04760"],
                    ..Default::default()
                }));
            }

            if !(state.is_signaled().unwrap_or(false) || state.is_signal_pending()) {
                return Err(Box::new(ValidationError {
                    problem: "`handle_type` has copy transference, but \
                        the semaphore is not signaled, and \
                        a signal operation on the semaphore is not pending"
                        .into(),
                    vuids: &["VUID-VkSemaphoreGetZirconHandleInfoFUCHSIA-handleType-04761"],
                    ..Default::default()
                }));
            }
        }

        Ok(())
    }

    #[cfg_attr(not(feature = "document_unchecked"), doc(hidden))]
    #[inline]
    pub unsafe fn export_zircon_handle_unchecked(
        &self,
        handle_type: ExternalSemaphoreHandleType,
    ) -> Result<ash::vk::zx_handle_t, VulkanError> {
        let mut state = self.state.lock();
        self.export_zircon_handle_unchecked_locked(handle_type, &mut state)
    }

    unsafe fn export_zircon_handle_unchecked_locked(
        &self,
        handle_type: ExternalSemaphoreHandleType,
        state: &mut SemaphoreState,
    ) -> Result<ash::vk::zx_handle_t, VulkanError> {
        let info_vk = ash::vk::SemaphoreGetZirconHandleInfoFUCHSIA {
            semaphore: self.handle,
            handle_type: handle_type.into(),
            ..Default::default()
        };

        let mut output = MaybeUninit::uninit();
        let fns = self.device.fns();
        (fns.fuchsia_external_semaphore
            .get_semaphore_zircon_handle_fuchsia)(
            self.device.handle(),
            &info_vk,
            output.as_mut_ptr(),
        )
        .result()
        .map_err(VulkanError::from)?;

        state.export(handle_type);

        Ok(output.assume_init())
    }

    /// Imports a semaphore from a POSIX file descriptor.
    ///
    /// The [`khr_external_semaphore_fd`](crate::device::DeviceExtensions::khr_external_semaphore_fd)
    /// extension must be enabled on the device.
    ///
    /// # Safety
    ///
    /// - If in `import_semaphore_fd_info`, `handle_type` is `ExternalHandleType::OpaqueFd`,
    ///   then `file` must represent a binary semaphore that was exported from Vulkan or a
    ///   compatible API, with a driver and device UUID equal to those of the device that owns
    ///   `self`.
    #[inline]
    pub unsafe fn import_fd(
        &self,
        import_semaphore_fd_info: ImportSemaphoreFdInfo,
    ) -> Result<(), Validated<VulkanError>> {
        let mut state = self.state.lock();
        self.validate_import_fd(&import_semaphore_fd_info, &state)?;

        Ok(self.import_fd_unchecked_locked(import_semaphore_fd_info, &mut state)?)
    }

    fn validate_import_fd(
        &self,
        import_semaphore_fd_info: &ImportSemaphoreFdInfo,
        state: &SemaphoreState,
    ) -> Result<(), Box<ValidationError>> {
        if !self.device.enabled_extensions().khr_external_semaphore_fd {
            return Err(Box::new(ValidationError {
                requires_one_of: RequiresOneOf(&[RequiresAllOf(&[Requires::DeviceExtension(
                    "khr_external_semaphore_fd",
                )])]),
                ..Default::default()
            }));
        }

        if state.is_in_queue() {
            return Err(Box::new(ValidationError {
                problem: "the semaphore is in use".into(),
                vuids: &["VUID-vkImportSemaphoreFdKHR-semaphore-01142"],
                ..Default::default()
            }));
        }

        import_semaphore_fd_info
            .validate(&self.device)
            .map_err(|err| err.add_context("import_semaphore_fd_info"))?;

        Ok(())
    }

    #[cfg_attr(not(feature = "document_unchecked"), doc(hidden))]
    #[inline]
    pub unsafe fn import_fd_unchecked(
        &self,
        import_semaphore_fd_info: ImportSemaphoreFdInfo,
    ) -> Result<(), VulkanError> {
        let mut state = self.state.lock();
        self.import_fd_unchecked_locked(import_semaphore_fd_info, &mut state)
    }

    unsafe fn import_fd_unchecked_locked(
        &self,
        import_semaphore_fd_info: ImportSemaphoreFdInfo,
        state: &mut SemaphoreState,
    ) -> Result<(), VulkanError> {
        let ImportSemaphoreFdInfo {
            flags,
            handle_type,
            file,
            _ne: _,
        } = import_semaphore_fd_info;

        #[cfg(unix)]
        let fd = {
            use std::os::fd::IntoRawFd;
            file.map_or(-1, |file| file.into_raw_fd())
        };

        #[cfg(not(unix))]
        let fd = {
            let _ = file;
            -1
        };

        let info_vk = ash::vk::ImportSemaphoreFdInfoKHR {
            semaphore: self.handle,
            flags: flags.into(),
            handle_type: handle_type.into(),
            fd,
            ..Default::default()
        };

        let fns = self.device.fns();
        (fns.khr_external_semaphore_fd.import_semaphore_fd_khr)(self.device.handle(), &info_vk)
            .result()
            .map_err(VulkanError::from)?;

        state.import(
            handle_type,
            flags.intersects(SemaphoreImportFlags::TEMPORARY),
        );

        Ok(())
    }

    /// Imports a semaphore from a Win32 handle.
    ///
    /// The [`khr_external_semaphore_win32`](crate::device::DeviceExtensions::khr_external_semaphore_win32)
    /// extension must be enabled on the device.
    ///
    /// # Safety
    ///
    /// - In `import_semaphore_win32_handle_info`, `handle` must represent a binary semaphore that
    ///   was exported from Vulkan or a compatible API, with a driver and device UUID equal to
    ///   those of the device that owns `self`.
    #[inline]
    pub unsafe fn import_win32_handle(
        &self,
        import_semaphore_win32_handle_info: ImportSemaphoreWin32HandleInfo,
    ) -> Result<(), Validated<VulkanError>> {
        let mut state = self.state.lock();
        self.validate_import_win32_handle(&import_semaphore_win32_handle_info, &state)?;

        Ok(self
            .import_win32_handle_unchecked_locked(import_semaphore_win32_handle_info, &mut state)?)
    }

    fn validate_import_win32_handle(
        &self,
        import_semaphore_win32_handle_info: &ImportSemaphoreWin32HandleInfo,
        state: &SemaphoreState,
    ) -> Result<(), Box<ValidationError>> {
        if !self
            .device
            .enabled_extensions()
            .khr_external_semaphore_win32
        {
            return Err(Box::new(ValidationError {
                requires_one_of: RequiresOneOf(&[RequiresAllOf(&[Requires::DeviceExtension(
                    "khr_external_semaphore_win32",
                )])]),
                ..Default::default()
            }));
        }

        if state.is_in_queue() {
            return Err(Box::new(ValidationError {
                problem: "the semaphore is in use".into(),
                // vuids?
                ..Default::default()
            }));
        }

        import_semaphore_win32_handle_info
            .validate(&self.device)
            .map_err(|err| err.add_context("import_semaphore_win32_handle_info"))?;

        Ok(())
    }

    #[cfg_attr(not(feature = "document_unchecked"), doc(hidden))]
    #[inline]
    pub unsafe fn import_win32_handle_unchecked(
        &self,
        import_semaphore_win32_handle_info: ImportSemaphoreWin32HandleInfo,
    ) -> Result<(), VulkanError> {
        let mut state = self.state.lock();
        self.import_win32_handle_unchecked_locked(import_semaphore_win32_handle_info, &mut state)
    }

    unsafe fn import_win32_handle_unchecked_locked(
        &self,
        import_semaphore_win32_handle_info: ImportSemaphoreWin32HandleInfo,
        state: &mut SemaphoreState,
    ) -> Result<(), VulkanError> {
        let ImportSemaphoreWin32HandleInfo {
            flags,
            handle_type,
            handle,
            _ne: _,
        } = import_semaphore_win32_handle_info;

        let info_vk = ash::vk::ImportSemaphoreWin32HandleInfoKHR {
            semaphore: self.handle,
            flags: flags.into(),
            handle_type: handle_type.into(),
            handle,
            name: ptr::null(), // TODO: support?
            ..Default::default()
        };

        let fns = self.device.fns();
        (fns.khr_external_semaphore_win32
            .import_semaphore_win32_handle_khr)(self.device.handle(), &info_vk)
        .result()
        .map_err(VulkanError::from)?;

        state.import(
            handle_type,
            flags.intersects(SemaphoreImportFlags::TEMPORARY),
        );

        Ok(())
    }

    /// Imports a semaphore from a Zircon event handle.
    ///
    /// The [`fuchsia_external_semaphore`](crate::device::DeviceExtensions::fuchsia_external_semaphore)
    /// extension must be enabled on the device.
    ///
    /// # Safety
    ///
    /// - In `import_semaphore_zircon_handle_info`, `zircon_handle` must have `ZX_RIGHTS_BASIC` and
    ///   `ZX_RIGHTS_SIGNAL`.
    #[inline]
    pub unsafe fn import_zircon_handle(
        &self,
        import_semaphore_zircon_handle_info: ImportSemaphoreZirconHandleInfo,
    ) -> Result<(), Validated<VulkanError>> {
        let mut state = self.state.lock();
        self.validate_import_zircon_handle(&import_semaphore_zircon_handle_info, &state)?;

        Ok(self.import_zircon_handle_unchecked_locked(
            import_semaphore_zircon_handle_info,
            &mut state,
        )?)
    }

    fn validate_import_zircon_handle(
        &self,
        import_semaphore_zircon_handle_info: &ImportSemaphoreZirconHandleInfo,
        state: &SemaphoreState,
    ) -> Result<(), Box<ValidationError>> {
        if !self.device.enabled_extensions().fuchsia_external_semaphore {
            return Err(Box::new(ValidationError {
                requires_one_of: RequiresOneOf(&[RequiresAllOf(&[Requires::DeviceExtension(
                    "fuchsia_external_semaphore",
                )])]),
                ..Default::default()
            }));
        }

        if state.is_in_queue() {
            return Err(Box::new(ValidationError {
                problem: "the semaphore is in use".into(),
                vuids: &["VUID-vkImportSemaphoreZirconHandleFUCHSIA-semaphore-04764"],
                ..Default::default()
            }));
        }

        import_semaphore_zircon_handle_info
            .validate(&self.device)
            .map_err(|err| err.add_context("import_semaphore_zircon_handle_info"))?;

        Ok(())
    }

    #[cfg_attr(not(feature = "document_unchecked"), doc(hidden))]
    #[inline]
    pub unsafe fn import_zircon_handle_unchecked(
        &self,
        import_semaphore_zircon_handle_info: ImportSemaphoreZirconHandleInfo,
    ) -> Result<(), VulkanError> {
        let mut state = self.state.lock();
        self.import_zircon_handle_unchecked_locked(import_semaphore_zircon_handle_info, &mut state)
    }

    unsafe fn import_zircon_handle_unchecked_locked(
        &self,
        import_semaphore_zircon_handle_info: ImportSemaphoreZirconHandleInfo,
        state: &mut SemaphoreState,
    ) -> Result<(), VulkanError> {
        let ImportSemaphoreZirconHandleInfo {
            flags,
            handle_type,
            zircon_handle,
            _ne: _,
        } = import_semaphore_zircon_handle_info;

        let info_vk = ash::vk::ImportSemaphoreZirconHandleInfoFUCHSIA {
            semaphore: self.handle,
            flags: flags.into(),
            handle_type: handle_type.into(),
            zircon_handle,
            ..Default::default()
        };

        let fns = self.device.fns();
        (fns.fuchsia_external_semaphore
            .import_semaphore_zircon_handle_fuchsia)(self.device.handle(), &info_vk)
        .result()
        .map_err(VulkanError::from)?;

        state.import(
            handle_type,
            flags.intersects(SemaphoreImportFlags::TEMPORARY),
        );

        Ok(())
    }

    pub(crate) fn state(&self) -> MutexGuard<'_, SemaphoreState> {
        self.state.lock()
    }
}

impl Drop for Semaphore {
    #[inline]
    fn drop(&mut self) {
        unsafe {
            if self.must_put_in_pool {
                let raw_sem = self.handle;
                self.device.semaphore_pool().lock().push(raw_sem);
            } else {
                let fns = self.device.fns();
                (fns.v1_0.destroy_semaphore)(self.device.handle(), self.handle, ptr::null());
            }
        }
    }
}

unsafe impl VulkanObject for Semaphore {
    type Handle = ash::vk::Semaphore;

    #[inline]
    fn handle(&self) -> Self::Handle {
        self.handle
    }
}

unsafe impl DeviceOwned for Semaphore {
    #[inline]
    fn device(&self) -> &Arc<Device> {
        &self.device
    }
}

impl_id_counter!(Semaphore);

<<<<<<< HEAD
#[derive(Debug, Default)]
pub(crate) struct SemaphoreState {
    is_signaled: bool,
    pending_signal: Option<SignalType>,
    pending_wait: bool,

    reference_exported: bool,
    exported_handle_types: ExternalSemaphoreHandleTypes,
    current_import: Option<ImportType>,
    permanent_import: Option<ExternalSemaphoreHandleType>,
}

impl SemaphoreState {
    /// If the semaphore does not have a pending operation and has no external references,
    /// returns the current status.
    #[inline]
    fn is_signaled(&self) -> Option<bool> {
        // If any of these is true, we can't be certain of the status.
        if self.pending_signal.is_some() || self.pending_wait || self.has_external_reference() {
            None
        } else {
            Some(self.is_signaled)
        }
    }

    #[inline]
    fn is_signal_pending(&self) -> bool {
        self.pending_signal.is_some()
    }

    #[inline]
    fn is_wait_pending(&self) -> bool {
        self.pending_wait
    }

    #[inline]
    fn is_in_queue(&self) -> bool {
        matches!(self.pending_signal, Some(SignalType::Queue)) || self.pending_wait
    }

    /// Returns whether there are any potential external references to the semaphore payload.
    /// That is, the semaphore has been exported by reference transference, or imported.
    #[inline]
    fn has_external_reference(&self) -> bool {
        self.reference_exported || self.current_import.is_some()
    }

    #[allow(dead_code)]
    #[inline]
    fn is_exported(&self, handle_type: ExternalSemaphoreHandleType) -> bool {
        self.exported_handle_types.intersects(handle_type.into())
    }

    #[inline]
    pub(crate) unsafe fn add_queue_signal(&mut self) {
        self.pending_signal = Some(SignalType::Queue);
    }

    #[inline]
    pub(crate) unsafe fn add_queue_wait(&mut self) {
        self.pending_wait = true;
    }

    /// Called when a queue is unlocking resources.
    #[inline]
    pub(crate) unsafe fn set_signal_finished(&mut self) {
        self.pending_signal = None;
        self.is_signaled = true;
    }

    /// Called when a queue is unlocking resources.
    #[inline]
    pub(crate) unsafe fn set_wait_finished(&mut self) {
        self.pending_wait = false;
        self.current_import = self.permanent_import.map(Into::into);
        self.is_signaled = false;
    }

    #[allow(dead_code)]
    #[inline]
    unsafe fn export(&mut self, handle_type: ExternalSemaphoreHandleType) {
        self.exported_handle_types |= handle_type.into();

        if handle_type.has_copy_transference() {
            self.current_import = self.permanent_import.map(Into::into);
            self.is_signaled = false;
        } else {
            self.reference_exported = true;
        }
    }

    #[allow(dead_code)]
    #[inline]
    unsafe fn import(&mut self, handle_type: ExternalSemaphoreHandleType, temporary: bool) {
        self.current_import = Some(handle_type.into());

        if !temporary {
            self.permanent_import = Some(handle_type);
        }
    }

    #[inline]
    pub(crate) unsafe fn swapchain_acquire(&mut self) {
        self.pending_signal = Some(SignalType::SwapchainAcquire);
        self.current_import = Some(ImportType::SwapchainAcquire);
    }
}

#[derive(Clone, Debug)]
enum SignalType {
    Queue,
    SwapchainAcquire,
}

#[derive(Clone, Copy, Debug)]
enum ImportType {
    SwapchainAcquire,
    ExternalSemaphore(ExternalSemaphoreHandleType),
}

impl From<ExternalSemaphoreHandleType> for ImportType {
    #[inline]
    fn from(handle_type: ExternalSemaphoreHandleType) -> Self {
        Self::ExternalSemaphore(handle_type)
    }
}

=======
>>>>>>> 424753d5
/// Parameters to create a new `Semaphore`.
#[derive(Clone, Debug)]
pub struct SemaphoreCreateInfo {
    /// The handle types that can be exported from the semaphore.
    ///
    /// The default value is [`ExternalSemaphoreHandleTypes::empty()`].
    pub export_handle_types: ExternalSemaphoreHandleTypes,

    pub _ne: crate::NonExhaustive,
}

impl Default for SemaphoreCreateInfo {
    #[inline]
    fn default() -> Self {
        Self {
            export_handle_types: ExternalSemaphoreHandleTypes::empty(),
            _ne: crate::NonExhaustive(()),
        }
    }
}

impl SemaphoreCreateInfo {
    pub(crate) fn validate(&self, device: &Device) -> Result<(), Box<ValidationError>> {
        let &Self {
            export_handle_types,
            _ne: _,
        } = self;

        if !export_handle_types.is_empty() {
            if !(device.api_version() >= Version::V1_1
                || device.enabled_extensions().khr_external_semaphore)
            {
                return Err(Box::new(ValidationError {
                    context: "export_handle_types".into(),
                    problem: "is not empty".into(),
                    requires_one_of: RequiresOneOf(&[
                        RequiresAllOf(&[Requires::APIVersion(Version::V1_1)]),
                        RequiresAllOf(&[Requires::DeviceExtension("khr_external_semaphore")]),
                    ]),
                    ..Default::default()
                }));
            }

            export_handle_types.validate_device(device).map_err(|err| {
                err.add_context("export_handle_types")
                    .set_vuids(&["VUID-VkExportSemaphoreCreateInfo-handleTypes-parameter"])
            })?;

            for handle_type in export_handle_types.into_iter() {
                let external_semaphore_properties = unsafe {
                    device
                        .physical_device()
                        .external_semaphore_properties_unchecked(
                            ExternalSemaphoreInfo::handle_type(handle_type),
                        )
                };

                if !external_semaphore_properties.exportable {
                    return Err(Box::new(ValidationError {
                        context: "export_handle_types".into(),
                        problem: format!(
                            "the handle type `ExternalSemaphoreHandleTypes::{:?}` is not \
                            exportable, as returned by \
                            `PhysicalDevice::external_semaphore_properties`",
                            ExternalSemaphoreHandleTypes::from(handle_type)
                        )
                        .into(),
                        vuids: &["VUID-VkExportSemaphoreCreateInfo-handleTypes-01124"],
                        ..Default::default()
                    }));
                }

                if !external_semaphore_properties
                    .compatible_handle_types
                    .contains(export_handle_types)
                {
                    return Err(Box::new(ValidationError {
                        context: "export_handle_types".into(),
                        problem: format!(
                            "the handle type `ExternalSemaphoreHandleTypes::{:?}` is not \
                            compatible with the other specified handle types, as returned by \
                            `PhysicalDevice::external_semaphore_properties`",
                            ExternalSemaphoreHandleTypes::from(handle_type)
                        )
                        .into(),
                        vuids: &["VUID-VkExportSemaphoreCreateInfo-handleTypes-01124"],
                        ..Default::default()
                    }));
                }
            }
        }

        Ok(())
    }
}

vulkan_bitflags_enum! {
    #[non_exhaustive]

    /// A set of [`ExternalSemaphoreHandleType`] values.
    ExternalSemaphoreHandleTypes,

    /// The handle type used to export or import semaphores to/from an external source.
    ExternalSemaphoreHandleType impl {
        /// Returns whether the given handle type has *copy transference* rather than *reference
        /// transference*.
        ///
        /// Imports of handles with copy transference must always be temporary. Exports of such
        /// handles must only occur if no queue is waiting on the semaphore, and only if the semaphore
        /// is already signaled, or if there is a semaphore signal operation pending in a queue.
        #[inline]
        pub fn has_copy_transference(self) -> bool {
            // As defined by
            // https://registry.khronos.org/vulkan/specs/1.3-extensions/html/chap7.html#synchronization-semaphore-handletypes-win32
            // https://registry.khronos.org/vulkan/specs/1.3-extensions/html/chap7.html#synchronization-semaphore-handletypes-fd
            // https://registry.khronos.org/vulkan/specs/1.3-extensions/html/chap7.html#synchronization-semaphore-handletypes-fuchsia
            matches!(self, Self::SyncFd)
        }
    },

    = ExternalSemaphoreHandleTypeFlags(u32);

    /// A POSIX file descriptor handle that is only usable with Vulkan and compatible APIs.
    ///
    /// This handle type has *reference transference*.
    OPAQUE_FD, OpaqueFd = OPAQUE_FD,

    /// A Windows NT handle that is only usable with Vulkan and compatible APIs.
    ///
    /// This handle type has *reference transference*.
    OPAQUE_WIN32, OpaqueWin32 = OPAQUE_WIN32,

    /// A Windows global share handle that is only usable with Vulkan and compatible APIs.
    ///
    /// This handle type has *reference transference*.
    OPAQUE_WIN32_KMT, OpaqueWin32Kmt = OPAQUE_WIN32_KMT,

    /// A Windows NT handle that refers to a Direct3D 11 or 12 fence.
    ///
    /// This handle type has *reference transference*.
    D3D12_FENCE, D3D12Fence = D3D12_FENCE,

    /// A POSIX file descriptor handle to a Linux Sync File or Android Fence object.
    ///
    /// This handle type has *copy transference*.
    SYNC_FD, SyncFd = SYNC_FD,

    /// A handle to a Zircon event object.
    ///
    /// This handle type has *reference transference*.
    ///
    /// The [`fuchsia_external_semaphore`] extension must be enabled on the device.
    ///
    /// [`fuchsia_external_semaphore`]: crate::device::DeviceExtensions::fuchsia_external_semaphore
    ZIRCON_EVENT, ZirconEvent = ZIRCON_EVENT_FUCHSIA
    RequiresOneOf([
        RequiresAllOf([DeviceExtension(fuchsia_external_semaphore)]),
    ]),
}

vulkan_bitflags! {
    #[non_exhaustive]

    /// Additional parameters for a semaphore payload import.
    SemaphoreImportFlags = SemaphoreImportFlags(u32);

    /// The semaphore payload will be imported only temporarily, regardless of the permanence of the
    /// imported handle type.
    TEMPORARY = TEMPORARY,
}

#[derive(Debug)]
pub struct ImportSemaphoreFdInfo {
    /// Additional parameters for the import operation.
    ///
    /// If `handle_type` has *copy transference*, this must include the `temporary` flag.
    ///
    /// The default value is [`SemaphoreImportFlags::empty()`].
    pub flags: SemaphoreImportFlags,

    /// The handle type of `file`.
    ///
    /// There is no default value.
    pub handle_type: ExternalSemaphoreHandleType,

    /// The file to import the semaphore from.
    ///
    /// If `handle_type` is `ExternalSemaphoreHandleType::SyncFd`, then `file` can be `None`.
    /// Instead of an imported file descriptor, a dummy file descriptor `-1` is used,
    /// which represents a semaphore that is always signaled.
    ///
    /// The default value is `None`, which must be overridden if `handle_type` is not
    /// `ExternalSemaphoreHandleType::SyncFd`.
    pub file: Option<File>,

    pub _ne: crate::NonExhaustive,
}

impl ImportSemaphoreFdInfo {
    /// Returns an `ImportSemaphoreFdInfo` with the specified `handle_type`.
    #[inline]
    pub fn handle_type(handle_type: ExternalSemaphoreHandleType) -> Self {
        Self {
            flags: SemaphoreImportFlags::empty(),
            handle_type,
            file: None,
            _ne: crate::NonExhaustive(()),
        }
    }

    pub(crate) fn validate(&self, device: &Device) -> Result<(), Box<ValidationError>> {
        let &Self {
            flags,
            handle_type,
            file: _,
            _ne: _,
        } = self;

        flags.validate_device(device).map_err(|err| {
            err.add_context("flags")
                .set_vuids(&["VUID-VkImportSemaphoreFdInfoKHR-flags-parameter"])
        })?;

        handle_type.validate_device(device).map_err(|err| {
            err.add_context("handle_type")
                .set_vuids(&["VUID-VkImportSemaphoreFdInfoKHR-handleType-parameter"])
        })?;

        if !matches!(
            handle_type,
            ExternalSemaphoreHandleType::OpaqueFd | ExternalSemaphoreHandleType::SyncFd
        ) {
            return Err(Box::new(ValidationError {
                context: "handle_type".into(),
                problem: "is not `ExternalSemaphoreHandleType::OpaqueFd` or \
                    `ExternalSemaphoreHandleType::SyncFd`"
                    .into(),
                vuids: &["VUID-VkImportSemaphoreFdInfoKHR-handleType-01143"],
                ..Default::default()
            }));
        }

        // VUID-VkImportSemaphoreFdInfoKHR-fd-01544
        // VUID-VkImportSemaphoreFdInfoKHR-handleType-03263
        // Can't validate, therefore unsafe

        if handle_type.has_copy_transference() && !flags.intersects(SemaphoreImportFlags::TEMPORARY)
        {
            return Err(Box::new(ValidationError {
                problem: "`handle_type` has copy transference, but \
                    `flags` does not contain `SemaphoreImportFlags::TEMPORARY`"
                    .into(),
                vuids: &["VUID-VkImportSemaphoreFdInfoKHR-handleType-07307"],
                ..Default::default()
            }));
        }

        Ok(())
    }
}

#[derive(Debug)]
pub struct ImportSemaphoreWin32HandleInfo {
    /// Additional parameters for the import operation.
    ///
    /// If `handle_type` has *copy transference*, this must include the `temporary` flag.
    ///
    /// The default value is [`SemaphoreImportFlags::empty()`].
    pub flags: SemaphoreImportFlags,

    /// The handle type of `handle`.
    ///
    /// There is no default value.
    pub handle_type: ExternalSemaphoreHandleType,

    /// The handle to import the semaphore from.
    ///
    /// The default value is `null`, which must be overridden.
    pub handle: *mut std::ffi::c_void,

    pub _ne: crate::NonExhaustive,
}

impl ImportSemaphoreWin32HandleInfo {
    /// Returns an `ImportSemaphoreWin32HandleInfo` with the specified `handle_type`.
    #[inline]
    pub fn handle_type(handle_type: ExternalSemaphoreHandleType) -> Self {
        Self {
            flags: SemaphoreImportFlags::empty(),
            handle_type,
            handle: ptr::null_mut(),
            _ne: crate::NonExhaustive(()),
        }
    }

    pub(crate) fn validate(&self, device: &Device) -> Result<(), Box<ValidationError>> {
        let &Self {
            flags,
            handle_type,
            handle: _,
            _ne: _,
        } = self;

        flags.validate_device(device).map_err(|err| {
            err.add_context("flags")
                .set_vuids(&["VUID-VkImportSemaphoreWin32HandleInfoKHR-flags-parameter"])
        })?;

        handle_type.validate_device(device).map_err(|err| {
            err.add_context("handle_type")
                .set_vuids(&["VUID-VkImportSemaphoreWin32HandleInfoKHR-handleType-01140"])
        })?;

        if !matches!(
            handle_type,
            ExternalSemaphoreHandleType::OpaqueWin32
                | ExternalSemaphoreHandleType::OpaqueWin32Kmt
                | ExternalSemaphoreHandleType::D3D12Fence
        ) {
            return Err(Box::new(ValidationError {
                context: "handle_type".into(),
                problem: "is not `ExternalSemaphoreHandleType::OpaqueWin32`, \
                    `ExternalSemaphoreHandleType::OpaqueWin32Kmt` or \
                    `ExternalSemaphoreHandleType::D3D12Fence`"
                    .into(),
                vuids: &["VUID-VkImportSemaphoreWin32HandleInfoKHR-handleType-01140"],
                ..Default::default()
            }));
        }

        // VUID-VkImportSemaphoreWin32HandleInfoKHR-handle-01542
        // Can't validate, therefore unsafe

        if handle_type.has_copy_transference() && !flags.intersects(SemaphoreImportFlags::TEMPORARY)
        {
            return Err(Box::new(ValidationError {
                problem: "`handle_type` has copy transference, but \
                    `flags` does not contain `SemaphoreImportFlags::TEMPORARY`"
                    .into(),
                // vuids?
                ..Default::default()
            }));
        }

        Ok(())
    }
}

#[derive(Debug)]
pub struct ImportSemaphoreZirconHandleInfo {
    /// Additional parameters for the import operation.
    ///
    /// If `handle_type` has *copy transference*, this must include the `temporary` flag.
    ///
    /// The default value is [`SemaphoreImportFlags::empty()`].
    pub flags: SemaphoreImportFlags,

    /// The handle type of `handle`.
    ///
    /// There is no default value.
    pub handle_type: ExternalSemaphoreHandleType,

    /// The handle to import the semaphore from.
    ///
    /// The default value is `ZX_HANDLE_INVALID`, which must be overridden.
    pub zircon_handle: ash::vk::zx_handle_t,

    pub _ne: crate::NonExhaustive,
}

impl ImportSemaphoreZirconHandleInfo {
    /// Returns an `ImportSemaphoreZirconHandleInfo` with the specified `handle_type`.
    #[inline]
    pub fn handle_type(handle_type: ExternalSemaphoreHandleType) -> Self {
        Self {
            flags: SemaphoreImportFlags::empty(),
            handle_type,
            zircon_handle: 0,
            _ne: crate::NonExhaustive(()),
        }
    }

    pub(crate) fn validate(&self, device: &Device) -> Result<(), Box<ValidationError>> {
        let &Self {
            flags,
            handle_type,
            zircon_handle: _,
            _ne: _,
        } = self;

        flags.validate_device(device).map_err(|err| {
            err.add_context("flags")
                .set_vuids(&["VUID-VkImportSemaphoreZirconHandleInfoFUCHSIA-flags-parameter"])
        })?;

        handle_type.validate_device(device).map_err(|err| {
            err.add_context("handle_type")
                .set_vuids(&["VUID-VkImportSemaphoreZirconHandleInfoFUCHSIA-handleType-parameter"])
        })?;

        if !matches!(handle_type, ExternalSemaphoreHandleType::ZirconEvent) {
            return Err(Box::new(ValidationError {
                context: "handle_type".into(),
                problem: "is not `ExternalSemaphoreHandleType::ZirconEvent`".into(),
                vuids: &["VUID-VkImportSemaphoreZirconHandleInfoFUCHSIA-handleType-04765"],
                ..Default::default()
            }));
        }

        // VUID-VkImportSemaphoreZirconHandleInfoFUCHSIA-zirconHandle-04766
        // VUID-VkImportSemaphoreZirconHandleInfoFUCHSIA-zirconHandle-04767
        // Can't validate, therefore unsafe

        if handle_type.has_copy_transference() && !flags.intersects(SemaphoreImportFlags::TEMPORARY)
        {
            return Err(Box::new(ValidationError {
                problem: "`handle_type` has copy transference, but \
                    `flags` does not contain `SemaphoreImportFlags::TEMPORARY`"
                    .into(),
                // vuids?
                ..Default::default()
            }));
        }

        Ok(())
    }
}

/// The semaphore configuration to query in
/// [`PhysicalDevice::external_semaphore_properties`](crate::device::physical::PhysicalDevice::external_semaphore_properties).
#[derive(Clone, Debug, PartialEq, Eq, Hash)]
pub struct ExternalSemaphoreInfo {
    /// The external handle type that will be used with the semaphore.
    ///
    /// There is no default value.
    pub handle_type: ExternalSemaphoreHandleType,

    pub _ne: crate::NonExhaustive,
}

impl ExternalSemaphoreInfo {
    /// Returns an `ExternalSemaphoreInfo` with the specified `handle_type`.
    #[inline]
    pub fn handle_type(handle_type: ExternalSemaphoreHandleType) -> Self {
        Self {
            handle_type,
            _ne: crate::NonExhaustive(()),
        }
    }

    pub(crate) fn validate(
        &self,
        physical_device: &PhysicalDevice,
    ) -> Result<(), Box<ValidationError>> {
        let &Self {
            handle_type,
            _ne: _,
        } = self;

        handle_type
            .validate_physical_device(physical_device)
            .map_err(|err| {
                err.add_context("handle_type")
                    .set_vuids(&["VUID-VkPhysicalDeviceExternalSemaphoreInfo-handleType-parameter"])
            })?;

        Ok(())
    }
}

/// The properties for exporting or importing external handles, when a semaphore is created
/// with a specific configuration.
#[derive(Clone, Debug)]
#[non_exhaustive]
pub struct ExternalSemaphoreProperties {
    /// Whether a handle can be exported to an external source with the queried
    /// external handle type.
    pub exportable: bool,

    /// Whether a handle can be imported from an external source with the queried
    /// external handle type.
    pub importable: bool,

    /// Which external handle types can be re-exported after the queried external handle type has
    /// been imported.
    pub export_from_imported_handle_types: ExternalSemaphoreHandleTypes,

    /// Which external handle types can be enabled along with the queried external handle type
    /// when creating the semaphore.
    pub compatible_handle_types: ExternalSemaphoreHandleTypes,
}

#[derive(Debug, Default)]
pub(crate) struct SemaphoreState {
    is_signaled: bool,
    pending_signal: Option<SignalType>,
    pending_wait: Option<Weak<Queue>>,

    reference_exported: bool,
    exported_handle_types: ExternalSemaphoreHandleTypes,
    current_import: Option<ImportType>,
    permanent_import: Option<ExternalSemaphoreHandleType>,
}

impl SemaphoreState {
    /// If the semaphore does not have a pending operation and has no external references,
    /// returns the current status.
    #[inline]
    fn is_signaled(&self) -> Option<bool> {
        // If any of these is true, we can't be certain of the status.
        if self.pending_signal.is_some()
            || self.pending_wait.is_some()
            || self.has_external_reference()
        {
            None
        } else {
            Some(self.is_signaled)
        }
    }

    #[inline]
    fn is_signal_pending(&self) -> bool {
        self.pending_signal.is_some()
    }

    #[inline]
    fn is_wait_pending(&self) -> bool {
        self.pending_wait.is_some()
    }

    #[inline]
    fn is_in_queue(&self) -> bool {
        matches!(self.pending_signal, Some(SignalType::Queue(_))) || self.pending_wait.is_some()
    }

    /// Returns whether there are any potential external references to the semaphore payload.
    /// That is, the semaphore has been exported by reference transference, or imported.
    #[inline]
    fn has_external_reference(&self) -> bool {
        self.reference_exported || self.current_import.is_some()
    }

    #[allow(dead_code)]
    #[inline]
    fn is_exported(&self, handle_type: ExternalSemaphoreHandleType) -> bool {
        self.exported_handle_types.intersects(handle_type.into())
    }

    #[inline]
    pub(crate) unsafe fn add_queue_signal(&mut self, queue: &Arc<Queue>) {
        self.pending_signal = Some(SignalType::Queue(Arc::downgrade(queue)));
    }

    #[inline]
    pub(crate) unsafe fn add_queue_wait(&mut self, queue: &Arc<Queue>) {
        self.pending_wait = Some(Arc::downgrade(queue));
    }

    /// Called when a queue is unlocking resources.
    #[inline]
    pub(crate) unsafe fn set_signal_finished(&mut self) {
        self.pending_signal = None;
        self.is_signaled = true;
    }

    /// Called when a queue is unlocking resources.
    #[inline]
    pub(crate) unsafe fn set_wait_finished(&mut self) {
        self.pending_wait = None;
        self.current_import = self.permanent_import.map(Into::into);
        self.is_signaled = false;
    }

    #[allow(dead_code)]
    #[inline]
    unsafe fn export(&mut self, handle_type: ExternalSemaphoreHandleType) {
        self.exported_handle_types |= handle_type.into();

        if handle_type.has_copy_transference() {
            self.current_import = self.permanent_import.map(Into::into);
            self.is_signaled = false;
        } else {
            self.reference_exported = true;
        }
    }

    #[allow(dead_code)]
    #[inline]
    unsafe fn import(&mut self, handle_type: ExternalSemaphoreHandleType, temporary: bool) {
        self.current_import = Some(handle_type.into());

        if !temporary {
            self.permanent_import = Some(handle_type);
        }
    }

    #[inline]
    pub(crate) unsafe fn swapchain_acquire(&mut self) {
        self.pending_signal = Some(SignalType::SwapchainAcquire);
        self.current_import = Some(ImportType::SwapchainAcquire);
    }
}

#[derive(Clone, Debug)]
enum SignalType {
    Queue(Weak<Queue>),
    SwapchainAcquire,
}

#[derive(Clone, Copy, Debug)]
enum ImportType {
    SwapchainAcquire,
    ExternalSemaphore(ExternalSemaphoreHandleType),
}

impl From<ExternalSemaphoreHandleType> for ImportType {
    #[inline]
    fn from(handle_type: ExternalSemaphoreHandleType) -> Self {
        Self::ExternalSemaphore(handle_type)
    }
}

#[cfg(test)]
mod tests {
    use crate::{
        device::{Device, DeviceCreateInfo, DeviceExtensions, QueueCreateInfo},
        instance::{Instance, InstanceCreateInfo, InstanceExtensions},
        sync::semaphore::{
            ExternalSemaphoreHandleType, ExternalSemaphoreHandleTypes, Semaphore,
            SemaphoreCreateInfo,
        },
        VulkanLibrary, VulkanObject,
    };

    #[test]
    fn semaphore_create() {
        let (device, _) = gfx_dev_and_queue!();
        let _ = Semaphore::new(device, Default::default());
    }

    #[test]
    fn semaphore_pool() {
        let (device, _) = gfx_dev_and_queue!();

        assert_eq!(device.semaphore_pool().lock().len(), 0);
        let sem1_internal_obj = {
            let sem = Semaphore::from_pool(device.clone()).unwrap();
            assert_eq!(device.semaphore_pool().lock().len(), 0);
            sem.handle()
        };

        assert_eq!(device.semaphore_pool().lock().len(), 1);
        let sem2 = Semaphore::from_pool(device.clone()).unwrap();
        assert_eq!(device.semaphore_pool().lock().len(), 0);
        assert_eq!(sem2.handle(), sem1_internal_obj);
    }

    #[test]
    fn semaphore_export_fd() {
        let library = match VulkanLibrary::new() {
            Ok(x) => x,
            Err(_) => return,
        };

        let instance = match Instance::new(
            library,
            InstanceCreateInfo {
                enabled_extensions: InstanceExtensions {
                    khr_get_physical_device_properties2: true,
                    khr_external_semaphore_capabilities: true,
                    ..InstanceExtensions::empty()
                },
                ..Default::default()
            },
        ) {
            Ok(x) => x,
            Err(_) => return,
        };

        let physical_device = match instance.enumerate_physical_devices() {
            Ok(mut x) => x.next().unwrap(),
            Err(_) => return,
        };

        let (device, _) = match Device::new(
            physical_device,
            DeviceCreateInfo {
                queue_create_infos: vec![QueueCreateInfo {
                    queue_family_index: 0,
                    ..Default::default()
                }],
                enabled_extensions: DeviceExtensions {
                    khr_external_semaphore: true,
                    khr_external_semaphore_fd: true,
                    ..DeviceExtensions::empty()
                },
                ..Default::default()
            },
        ) {
            Ok(x) => x,
            Err(_) => return,
        };

        let sem = Semaphore::new(
            device,
            SemaphoreCreateInfo {
                export_handle_types: ExternalSemaphoreHandleTypes::OPAQUE_FD,
                ..Default::default()
            },
        )
        .unwrap();
        let _fd = sem
            .export_fd(ExternalSemaphoreHandleType::OpaqueFd)
            .unwrap();
    }
}<|MERGE_RESOLUTION|>--- conflicted
+++ resolved
@@ -18,19 +18,7 @@
     VulkanObject,
 };
 use parking_lot::{Mutex, MutexGuard};
-<<<<<<< HEAD
-#[cfg(unix)]
-use std::fs::File;
-use std::{mem::MaybeUninit, num::NonZeroU64, ptr, sync::Arc};
-=======
-use std::{
-    fs::File,
-    mem::MaybeUninit,
-    num::NonZeroU64,
-    ptr,
-    sync::{Arc, Weak},
-};
->>>>>>> 424753d5
+use std::{fs::File, mem::MaybeUninit, num::NonZeroU64, ptr, sync::Arc};
 
 /// Used to provide synchronization between command buffers during their execution.
 ///
@@ -1012,136 +1000,6 @@
 
 impl_id_counter!(Semaphore);
 
-<<<<<<< HEAD
-#[derive(Debug, Default)]
-pub(crate) struct SemaphoreState {
-    is_signaled: bool,
-    pending_signal: Option<SignalType>,
-    pending_wait: bool,
-
-    reference_exported: bool,
-    exported_handle_types: ExternalSemaphoreHandleTypes,
-    current_import: Option<ImportType>,
-    permanent_import: Option<ExternalSemaphoreHandleType>,
-}
-
-impl SemaphoreState {
-    /// If the semaphore does not have a pending operation and has no external references,
-    /// returns the current status.
-    #[inline]
-    fn is_signaled(&self) -> Option<bool> {
-        // If any of these is true, we can't be certain of the status.
-        if self.pending_signal.is_some() || self.pending_wait || self.has_external_reference() {
-            None
-        } else {
-            Some(self.is_signaled)
-        }
-    }
-
-    #[inline]
-    fn is_signal_pending(&self) -> bool {
-        self.pending_signal.is_some()
-    }
-
-    #[inline]
-    fn is_wait_pending(&self) -> bool {
-        self.pending_wait
-    }
-
-    #[inline]
-    fn is_in_queue(&self) -> bool {
-        matches!(self.pending_signal, Some(SignalType::Queue)) || self.pending_wait
-    }
-
-    /// Returns whether there are any potential external references to the semaphore payload.
-    /// That is, the semaphore has been exported by reference transference, or imported.
-    #[inline]
-    fn has_external_reference(&self) -> bool {
-        self.reference_exported || self.current_import.is_some()
-    }
-
-    #[allow(dead_code)]
-    #[inline]
-    fn is_exported(&self, handle_type: ExternalSemaphoreHandleType) -> bool {
-        self.exported_handle_types.intersects(handle_type.into())
-    }
-
-    #[inline]
-    pub(crate) unsafe fn add_queue_signal(&mut self) {
-        self.pending_signal = Some(SignalType::Queue);
-    }
-
-    #[inline]
-    pub(crate) unsafe fn add_queue_wait(&mut self) {
-        self.pending_wait = true;
-    }
-
-    /// Called when a queue is unlocking resources.
-    #[inline]
-    pub(crate) unsafe fn set_signal_finished(&mut self) {
-        self.pending_signal = None;
-        self.is_signaled = true;
-    }
-
-    /// Called when a queue is unlocking resources.
-    #[inline]
-    pub(crate) unsafe fn set_wait_finished(&mut self) {
-        self.pending_wait = false;
-        self.current_import = self.permanent_import.map(Into::into);
-        self.is_signaled = false;
-    }
-
-    #[allow(dead_code)]
-    #[inline]
-    unsafe fn export(&mut self, handle_type: ExternalSemaphoreHandleType) {
-        self.exported_handle_types |= handle_type.into();
-
-        if handle_type.has_copy_transference() {
-            self.current_import = self.permanent_import.map(Into::into);
-            self.is_signaled = false;
-        } else {
-            self.reference_exported = true;
-        }
-    }
-
-    #[allow(dead_code)]
-    #[inline]
-    unsafe fn import(&mut self, handle_type: ExternalSemaphoreHandleType, temporary: bool) {
-        self.current_import = Some(handle_type.into());
-
-        if !temporary {
-            self.permanent_import = Some(handle_type);
-        }
-    }
-
-    #[inline]
-    pub(crate) unsafe fn swapchain_acquire(&mut self) {
-        self.pending_signal = Some(SignalType::SwapchainAcquire);
-        self.current_import = Some(ImportType::SwapchainAcquire);
-    }
-}
-
-#[derive(Clone, Debug)]
-enum SignalType {
-    Queue,
-    SwapchainAcquire,
-}
-
-#[derive(Clone, Copy, Debug)]
-enum ImportType {
-    SwapchainAcquire,
-    ExternalSemaphore(ExternalSemaphoreHandleType),
-}
-
-impl From<ExternalSemaphoreHandleType> for ImportType {
-    #[inline]
-    fn from(handle_type: ExternalSemaphoreHandleType) -> Self {
-        Self::ExternalSemaphore(handle_type)
-    }
-}
-
-=======
->>>>>>> 424753d5
 /// Parameters to create a new `Semaphore`.
 #[derive(Clone, Debug)]
 pub struct SemaphoreCreateInfo {
@@ -1638,7 +1496,7 @@
 pub(crate) struct SemaphoreState {
     is_signaled: bool,
     pending_signal: Option<SignalType>,
-    pending_wait: Option<Weak<Queue>>,
+    pending_wait: bool,
 
     reference_exported: bool,
     exported_handle_types: ExternalSemaphoreHandleTypes,
@@ -1652,10 +1510,7 @@
     #[inline]
     fn is_signaled(&self) -> Option<bool> {
         // If any of these is true, we can't be certain of the status.
-        if self.pending_signal.is_some()
-            || self.pending_wait.is_some()
-            || self.has_external_reference()
-        {
+        if self.pending_signal.is_some() || self.pending_wait || self.has_external_reference() {
             None
         } else {
             Some(self.is_signaled)
@@ -1669,12 +1524,12 @@
 
     #[inline]
     fn is_wait_pending(&self) -> bool {
-        self.pending_wait.is_some()
+        self.pending_wait
     }
 
     #[inline]
     fn is_in_queue(&self) -> bool {
-        matches!(self.pending_signal, Some(SignalType::Queue(_))) || self.pending_wait.is_some()
+        matches!(self.pending_signal, Some(SignalType::Queue)) || self.pending_wait
     }
 
     /// Returns whether there are any potential external references to the semaphore payload.
@@ -1691,13 +1546,13 @@
     }
 
     #[inline]
-    pub(crate) unsafe fn add_queue_signal(&mut self, queue: &Arc<Queue>) {
-        self.pending_signal = Some(SignalType::Queue(Arc::downgrade(queue)));
-    }
-
-    #[inline]
-    pub(crate) unsafe fn add_queue_wait(&mut self, queue: &Arc<Queue>) {
-        self.pending_wait = Some(Arc::downgrade(queue));
+    pub(crate) unsafe fn add_queue_signal(&mut self) {
+        self.pending_signal = Some(SignalType::Queue);
+    }
+
+    #[inline]
+    pub(crate) unsafe fn add_queue_wait(&mut self) {
+        self.pending_wait = true;
     }
 
     /// Called when a queue is unlocking resources.
@@ -1710,7 +1565,7 @@
     /// Called when a queue is unlocking resources.
     #[inline]
     pub(crate) unsafe fn set_wait_finished(&mut self) {
-        self.pending_wait = None;
+        self.pending_wait = false;
         self.current_import = self.permanent_import.map(Into::into);
         self.is_signaled = false;
     }
@@ -1747,7 +1602,7 @@
 
 #[derive(Clone, Debug)]
 enum SignalType {
-    Queue(Weak<Queue>),
+    Queue,
     SwapchainAcquire,
 }
 

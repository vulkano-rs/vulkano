//! Synchronization on the GPU.
//!
//! Just like for CPU code, you have to ensure that buffers and images are not accessed mutably by
//! multiple GPU queues simultaneously and that they are not accessed mutably by the CPU and by the
//! GPU simultaneously.
//!
//! This safety is enforced at runtime by vulkano but it is not magic and you will require some
//! knowledge if you want to avoid errors.

#[allow(unused)]
pub(crate) use self::pipeline::*;
pub use self::{
    future::{now, GpuFuture},
    pipeline::{
        AccessFlags, BufferMemoryBarrier, DependencyFlags, DependencyInfo, ImageMemoryBarrier,
        MemoryBarrier, PipelineStage, PipelineStages, QueueFamilyOwnershipTransfer,
    },
};
use crate::{device::Queue, VulkanError};
use smallvec::SmallVec;
use std::{
    error::Error,
    fmt::{Display, Formatter},
    sync::Arc,
};

pub mod event;
pub mod fence;
pub mod future;
mod pipeline;
pub mod semaphore;

/// Declares in which queue(s) a resource can be used.
///
/// When you create a buffer or an image, you have to tell the Vulkan library in which queue
/// families it will be used. The vulkano library requires you to tell in which queue family
/// the resource will be used, even for exclusive mode.
#[derive(Debug, Clone, PartialEq, Eq)]
// TODO: remove
pub enum SharingMode {
    /// The resource is used is only one queue family.
    Exclusive,
    /// The resource is used in multiple queue families. Can be slower than `Exclusive`.
    Concurrent(Vec<u32>), // TODO: Vec is too expensive here
}

impl<'a> From<&'a Arc<Queue>> for SharingMode {
    #[inline]
    fn from(_queue: &'a Arc<Queue>) -> SharingMode {
        SharingMode::Exclusive
    }
}

impl<'a> From<&'a [&'a Arc<Queue>]> for SharingMode {
    #[inline]
    fn from(queues: &'a [&'a Arc<Queue>]) -> SharingMode {
        SharingMode::Concurrent(
            queues
                .iter()
                .map(|queue| queue.queue_family_index())
                .collect(),
        )
    }
}

/// Declares in which queue(s) a resource can be used.
#[derive(Debug, Clone, PartialEq, Eq, Hash)]
pub enum Sharing<I>
where
    I: IntoIterator<Item = u32>,
{
    /// The resource is used is only one queue family.
    Exclusive,
    /// The resource is used in multiple queue families. Can be slower than `Exclusive`.
    Concurrent(I),
}

<<<<<<< HEAD
impl Sharing<SmallVec<[u32; 4]>> {
    pub(crate) fn to_vk(&self) -> (ash::vk::SharingMode, &[u32]) {
        match self {
            Sharing::Exclusive => (ash::vk::SharingMode::EXCLUSIVE, [].as_slice()),
            Sharing::Concurrent(queue_family_indices) => (
                ash::vk::SharingMode::CONCURRENT,
                queue_family_indices.as_slice(),
            ),
        }
=======
impl<I> Sharing<I>
where
    I: IntoIterator<Item = u32>,
{
    /// Returns `true` if `self` is the `Exclusive` variant.
    #[inline]
    pub fn is_exclusive(&self) -> bool {
        matches!(self, Self::Exclusive)
    }

    /// Returns `true` if `self` is the `Concurrent` variant.
    #[inline]
    pub fn is_concurrent(&self) -> bool {
        matches!(self, Self::Concurrent(..))
>>>>>>> 4197d15f
    }
}

/// How the memory of a resource is currently being accessed.
#[derive(Clone, Copy, Debug, PartialEq, Eq)]
pub(crate) enum CurrentAccess {
    /// The resource is currently being accessed exclusively by the CPU.
    CpuExclusive,

    /// The resource is currently being accessed exclusively by the GPU.
    /// The GPU can have multiple exclusive accesses, if they are separated by synchronization.
    ///
    /// `gpu_writes` must not be 0. If it's decremented to 0, switch to `Shared`.
    GpuExclusive { gpu_reads: usize, gpu_writes: usize },

    /// The resource is not currently being accessed, or is being accessed for reading only.
    Shared { cpu_reads: usize, gpu_reads: usize },
}

/// Error when attempting to read or write a resource from the host (CPU).
#[derive(Clone, Debug)]
pub enum HostAccessError {
    AccessConflict(AccessConflict),
    Invalidate(VulkanError),
    Unmanaged,
    NotHostMapped,
    OutOfMappedRange,
}

impl Error for HostAccessError {
    fn source(&self) -> Option<&(dyn Error + 'static)> {
        match self {
            Self::AccessConflict(err) => Some(err),
            Self::Invalidate(err) => Some(err),
            _ => None,
        }
    }
}

impl Display for HostAccessError {
    fn fmt(&self, f: &mut Formatter<'_>) -> Result<(), std::fmt::Error> {
        match self {
            Self::AccessConflict(_) => {
                write!(f, "the resource is already in use in a conflicting way")
            }
            Self::Unmanaged => write!(f, "the resource is not managed by vulkano"),
            HostAccessError::Invalidate(_) => write!(f, "invalidating the device memory failed"),
            HostAccessError::NotHostMapped => {
                write!(f, "the device memory is not current host-mapped")
            }
            HostAccessError::OutOfMappedRange => write!(
                f,
                "the requested range is not within the currently mapped range of device memory",
            ),
        }
    }
}

/// Conflict when attempting to access a resource.
#[derive(Clone, Debug, PartialEq, Eq)]
pub enum AccessConflict {
    /// The resource is already locked for reading by the host (CPU).
    HostRead,

    /// The resource is already locked for writing by the host (CPU).
    HostWrite,

    /// The resource is already locked for reading by the device (GPU).
    DeviceRead,

    /// The resource is already locked for writing by the device (GPU).
    DeviceWrite,
}

impl Error for AccessConflict {}

impl Display for AccessConflict {
    fn fmt(&self, f: &mut Formatter<'_>) -> Result<(), std::fmt::Error> {
        match self {
            AccessConflict::HostRead => write!(
                f,
                "the resource is already locked for reading by the host (CPU)"
            ),
            AccessConflict::HostWrite => write!(
                f,
                "the resource is already locked for writing by the host (CPU)"
            ),
            AccessConflict::DeviceRead => write!(
                f,
                "the resource is already locked for reading by the device (GPU)"
            ),
            AccessConflict::DeviceWrite => write!(
                f,
                "the resource is already locked for writing by the device (GPU)"
            ),
        }
    }
}<|MERGE_RESOLUTION|>--- conflicted
+++ resolved
@@ -75,21 +75,7 @@
     Concurrent(I),
 }
 
-<<<<<<< HEAD
 impl Sharing<SmallVec<[u32; 4]>> {
-    pub(crate) fn to_vk(&self) -> (ash::vk::SharingMode, &[u32]) {
-        match self {
-            Sharing::Exclusive => (ash::vk::SharingMode::EXCLUSIVE, [].as_slice()),
-            Sharing::Concurrent(queue_family_indices) => (
-                ash::vk::SharingMode::CONCURRENT,
-                queue_family_indices.as_slice(),
-            ),
-        }
-=======
-impl<I> Sharing<I>
-where
-    I: IntoIterator<Item = u32>,
-{
     /// Returns `true` if `self` is the `Exclusive` variant.
     #[inline]
     pub fn is_exclusive(&self) -> bool {
@@ -100,7 +86,16 @@
     #[inline]
     pub fn is_concurrent(&self) -> bool {
         matches!(self, Self::Concurrent(..))
->>>>>>> 4197d15f
+    }
+
+    pub(crate) fn to_vk(&self) -> (ash::vk::SharingMode, &[u32]) {
+        match self {
+            Sharing::Exclusive => (ash::vk::SharingMode::EXCLUSIVE, [].as_slice()),
+            Sharing::Concurrent(queue_family_indices) => (
+                ash::vk::SharingMode::CONCURRENT,
+                queue_family_indices.as_slice(),
+            ),
+        }
     }
 }
 

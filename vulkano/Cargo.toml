[package]
name = "vulkano"
version = "0.16.0"
authors = ["Pierre Krieger <pierre.krieger1708@gmail.com>", "The vulkano contributors"]
repository = "https://github.com/vulkano-rs/vulkano"
description = "Safe wrapper for the Vulkan graphics API"
license = "MIT/Apache-2.0"
documentation = "https://docs.rs/vulkano"
homepage = "https://vulkano.rs"
keywords = ["vulkan", "bindings", "graphics", "gpu", "rendering"]
categories = ["rendering::graphics-api"]
readme = "../README.md"
build = "build.rs"

[dependencies]
crossbeam = "0.7"
<<<<<<< HEAD
fnv = "1.0.6"
shared_library = "0.1.7"
smallvec = "0.6.0"
lazy_static = "1"
vk-sys = { version = "0.5.0", path = "../vk-sys" }
half = "1"
=======
fnv = "1.0"
shared_library = "0.1"
smallvec = "0.6"
lazy_static = "1.4"
vk-sys = { version = "0.4.0", path = "../vk-sys" }
half = "1.4"
>>>>>>> b5d127bb
<|MERGE_RESOLUTION|>--- conflicted
+++ resolved
@@ -14,18 +14,9 @@
 
 [dependencies]
 crossbeam = "0.7"
-<<<<<<< HEAD
-fnv = "1.0.6"
-shared_library = "0.1.7"
-smallvec = "0.6.0"
-lazy_static = "1"
-vk-sys = { version = "0.5.0", path = "../vk-sys" }
-half = "1"
-=======
 fnv = "1.0"
 shared_library = "0.1"
 smallvec = "0.6"
 lazy_static = "1.4"
-vk-sys = { version = "0.4.0", path = "../vk-sys" }
+vk-sys = { version = "0.5.0", path = "../vk-sys" }
 half = "1.4"
->>>>>>> b5d127bb

[package]
name = "vulkano"
<<<<<<< HEAD
version = "0.27.0"
edition = "2021"
=======
version = "0.27.1"
edition = "2018"
>>>>>>> 619af823
authors = ["Pierre Krieger <pierre.krieger1708@gmail.com>", "The vulkano contributors"]
repository = "https://github.com/vulkano-rs/vulkano"
description = "Safe wrapper for the Vulkan graphics API"
license = "MIT/Apache-2.0"
documentation = "https://docs.rs/vulkano"
homepage = "https://vulkano.rs"
keywords = ["vulkan", "bindings", "graphics", "gpu", "rendering"]
categories = ["rendering::graphics-api"]
readme = "../README.md"
build = "build.rs"

[dependencies]
# When updating Ash, also update vk.xml to the same Vulkan patch version that Ash uses.
# All versions of vk.xml can be found at https://github.com/KhronosGroup/Vulkan-Headers/commits/master/registry/vk.xml.
ash = "0.33.3"
crossbeam-queue = "0.3"
fnv = "1.0"
half = "1.8"
lazy_static = "1.4"
parking_lot = { version = "0.11", features = ["send_guard"] }
shared_library = "0.1"
smallvec = "1.7"

[build-dependencies]
heck = "0.3"
indexmap = "1.7"
lazy_static = "1.4"
proc-macro2 = "1.0"
quote = "1.0"
regex = "1.5"
serde = { version = "1.0", features = ["derive"] }
serde_json = "1.0"
vk-parse = "0.6"<|MERGE_RESOLUTION|>--- conflicted
+++ resolved
@@ -1,12 +1,7 @@
 [package]
 name = "vulkano"
-<<<<<<< HEAD
-version = "0.27.0"
+version = "0.27.1"
 edition = "2021"
-=======
-version = "0.27.1"
-edition = "2018"
->>>>>>> 619af823
 authors = ["Pierre Krieger <pierre.krieger1708@gmail.com>", "The vulkano contributors"]
 repository = "https://github.com/vulkano-rs/vulkano"
 description = "Safe wrapper for the Vulkan graphics API"

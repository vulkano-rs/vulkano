[package]
name = "vulkano"
version = "0.32.0"
edition = "2021"
authors = [
    "Pierre Krieger <pierre.krieger1708@gmail.com>",
    "The vulkano contributors",
]
repository = "https://github.com/vulkano-rs/vulkano"
description = "Safe wrapper for the Vulkan graphics API"
license = "MIT/Apache-2.0"
documentation = "https://docs.rs/vulkano"
homepage = "https://vulkano.rs"
keywords = ["vulkan", "bindings", "graphics", "gpu", "rendering"]
categories = ["rendering::graphics-api"]
readme = "../README.md"
build = "build.rs"

[dependencies]
ahash = "0.8"
# When updating Ash, also update vk.xml to the same Vulkan patch version that Ash uses.
# All versions of vk.xml can be found at https://github.com/KhronosGroup/Vulkan-Headers/commits/main/registry/vk.xml.
<<<<<<< HEAD
ash = "^0.37.2"
bytemuck = { version = "1.13", features = ["derive", "extern_crate_std", "min_const_generics"] }
=======
ash = "^0.37.1"
bytemuck = { version = "1.7", features = [
    "derive",
    "extern_crate_std",
    "min_const_generics",
] }
>>>>>>> 9b7bb8a1
cgmath = { version = "0.18.0", optional = true }
crossbeam-queue = "0.3"
half = "2"
libloading = "0.7"
nalgebra = { version = "0.32.0", optional = true }
once_cell = "1.17"
parking_lot = { version = "0.12", features = ["send_guard"] }
smallvec = "1.8"
thread_local = "1.1"
vulkano-macros = { path = "macros", version = "0.32.0" }

[target.'cfg(target_os = "ios")'.dependencies]
objc = "0.2.5"
core-graphics-types = "0.1"

[build-dependencies]
ahash = "0.8"
heck = "0.4"
indexmap = "1.8"
once_cell = "1.16"
proc-macro2 = "1.0"
quote = "1.0"
regex = "1.7"
serde = { version = "1.0", features = ["derive"] }
serde_json = "1.0"
vk-parse = "0.8"

[features]
document_unchecked = []<|MERGE_RESOLUTION|>--- conflicted
+++ resolved
@@ -2,10 +2,7 @@
 name = "vulkano"
 version = "0.32.0"
 edition = "2021"
-authors = [
-    "Pierre Krieger <pierre.krieger1708@gmail.com>",
-    "The vulkano contributors",
-]
+authors = ["Pierre Krieger <pierre.krieger1708@gmail.com>", "The vulkano contributors"]
 repository = "https://github.com/vulkano-rs/vulkano"
 description = "Safe wrapper for the Vulkan graphics API"
 license = "MIT/Apache-2.0"
@@ -20,17 +17,8 @@
 ahash = "0.8"
 # When updating Ash, also update vk.xml to the same Vulkan patch version that Ash uses.
 # All versions of vk.xml can be found at https://github.com/KhronosGroup/Vulkan-Headers/commits/main/registry/vk.xml.
-<<<<<<< HEAD
 ash = "^0.37.2"
 bytemuck = { version = "1.13", features = ["derive", "extern_crate_std", "min_const_generics"] }
-=======
-ash = "^0.37.1"
-bytemuck = { version = "1.7", features = [
-    "derive",
-    "extern_crate_std",
-    "min_const_generics",
-] }
->>>>>>> 9b7bb8a1
 cgmath = { version = "0.18.0", optional = true }
 crossbeam-queue = "0.3"
 half = "2"

--- conflicted
+++ resolved
@@ -21,14 +21,7 @@
 # When updating Ash, also update vk.xml to the same Vulkan patch version that Ash uses.
 # All versions of vk.xml can be found at https://github.com/KhronosGroup/Vulkan-Headers/commits/main/registry/vk.xml.
 ash = "^0.37.1"
-bytemuck = { version = "1.7", features = [
-<<<<<<< HEAD
-=======
-    "derive",
->>>>>>> 4f03fe55
-    "extern_crate_std",
-    "min_const_generics",
-] }
+bytemuck = "1.7"
 cgmath = { version = "0.18.0", optional = true }
 crossbeam-queue = "0.3"
 half = { version = "2", features = ["bytemuck"] }

--- conflicted
+++ resolved
@@ -1,26 +1,20 @@
-[package]
-name = "vulkano"
-version = "0.7.3"
-authors = ["Pierre Krieger <pierre.krieger1708@gmail.com>", "The vulkano contributors"]
-repository = "https://github.com/vulkano-rs/vulkano"
-description = "Safe wrapper for the Vulkan graphics API"
-license = "MIT/Apache-2.0"
-documentation = "https://docs.rs/vulkano"
-readme = "../README.md"
-categories = ["rendering::graphics-api"]
-build = "build.rs"
-
-[dependencies]
-crossbeam = "0.3.0"
-fnv = "1.0.6"
-shared_library = "0.1.7"
-<<<<<<< HEAD
-smallvec = "0.6.0"
-lazy_static = "1"
-vk-sys = { version = "0.3.2", path = "../vk-sys" }
-=======
-smallvec = "0.5.0"
-lazy_static = "0.2.9"
-vk-sys = { version = "0.3.3", path = "../vk-sys" }
->>>>>>> aa6ce2f9
-half = "1"
+[package]
+name = "vulkano"
+version = "0.7.3"
+authors = ["Pierre Krieger <pierre.krieger1708@gmail.com>", "The vulkano contributors"]
+repository = "https://github.com/vulkano-rs/vulkano"
+description = "Safe wrapper for the Vulkan graphics API"
+license = "MIT/Apache-2.0"
+documentation = "https://docs.rs/vulkano"
+readme = "../README.md"
+categories = ["rendering::graphics-api"]
+build = "build.rs"
+
+[dependencies]
+crossbeam = "0.3.0"
+fnv = "1.0.6"
+shared_library = "0.1.7"
+smallvec = "0.6.0"
+lazy_static = "1"
+vk-sys = { version = "0.3.3", path = "../vk-sys" }
+half = "1"
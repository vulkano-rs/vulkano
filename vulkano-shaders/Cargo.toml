[package]
name = "vulkano-shaders"
version = "0.10.0"
authors = ["Pierre Krieger <pierre.krieger1708@gmail.com>", "The vulkano contributors"]
repository = "https://github.com/vulkano-rs/vulkano"
description = "Shaders "
license = "MIT/Apache-2.0"
documentation = "http://tomaka.github.io/vulkano/vulkano/index.html"
categories = ["rendering::graphics-api"]

[dependencies]
<<<<<<< HEAD
shaderc = "0.3"
=======
glsl-to-spirv = { version = "0.1.6", path = "../glsl-to-spirv" }
>>>>>>> 1d650355
<|MERGE_RESOLUTION|>--- conflicted
+++ resolved
@@ -9,8 +9,4 @@
 categories = ["rendering::graphics-api"]
 
 [dependencies]
-<<<<<<< HEAD
-shaderc = "0.3"
-=======
-glsl-to-spirv = { version = "0.1.6", path = "../glsl-to-spirv" }
->>>>>>> 1d650355
+shaderc = "0.3"
--- conflicted
+++ resolved
@@ -328,17 +328,8 @@
                 panic!("File {:?} was not found ; note that the path must be relative to your Cargo.toml", path);
             }
         })
-    };
-
-<<<<<<< HEAD
-    match codegen::compile(path, &source_code, input.shader_kind, &input.include_directories) {
-        Ok(content) => codegen::reflect("Shader", content.as_binary(), input.dump).unwrap().into(),
-        Err(e) => {
-            panic!(e.replace("(s): ", "(s):\n"));
-        }
     }
 
-=======
     let include_paths = input.include_directories.iter().map(|include_directory| {
         let include_path = Path::new(include_directory);
         let mut full_include_path = root_path.to_owned();
@@ -346,7 +337,10 @@
         full_include_path
     }).collect::<Vec<_>>();
 
-    let content = codegen::compile(path, &root_path, &source_code, input.shader_kind, &include_paths, &input.macro_defines).unwrap();
+    let content = match codegen::compile(path, &root_path, &source_code, input.shader_kind, &include_paths, &input.macro_defines) {
+        Ok(ok) => ok,
+        Err(e) => panic!(e.replace("(s): ", "(s):\n"))
+    };
+
     codegen::reflect("Shader", content.as_binary(), input.dump).unwrap().into()
->>>>>>> 3e7051d9
 }
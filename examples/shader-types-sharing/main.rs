// This example demonstrates how to compile several shaders together using the `shader!` macro,
// such that the macro doesn't generate unique shader types for each compiled shader, but generates
// a common shareable set of Rust structs for the corresponding structs in the shaders.
//
// Normally, each `shader!` macro invocation among other things generates all Rust types for each
// `struct` declaration of the GLSL code. Using these the user can organize type-safe
// interoperability between Rust code and the shader input/output interface tied to these structs.
// However, if the user compiles several shaders in independent Rust modules, each of these modules
// would contain an independent set of Rust types. So, even if both shaders contain the same (or
// partially intersecting) GLSL structs they will be duplicated by each macro invocation and
// treated by Rust as independent types. As such it would be tricky to organize interoperability
// between shader interfaces in Rust.
//
// To solve this problem the user can use "shared" generation mode of the macro. In this mode the
// user declares all shaders that possibly share common layout interfaces in a single macro
// invocation. The macro will check that there is no inconsistency between declared GLSL structs
// with the same names, and it will not generate duplicates.

use std::sync::Arc;
use vulkano::{
    buffer::{Buffer, BufferCreateInfo, BufferUsage, Subbuffer},
    command_buffer::{
        allocator::StandardCommandBufferAllocator, AutoCommandBufferBuilder, CommandBufferUsage,
    },
    descriptor_set::{
        allocator::StandardDescriptorSetAllocator, DescriptorSet, WriteDescriptorSet,
    },
    device::{
        physical::PhysicalDeviceType, Device, DeviceCreateInfo, DeviceExtensions, Queue,
        QueueCreateInfo, QueueFlags,
    },
    instance::{Instance, InstanceCreateFlags, InstanceCreateInfo},
    memory::allocator::{AllocationCreateInfo, MemoryTypeFilter, StandardMemoryAllocator},
    pipeline::{
        compute::ComputePipelineCreateInfo, layout::PipelineDescriptorSetLayoutCreateInfo,
        ComputePipeline, Pipeline, PipelineBindPoint, PipelineLayout,
        PipelineShaderStageCreateInfo,
    },
    sync::{self, GpuFuture},
    VulkanLibrary,
};

fn main() {
    let library = VulkanLibrary::new().unwrap();
    let instance = Instance::new(
        library,
        InstanceCreateInfo {
            flags: InstanceCreateFlags::ENUMERATE_PORTABILITY,
            ..Default::default()
        },
    )
    .unwrap();

    let device_extensions = DeviceExtensions {
        khr_storage_buffer_storage_class: true,
        ..DeviceExtensions::empty()
    };
    let (physical_device, queue_family_index) = instance
        .enumerate_physical_devices()
        .unwrap()
        .filter(|p| p.supported_extensions().contains(&device_extensions))
        .filter_map(|p| {
            p.queue_family_properties()
                .iter()
                .position(|q| q.queue_flags.intersects(QueueFlags::COMPUTE))
                .map(|i| (p, i as u32))
        })
        .min_by_key(|(p, _)| match p.properties().device_type {
            PhysicalDeviceType::DiscreteGpu => 0,
            PhysicalDeviceType::IntegratedGpu => 1,
            PhysicalDeviceType::VirtualGpu => 2,
            PhysicalDeviceType::Cpu => 3,
            PhysicalDeviceType::Other => 4,
            _ => 5,
        })
        .unwrap();

    println!(
        "Using device: {} (type: {:?})",
        physical_device.properties().device_name,
        physical_device.properties().device_type
    );

    let (device, mut queues) = Device::new(
        physical_device,
        DeviceCreateInfo {
            enabled_extensions: device_extensions,
            queue_create_infos: vec![QueueCreateInfo {
                queue_family_index,
                ..Default::default()
            }],
            ..Default::default()
        },
    )
    .unwrap();
    let queue = queues.next().unwrap();

    mod shaders {
        vulkano_shaders::shader! {
            // We declaring two simple compute shaders with push and specialization constants in
            // their layout interfaces.
            //
            // First one is just multiplying each value from the input array of ints to provided
            // value in push constants struct. And the second one in turn adds this value instead
            // of multiplying.
            //
            // However both shaders declare glsl struct `Parameters` for push constants in each
            // shader. Since each of the struct has exactly the same interface, they will be
            // treated by the macro as "shared".
            //
            // Also, note that GLSL code duplications between shader sources is not necessary too.
            // In a more complex system the user may want to declare an independent GLSL file with
            // such types, and include it in each shader entry-point file using the `#include`
            // directive.
            shaders: {
                mult: {
                    ty: "compute",
                    src: r"
                        #version 450

                        layout(local_size_x = 64, local_size_y = 1, local_size_z = 1) in;
                        layout(constant_id = 0) const bool enabled = true;

                        layout(push_constant) uniform Parameters {
                            int value;
                        } pc;

                        layout(set = 0, binding = 0) buffer Data {
                            uint data[];
                        };

                        void main() {
                            if (!enabled) {
                                return;
                            }
                            uint idx = gl_GlobalInvocationID.x;
                            data[idx] *= pc.value;
                        }
                    ",
                },
                add: {
                    ty: "compute",
                    src: r"
                        #version 450

                        layout(local_size_x = 64, local_size_y = 1, local_size_z = 1) in;
                        layout(constant_id = 0) const bool enabled = true;

                        layout(push_constant) uniform Parameters {
                            int value;
                        } pc;

                        layout(set = 0, binding = 0) buffer Data {
                            uint data[];
                        };

                        void main() {
                            if (!enabled) {
                                return;
                            }
                            uint idx = gl_GlobalInvocationID.x;
                            data[idx] += pc.value;
                        }
                    ",
                },
            },
        }

        // The macro will create the following things in this module:
        // - `load_mult` for the first shader loader/entry-point.
        // - `load_add` for the second shader loader/entry-point.
        // - `Parameters` struct common for both shaders.
    }

    /// We are introducing a generic function responsible for running any of the shaders above with
    /// the provided push constants parameter. Note that the shaders' interface `parameters` here
    /// are shader-independent.
    fn run_shader(
        pipeline: Arc<ComputePipeline>,
        queue: Arc<Queue>,
        data_buffer: Subbuffer<[u32]>,
        parameters: shaders::Parameters,
<<<<<<< HEAD
        command_buffer_allocator: Arc<StandardCommandBufferAllocator>,
        descriptor_set_allocator: &StandardDescriptorSetAllocator,
=======
        command_buffer_allocator: &StandardCommandBufferAllocator,
        descriptor_set_allocator: Arc<StandardDescriptorSetAllocator>,
>>>>>>> 4d56fc38
    ) {
        let layout = pipeline.layout().set_layouts().get(0).unwrap();
        let set = DescriptorSet::new(
            descriptor_set_allocator,
            layout.clone(),
            [WriteDescriptorSet::buffer(0, data_buffer)],
            [],
        )
        .unwrap();

        let mut builder = AutoCommandBufferBuilder::primary(
            command_buffer_allocator,
            queue.queue_family_index(),
            CommandBufferUsage::OneTimeSubmit,
        )
        .unwrap();
        builder
            .bind_pipeline_compute(pipeline.clone())
            .unwrap()
            .bind_descriptor_sets(
                PipelineBindPoint::Compute,
                pipeline.layout().clone(),
                0,
                set,
            )
            .unwrap()
            .push_constants(pipeline.layout().clone(), 0, parameters)
            .unwrap()
            .dispatch([1024, 1, 1])
            .unwrap();
        let command_buffer = builder.build().unwrap();

        let future = sync::now(queue.device().clone())
            .then_execute(queue.clone(), command_buffer)
            .unwrap()
            .then_signal_fence_and_flush()
            .unwrap();

        future.wait(None).unwrap();
    }

    let memory_allocator = Arc::new(StandardMemoryAllocator::new_default(device.clone()));
<<<<<<< HEAD
    let command_buffer_allocator = Arc::new(StandardCommandBufferAllocator::new(
        device.clone(),
        Default::default(),
    ));
    let descriptor_set_allocator =
        StandardDescriptorSetAllocator::new(device.clone(), Default::default());
=======
    let command_buffer_allocator =
        StandardCommandBufferAllocator::new(device.clone(), Default::default());
    let descriptor_set_allocator = Arc::new(StandardDescriptorSetAllocator::new(
        device.clone(),
        Default::default(),
    ));
>>>>>>> 4d56fc38

    // Prepare test array `[0, 1, 2, 3....]`.
    let data_buffer = Buffer::from_iter(
        memory_allocator,
        BufferCreateInfo {
            usage: BufferUsage::STORAGE_BUFFER,
            ..Default::default()
        },
        AllocationCreateInfo {
            memory_type_filter: MemoryTypeFilter::PREFER_DEVICE
                | MemoryTypeFilter::HOST_RANDOM_ACCESS,
            ..Default::default()
        },
        0..65536u32,
    )
    .unwrap();

    // Load the first shader, and create a pipeline for the shader.
    let mult_pipeline = {
        let cs = shaders::load_mult(device.clone())
            .unwrap()
            .specialize([(0, true.into())].into_iter().collect())
            .unwrap()
            .entry_point("main")
            .unwrap();
        let stage = PipelineShaderStageCreateInfo::new(cs);
        let layout = PipelineLayout::new(
            device.clone(),
            PipelineDescriptorSetLayoutCreateInfo::from_stages([&stage])
                .into_pipeline_layout_create_info(device.clone())
                .unwrap(),
        )
        .unwrap();
        ComputePipeline::new(
            device.clone(),
            None,
            ComputePipelineCreateInfo::stage_layout(stage, layout),
        )
        .unwrap()
    };

    // Load the second shader, and create a pipeline for the shader.
    let add_pipeline = {
        let cs = shaders::load_add(device.clone())
            .unwrap()
            .specialize([(0, true.into())].into_iter().collect())
            .unwrap()
            .entry_point("main")
            .unwrap();
        let stage = PipelineShaderStageCreateInfo::new(cs);
        let layout = PipelineLayout::new(
            device.clone(),
            PipelineDescriptorSetLayoutCreateInfo::from_stages([&stage])
                .into_pipeline_layout_create_info(device.clone())
                .unwrap(),
        )
        .unwrap();
        ComputePipeline::new(
            device,
            None,
            ComputePipelineCreateInfo::stage_layout(stage, layout),
        )
        .unwrap()
    };

    // Multiply each value by 2.
    run_shader(
        mult_pipeline.clone(),
        queue.clone(),
        data_buffer.clone(),
        shaders::Parameters { value: 2 },
<<<<<<< HEAD
        command_buffer_allocator.clone(),
        &descriptor_set_allocator,
=======
        &command_buffer_allocator,
        descriptor_set_allocator.clone(),
>>>>>>> 4d56fc38
    );

    // Then add 1 to each value.
    run_shader(
        add_pipeline,
        queue.clone(),
        data_buffer.clone(),
        shaders::Parameters { value: 1 },
<<<<<<< HEAD
        command_buffer_allocator.clone(),
        &descriptor_set_allocator,
=======
        &command_buffer_allocator,
        descriptor_set_allocator.clone(),
>>>>>>> 4d56fc38
    );

    // Then multiply each value by 3.
    run_shader(
        mult_pipeline,
        queue,
        data_buffer.clone(),
        shaders::Parameters { value: 3 },
<<<<<<< HEAD
        command_buffer_allocator,
        &descriptor_set_allocator,
=======
        &command_buffer_allocator,
        descriptor_set_allocator,
>>>>>>> 4d56fc38
    );

    let data_buffer_content = data_buffer.read().unwrap();
    for n in 0..65536u32 {
        assert_eq!(data_buffer_content[n as usize], (n * 2 + 1) * 3);
    }
    println!("Success");
}<|MERGE_RESOLUTION|>--- conflicted
+++ resolved
@@ -180,13 +180,8 @@
         queue: Arc<Queue>,
         data_buffer: Subbuffer<[u32]>,
         parameters: shaders::Parameters,
-<<<<<<< HEAD
+        descriptor_set_allocator: Arc<StandardDescriptorSetAllocator>,
         command_buffer_allocator: Arc<StandardCommandBufferAllocator>,
-        descriptor_set_allocator: &StandardDescriptorSetAllocator,
-=======
-        command_buffer_allocator: &StandardCommandBufferAllocator,
-        descriptor_set_allocator: Arc<StandardDescriptorSetAllocator>,
->>>>>>> 4d56fc38
     ) {
         let layout = pipeline.layout().set_layouts().get(0).unwrap();
         let set = DescriptorSet::new(
@@ -229,21 +224,14 @@
     }
 
     let memory_allocator = Arc::new(StandardMemoryAllocator::new_default(device.clone()));
-<<<<<<< HEAD
+    let descriptor_set_allocator = Arc::new(StandardDescriptorSetAllocator::new(
+        device.clone(),
+        Default::default(),
+    ));
     let command_buffer_allocator = Arc::new(StandardCommandBufferAllocator::new(
         device.clone(),
         Default::default(),
     ));
-    let descriptor_set_allocator =
-        StandardDescriptorSetAllocator::new(device.clone(), Default::default());
-=======
-    let command_buffer_allocator =
-        StandardCommandBufferAllocator::new(device.clone(), Default::default());
-    let descriptor_set_allocator = Arc::new(StandardDescriptorSetAllocator::new(
-        device.clone(),
-        Default::default(),
-    ));
->>>>>>> 4d56fc38
 
     // Prepare test array `[0, 1, 2, 3....]`.
     let data_buffer = Buffer::from_iter(
@@ -315,13 +303,8 @@
         queue.clone(),
         data_buffer.clone(),
         shaders::Parameters { value: 2 },
-<<<<<<< HEAD
+        descriptor_set_allocator.clone(),
         command_buffer_allocator.clone(),
-        &descriptor_set_allocator,
-=======
-        &command_buffer_allocator,
-        descriptor_set_allocator.clone(),
->>>>>>> 4d56fc38
     );
 
     // Then add 1 to each value.
@@ -330,13 +313,8 @@
         queue.clone(),
         data_buffer.clone(),
         shaders::Parameters { value: 1 },
-<<<<<<< HEAD
+        descriptor_set_allocator.clone(),
         command_buffer_allocator.clone(),
-        &descriptor_set_allocator,
-=======
-        &command_buffer_allocator,
-        descriptor_set_allocator.clone(),
->>>>>>> 4d56fc38
     );
 
     // Then multiply each value by 3.
@@ -345,13 +323,8 @@
         queue,
         data_buffer.clone(),
         shaders::Parameters { value: 3 },
-<<<<<<< HEAD
+        descriptor_set_allocator,
         command_buffer_allocator,
-        &descriptor_set_allocator,
-=======
-        &command_buffer_allocator,
-        descriptor_set_allocator,
->>>>>>> 4d56fc38
     );
 
     let data_buffer_content = data_buffer.read().unwrap();

--- conflicted
+++ resolved
@@ -133,21 +133,14 @@
     };
 
     let memory_allocator = Arc::new(StandardMemoryAllocator::new_default(device.clone()));
-<<<<<<< HEAD
-    let descriptor_set_allocator =
-        StandardDescriptorSetAllocator::new(device.clone(), Default::default());
+    let descriptor_set_allocator = Arc::new(StandardDescriptorSetAllocator::new(
+        device.clone(),
+        Default::default(),
+    ));
     let command_buffer_allocator = Arc::new(StandardCommandBufferAllocator::new(
         device.clone(),
         Default::default(),
     ));
-=======
-    let descriptor_set_allocator = Arc::new(StandardDescriptorSetAllocator::new(
-        device.clone(),
-        Default::default(),
-    ));
-    let command_buffer_allocator =
-        StandardCommandBufferAllocator::new(device.clone(), Default::default());
->>>>>>> 4d56fc38
 
     let data_buffer = Buffer::from_iter(
         memory_allocator,

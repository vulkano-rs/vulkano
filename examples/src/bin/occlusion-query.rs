// Copyright (c) 2016 The vulkano developers
// Licensed under the Apache License, Version 2.0
// <LICENSE-APACHE or
// https://www.apache.org/licenses/LICENSE-2.0> or the MIT
// license <LICENSE-MIT or https://opensource.org/licenses/MIT>,
// at your option. All files in the project carrying such
// notice may not be copied, modified, or distributed except
// according to those terms.

// This is a modification of the triangle example, that demonstrates the basics of occlusion queries.
// Occlusion queries allow you to query whether, and sometimes how many, pixels pass the depth test
// in a range of draw calls.

use bytemuck::{Pod, Zeroable};
use std::sync::Arc;
use vulkano::{
    buffer::{BufferAccess, BufferUsage, CpuAccessibleBuffer},
    command_buffer::{
        allocator::StandardCommandBufferAllocator, AutoCommandBufferBuilder, CommandBufferUsage,
        RenderPassBeginInfo, SubpassContents,
    },
    device::{
        physical::PhysicalDeviceType, Device, DeviceCreateInfo, DeviceExtensions, DeviceOwned,
        QueueCreateInfo,
    },
    format::Format,
    image::{view::ImageView, AttachmentImage, ImageAccess, ImageUsage, SwapchainImage},
    impl_vertex,
    instance::{Instance, InstanceCreateInfo},
    pipeline::{
        graphics::{
            depth_stencil::DepthStencilState,
            input_assembly::InputAssemblyState,
            vertex_input::BuffersDefinition,
            viewport::{Viewport, ViewportState},
        },
        GraphicsPipeline,
    },
    query::{QueryControlFlags, QueryPool, QueryPoolCreateInfo, QueryResultFlags, QueryType},
    render_pass::{Framebuffer, FramebufferCreateInfo, RenderPass, Subpass},
    swapchain::{
        acquire_next_image, AcquireError, Swapchain, SwapchainAbstract, SwapchainCreateInfo,
        SwapchainCreationError, SwapchainPresentInfo,
    },
    sync::{self, FlushError, GpuFuture},
    VulkanLibrary,
};
use vulkano_win::VkSurfaceBuild;
use winit::{
    event::{Event, WindowEvent},
    event_loop::{ControlFlow, EventLoop},
    window::{Window, WindowBuilder},
};

fn main() {
    let library = VulkanLibrary::new().unwrap();
    let required_extensions = vulkano_win::required_extensions(&library);
    let instance = Instance::new(
        library,
        InstanceCreateInfo {
            enabled_extensions: required_extensions,
            // Enable enumerating devices that use non-conformant vulkan implementations. (ex. MoltenVK)
            enumerate_portability: true,
            ..Default::default()
        },
    )
    .unwrap();

    let event_loop = EventLoop::new();
    let surface = WindowBuilder::new()
        .build_vk_surface(&event_loop, instance.clone())
        .unwrap();

    let device_extensions = DeviceExtensions {
        khr_swapchain: true,
        ..DeviceExtensions::empty()
    };
    let (physical_device, queue_family_index) = instance
        .enumerate_physical_devices()
        .unwrap()
        .filter(|p| p.supported_extensions().contains(&device_extensions))
        .filter_map(|p| {
            p.queue_family_properties()
                .iter()
                .enumerate()
                .position(|(i, q)| {
                    q.queue_flags.graphics && p.surface_support(i as u32, &surface).unwrap_or(false)
                })
                .map(|i| (p, i as u32))
        })
        .min_by_key(|(p, _)| match p.properties().device_type {
            PhysicalDeviceType::DiscreteGpu => 0,
            PhysicalDeviceType::IntegratedGpu => 1,
            PhysicalDeviceType::VirtualGpu => 2,
            PhysicalDeviceType::Cpu => 3,
            PhysicalDeviceType::Other => 4,
            _ => 5,
        })
        .unwrap();

    println!(
        "Using device: {} (type: {:?})",
        physical_device.properties().device_name,
        physical_device.properties().device_type,
    );

    let (device, mut queues) = Device::new(
        physical_device,
        DeviceCreateInfo {
            enabled_extensions: device_extensions,
            queue_create_infos: vec![QueueCreateInfo {
                queue_family_index,
                ..Default::default()
            }],
            ..Default::default()
        },
    )
    .unwrap();
    let queue = queues.next().unwrap();

    let (mut swapchain, images) = {
        let surface_capabilities = device
            .physical_device()
            .surface_capabilities(&surface, Default::default())
            .unwrap();
        let image_format = Some(
            device
                .physical_device()
                .surface_formats(&surface, Default::default())
                .unwrap()[0]
                .0,
        );

        Swapchain::new(
            device.clone(),
            surface.clone(),
            SwapchainCreateInfo {
                min_image_count: surface_capabilities.min_image_count,
                image_format,
                image_extent: surface.window().inner_size().into(),
                image_usage: ImageUsage {
                    color_attachment: true,
                    ..ImageUsage::empty()
                },
                composite_alpha: surface_capabilities
                    .supported_composite_alpha
                    .iter()
                    .next()
                    .unwrap(),
                ..Default::default()
            },
        )
        .unwrap()
    };

    #[repr(C)]
    #[derive(Clone, Copy, Debug, Default, Zeroable, Pod)]
    struct Vertex {
        position: [f32; 3],
        color: [f32; 3],
    }
    impl_vertex!(Vertex, position, color);

    let vertices = [
        // The first triangle (red) is the same one as in the triangle example.
        Vertex {
            position: [-0.5, -0.25, 0.5],
            color: [1.0, 0.0, 0.0],
        },
        Vertex {
            position: [0.0, 0.5, 0.5],
            color: [1.0, 0.0, 0.0],
        },
        Vertex {
            position: [0.25, -0.1, 0.5],
            color: [1.0, 0.0, 0.0],
        },
        // The second triangle (cyan) is the same shape and position as the first,
        // but smaller, and moved behind a bit.
        // It should be completely occluded by the first triangle.
        // (You can lower its z value to put it in front)
        Vertex {
            position: [-0.25, -0.125, 0.6],
            color: [0.0, 1.0, 1.0],
        },
        Vertex {
            position: [0.0, 0.25, 0.6],
            color: [0.0, 1.0, 1.0],
        },
        Vertex {
            position: [0.125, -0.05, 0.6],
            color: [0.0, 1.0, 1.0],
        },
        // The third triangle (green) is the same shape and size as the first,
        // but moved to the left and behind the second.
        // It is partially occluded by the first two.
        Vertex {
            position: [-0.25, -0.25, 0.7],
            color: [0.0, 1.0, 0.0],
        },
        Vertex {
            position: [0.25, 0.5, 0.7],
            color: [0.0, 1.0, 0.0],
        },
        Vertex {
            position: [0.5, -0.1, 0.7],
            color: [0.0, 1.0, 0.0],
        },
    ];
    let vertex_buffer = CpuAccessibleBuffer::from_iter(
        device.clone(),
        BufferUsage {
            vertex_buffer: true,
            ..BufferUsage::empty()
        },
        false,
        vertices,
    )
    .unwrap();

    // Create three buffer slices, one for each triangle.
    let triangle1 = vertex_buffer.slice::<Vertex>(0..3).unwrap();
    let triangle2 = vertex_buffer.slice::<Vertex>(3..6).unwrap();
    let triangle3 = vertex_buffer.slice::<Vertex>(6..9).unwrap();

    // Create a query pool for occlusion queries, with 3 slots.
    let query_pool = QueryPool::new(
        device.clone(),
        QueryPoolCreateInfo {
            query_count: 3,
            ..QueryPoolCreateInfo::query_type(QueryType::Occlusion)
        },
    )
    .unwrap();

    // Create a buffer on the CPU to hold the results of the three queries.
    // Query results are always represented as either `u32` or `u64`.
    // For occlusion queries, you always need one element per query. You can ask for the number of
    // elements needed at runtime by calling `QueryType::result_len`.
    // If you retrieve query results with `with_availability` enabled, then this array needs to
    // be 6 elements long instead of 3.
    let mut query_results = [0u32; 3];

    mod vs {
        vulkano_shaders::shader! {
            ty: "vertex",
            src: "
				#version 450

				layout(location = 0) in vec3 position;
                layout(location = 1) in vec3 color;

                layout(location = 0) out vec3 v_color;

				void main() {
                    v_color = color;
					gl_Position = vec4(position, 1.0);
				}
			"
        }
    }

    mod fs {
        vulkano_shaders::shader! {
            ty: "fragment",
            src: "
				#version 450

                layout(location = 0) in vec3 v_color;
				layout(location = 0) out vec4 f_color;

				void main() {
					f_color = vec4(v_color, 1.0);
				}
			"
        }
    }

    let vs = vs::load(device.clone()).unwrap();
    let fs = fs::load(device.clone()).unwrap();

    let render_pass = vulkano::single_pass_renderpass!(
        device.clone(),
        attachments: {
            color: {
                load: Clear,
                store: Store,
                format: swapchain.image_format(),
                samples: 1,
            },
            depth: {
                load: Clear,
                store: DontCare,
                format: Format::D16_UNORM,
                samples: 1,
            }
        },
        pass: {
            color: [color],
            depth_stencil: {depth}
        }
    )
    .unwrap();

    let pipeline = GraphicsPipeline::start()
        .vertex_input_state(BuffersDefinition::new().vertex::<Vertex>())
        .vertex_shader(vs.entry_point("main").unwrap(), ())
        .input_assembly_state(InputAssemblyState::new())
        .viewport_state(ViewportState::viewport_dynamic_scissor_irrelevant())
        .fragment_shader(fs.entry_point("main").unwrap(), ())
        .render_pass(Subpass::from(render_pass.clone(), 0).unwrap())
        // Enable depth testing, which is needed for occlusion queries to make sense at all.
        // If you disable depth testing, every pixel is considered to pass the depth test, so
        // every query will return a nonzero result.
        .depth_stencil_state(DepthStencilState::simple_depth_test())
        .build(device.clone())
        .unwrap();

    let mut viewport = Viewport {
        origin: [0.0, 0.0],
        dimensions: [0.0, 0.0],
        depth_range: 0.0..1.0,
    };

    let command_buffer_allocator =
        StandardCommandBufferAllocator::new(device.clone(), queue.family()).unwrap();

    let mut framebuffers = window_size_dependent_setup(&images, render_pass.clone(), &mut viewport);

    let mut recreate_swapchain = false;
    let mut previous_frame_end = Some(sync::now(device.clone()).boxed());

    event_loop.run(move |event, _, control_flow| match event {
        Event::WindowEvent {
            event: WindowEvent::CloseRequested,
            ..
        } => {
            *control_flow = ControlFlow::Exit;
        }
        Event::WindowEvent {
            event: WindowEvent::Resized(_),
            ..
        } => {
            recreate_swapchain = true;
        }
        Event::RedrawEventsCleared => {
            let dimensions = surface.window().inner_size();
            if dimensions.width == 0 || dimensions.height == 0 {
                return;
            }

            previous_frame_end.as_mut().unwrap().cleanup_finished();

            if recreate_swapchain {
                let (new_swapchain, new_images) = match swapchain.recreate(SwapchainCreateInfo {
                    image_extent: dimensions.into(),
                    ..swapchain.create_info()
                }) {
                    Ok(r) => r,
                    Err(SwapchainCreationError::ImageExtentNotSupported { .. }) => return,
                    Err(e) => panic!("Failed to recreate swapchain: {:?}", e),
                };

                swapchain = new_swapchain;
                framebuffers =
                    window_size_dependent_setup(&new_images, render_pass.clone(), &mut viewport);
                recreate_swapchain = false;
            }

            let (image_index, suboptimal, acquire_future) =
                match acquire_next_image(swapchain.clone(), None) {
                    Ok(r) => r,
                    Err(AcquireError::OutOfDate) => {
                        recreate_swapchain = true;
                        return;
                    }
                    Err(e) => panic!("Failed to acquire next image: {:?}", e),
                };

            if suboptimal {
                recreate_swapchain = true;
            }

            let mut builder = AutoCommandBufferBuilder::primary(
<<<<<<< HEAD
                &command_buffer_allocator,
                queue.family(),
=======
                device.clone(),
                queue.queue_family_index(),
>>>>>>> 2277448a
                CommandBufferUsage::OneTimeSubmit,
            )
            .unwrap();

            // Beginning or resetting a query is unsafe for now.
            unsafe {
                builder
                    // A query must be reset before each use, including the first use.
                    // This must be done outside a render pass.
                    .reset_query_pool(query_pool.clone(), 0..3)
                    .unwrap()
                    .set_viewport(0, [viewport.clone()])
                    .bind_pipeline_graphics(pipeline.clone())
                    .begin_render_pass(
                        RenderPassBeginInfo {
                            clear_values: vec![Some([0.0, 0.0, 1.0, 1.0].into()), Some(1.0.into())],
                            ..RenderPassBeginInfo::framebuffer(
                                framebuffers[image_index as usize].clone(),
                            )
                        },
                        SubpassContents::Inline,
                    )
                    .unwrap()
                    // Begin query 0, then draw the red triangle.
                    // Enabling the `precise` bit would give exact numeric results. This needs
                    // the `occlusion_query_precise` feature to be enabled on the device.
                    .begin_query(
                        query_pool.clone(),
                        0,
                        QueryControlFlags {
                            precise: false,
                            ..QueryControlFlags::empty()
                        },
                    )
                    .unwrap()
                    .bind_vertex_buffers(0, triangle1.clone())
                    .draw(triangle1.len() as u32, 1, 0, 0)
                    .unwrap()
                    // End query 0.
                    .end_query(query_pool.clone(), 0)
                    .unwrap()
                    // Begin query 1 for the cyan triangle.
                    .begin_query(
                        query_pool.clone(),
                        1,
                        QueryControlFlags {
                            precise: false,
                            ..QueryControlFlags::empty()
                        },
                    )
                    .unwrap()
                    .bind_vertex_buffers(0, triangle2.clone())
                    .draw(triangle2.len() as u32, 1, 0, 0)
                    .unwrap()
                    .end_query(query_pool.clone(), 1)
                    .unwrap()
                    // Finally, query 2 for the green triangle.
                    .begin_query(
                        query_pool.clone(),
                        2,
                        QueryControlFlags {
                            precise: false,
                            ..QueryControlFlags::empty()
                        },
                    )
                    .unwrap()
                    .bind_vertex_buffers(0, triangle3.clone())
                    .draw(triangle3.len() as u32, 1, 0, 0)
                    .unwrap()
                    .end_query(query_pool.clone(), 2)
                    .unwrap()
                    .end_render_pass()
                    .unwrap();
            }

            let command_buffer = builder.build().unwrap();

            let future = previous_frame_end
                .take()
                .unwrap()
                .join(acquire_future)
                .then_execute(queue.clone(), command_buffer)
                .unwrap()
                .then_swapchain_present(
                    queue.clone(),
                    SwapchainPresentInfo::swapchain_image_index(swapchain.clone(), image_index),
                )
                .then_signal_fence_and_flush();

            match future {
                Ok(future) => {
                    previous_frame_end = Some(future.boxed());
                }
                Err(FlushError::OutOfDate) => {
                    recreate_swapchain = true;
                    previous_frame_end = Some(sync::now(device.clone()).boxed());
                }
                Err(e) => {
                    println!("Failed to flush future: {:?}", e);
                    previous_frame_end = Some(sync::now(device.clone()).boxed());
                }
            }

            // Retrieve the query results.
            // This copies the results to a variable on the CPU. You can also use the
            // `copy_query_pool_results` function on a command buffer to write results to a
            // Vulkano buffer. This could then be used to influence draw operations further down
            // the line, either in the same frame or a future frame.
            query_pool
                .queries_range(0..3)
                .unwrap()
                .get_results(
                    &mut query_results,
                    QueryResultFlags {
                        // Block the function call until the results are available.
                        // Note: if not all the queries have actually been executed, then this
                        // will wait forever for something that never happens!
                        wait: true,

                        // Blocking and waiting will never give partial results.
                        partial: false,

                        // Blocking and waiting will ensure the results are always available after
                        // the function returns.
                        //
                        // If you disable waiting, then this can be used to include the
                        // availability of each query's results. You need one extra element per
                        // query in your `query_results` buffer for this. This element will
                        // be filled with a zero/nonzero value indicating availability.
                        with_availability: false,
                        ..QueryResultFlags::empty()
                    },
                )
                .unwrap();

            // If the `precise` bit was not enabled, then you're only guaranteed to get a boolean
            // result here: zero if all pixels were occluded, nonzero if only some were occluded.
            // Enabling `precise` will give the exact number of pixels.

            // Query 0 (red triangle) will always succeed, because the depth buffer starts empty
            // and will never occlude anything.
            assert_ne!(query_results[0], 0);

            // Query 1 (cyan triangle) will fail, because it's drawn completely behind the first.
            assert_eq!(query_results[1], 0);

            // Query 2 (green triangle) will succeed, because it's only partially occluded.
            assert_ne!(query_results[2], 0);
        }
        _ => (),
    });
}

fn window_size_dependent_setup(
    images: &[Arc<SwapchainImage<Window>>],
    render_pass: Arc<RenderPass>,
    viewport: &mut Viewport,
) -> Vec<Arc<Framebuffer>> {
    let dimensions = images[0].dimensions().width_height();
    viewport.dimensions = [dimensions[0] as f32, dimensions[1] as f32];

    let depth_attachment = ImageView::new_default(
        AttachmentImage::with_usage(
            render_pass.device().clone(),
            dimensions,
            Format::D16_UNORM,
            ImageUsage {
                depth_stencil_attachment: true,
                transient_attachment: true,
                ..ImageUsage::empty()
            },
        )
        .unwrap(),
    )
    .unwrap();

    images
        .iter()
        .map(|image| {
            let view = ImageView::new_default(image.clone()).unwrap();
            Framebuffer::new(
                render_pass.clone(),
                FramebufferCreateInfo {
                    attachments: vec![view, depth_attachment.clone()],
                    ..Default::default()
                },
            )
            .unwrap()
        })
        .collect::<Vec<_>>()
}<|MERGE_RESOLUTION|>--- conflicted
+++ resolved
@@ -323,7 +323,7 @@
     };
 
     let command_buffer_allocator =
-        StandardCommandBufferAllocator::new(device.clone(), queue.family()).unwrap();
+        StandardCommandBufferAllocator::new(device.clone(), queue.queue_family_index()).unwrap();
 
     let mut framebuffers = window_size_dependent_setup(&images, render_pass.clone(), &mut viewport);
 
@@ -382,13 +382,8 @@
             }
 
             let mut builder = AutoCommandBufferBuilder::primary(
-<<<<<<< HEAD
                 &command_buffer_allocator,
-                queue.family(),
-=======
-                device.clone(),
                 queue.queue_family_index(),
->>>>>>> 2277448a
                 CommandBufferUsage::OneTimeSubmit,
             )
             .unwrap();

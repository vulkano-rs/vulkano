// Copyright (c) 2017 The vulkano developers
// Licensed under the Apache License, Version 2.0
// <LICENSE-APACHE or
// https://www.apache.org/licenses/LICENSE-2.0> or the MIT
// license <LICENSE-MIT or https://opensource.org/licenses/MIT>,
// at your option. All files in the project carrying such
// notice may not be copied, modified, or distributed except
// according to those terms.

// This example demonstrates how to use the compute capabilities of Vulkan.
//
// While graphics cards have traditionally been used for graphical operations, over time they have
// been more or more used for general-purpose operations as well. This is called "General-Purpose
// GPU", or *GPGPU*. This is what this example demonstrates.

use vulkano::{
    buffer::{BufferUsage, CpuAccessibleBuffer},
    command_buffer::{
        allocator::StandardCommandBufferAllocator, AutoCommandBufferBuilder, CommandBufferUsage,
    },
    descriptor_set::{
        allocator::StandardDescriptorSetAllocator, PersistentDescriptorSet, WriteDescriptorSet,
    },
    device::{
        physical::PhysicalDeviceType, Device, DeviceCreateInfo, DeviceExtensions, QueueCreateInfo,
    },
    instance::{Instance, InstanceCreateInfo},
    pipeline::{ComputePipeline, Pipeline, PipelineBindPoint},
    sync::{self, GpuFuture},
    VulkanLibrary,
};

fn main() {
    // As with other examples, the first step is to create an instance.
    let library = VulkanLibrary::new().unwrap();
    let instance = Instance::new(
        library,
        InstanceCreateInfo {
            // Enable enumerating devices that use non-conformant vulkan implementations. (ex. MoltenVK)
            enumerate_portability: true,
            ..Default::default()
        },
    )
    .unwrap();

    // Choose which physical device to use.
    let device_extensions = DeviceExtensions {
        khr_storage_buffer_storage_class: true,
        ..DeviceExtensions::empty()
    };
    let (physical_device, queue_family_index) = instance
        .enumerate_physical_devices()
        .unwrap()
        .filter(|p| p.supported_extensions().contains(&device_extensions))
        .filter_map(|p| {
            // The Vulkan specs guarantee that a compliant implementation must provide at least one queue
            // that supports compute operations.
            p.queue_family_properties()
                .iter()
                .position(|q| q.queue_flags.compute)
                .map(|i| (p, i as u32))
        })
        .min_by_key(|(p, _)| match p.properties().device_type {
            PhysicalDeviceType::DiscreteGpu => 0,
            PhysicalDeviceType::IntegratedGpu => 1,
            PhysicalDeviceType::VirtualGpu => 2,
            PhysicalDeviceType::Cpu => 3,
            PhysicalDeviceType::Other => 4,
            _ => 5,
        })
        .unwrap();

    println!(
        "Using device: {} (type: {:?})",
        physical_device.properties().device_name,
        physical_device.properties().device_type
    );

    // Now initializing the device.
    let (device, mut queues) = Device::new(
        physical_device,
        DeviceCreateInfo {
            enabled_extensions: device_extensions,
            queue_create_infos: vec![QueueCreateInfo {
                queue_family_index,
                ..Default::default()
            }],
            ..Default::default()
        },
    )
    .unwrap();

    // Since we can request multiple queues, the `queues` variable is in fact an iterator. In this
    // example we use only one queue, so we just retrieve the first and only element of the
    // iterator and throw it away.
    let queue = queues.next().unwrap();

    // Now let's get to the actual example.
    //
    // What we are going to do is very basic: we are going to fill a buffer with 64k integers
    // and ask the GPU to multiply each of them by 12.
    //
    // GPUs are very good at parallel computations (SIMD-like operations), and thus will do this
    // much more quickly than a CPU would do. While a CPU would typically multiply them one by one
    // or four by four, a GPU will do it by groups of 32 or 64.
    //
    // Note however that in a real-life situation for such a simple operation the cost of
    // accessing memory usually outweighs the benefits of a faster calculation. Since both the CPU
    // and the GPU will need to access data, there is no other choice but to transfer the data
    // through the slow PCI express bus.

    // We need to create the compute pipeline that describes our operation.
    //
    // If you are familiar with graphics pipeline, the principle is the same except that compute
    // pipelines are much simpler to create.
    let pipeline = {
        mod cs {
            vulkano_shaders::shader! {
                ty: "compute",
                src: "
                    #version 450

                    layout(local_size_x = 64, local_size_y = 1, local_size_z = 1) in;

                    layout(set = 0, binding = 0) buffer Data {
                        uint data[];
                    } data;

                    void main() {
                        uint idx = gl_GlobalInvocationID.x;
                        data.data[idx] *= 12;
                    }
                "
            }
        }
        let shader = cs::load(device.clone()).unwrap();
        ComputePipeline::new(
            device.clone(),
            shader.entry_point("main").unwrap(),
            &(),
            None,
            |_| {},
        )
        .unwrap()
    };

    let mut descriptor_set_allocator = StandardDescriptorSetAllocator::new(device.clone());
    let command_buffer_allocator =
        StandardCommandBufferAllocator::new(device.clone(), queue.family()).unwrap();

    // We start by creating the buffer that will store the data.
    let data_buffer = {
        // Iterator that produces the data.
        let data_iter = 0..65536u32;
        // Builds the buffer and fills it with this iterator.
        CpuAccessibleBuffer::from_iter(
            device.clone(),
            BufferUsage {
                storage_buffer: true,
                ..BufferUsage::empty()
            },
            false,
            data_iter,
        )
        .unwrap()
    };

    // In order to let the shader access the buffer, we need to build a *descriptor set* that
    // contains the buffer.
    //
    // The resources that we bind to the descriptor set must match the resources expected by the
    // pipeline which we pass as the first parameter.
    //
    // If you want to run the pipeline on multiple different buffers, you need to create multiple
    // descriptor sets that each contain the buffer you want to run the shader on.
    let layout = pipeline.layout().set_layouts().get(0).unwrap();
    let set = PersistentDescriptorSet::new(
        &mut descriptor_set_allocator,
        layout.clone(),
        [WriteDescriptorSet::buffer(0, data_buffer.clone())],
    )
    .unwrap();

    // In order to execute our operation, we have to build a command buffer.
    let mut builder = AutoCommandBufferBuilder::primary(
<<<<<<< HEAD
        &command_buffer_allocator,
        queue.family(),
=======
        device.clone(),
        queue.queue_family_index(),
>>>>>>> 2277448a
        CommandBufferUsage::OneTimeSubmit,
    )
    .unwrap();
    builder
        // The command buffer only does one thing: execute the compute pipeline.
        // This is called a *dispatch* operation.
        //
        // Note that we clone the pipeline and the set. Since they are both wrapped around an
        // `Arc`, this only clones the `Arc` and not the whole pipeline or set (which aren't
        // cloneable anyway). In this example we would avoid cloning them since this is the last
        // time we use them, but in a real code you would probably need to clone them.
        .bind_pipeline_compute(pipeline.clone())
        .bind_descriptor_sets(
            PipelineBindPoint::Compute,
            pipeline.layout().clone(),
            0,
            set,
        )
        .dispatch([1024, 1, 1])
        .unwrap();
    // Finish building the command buffer by calling `build`.
    let command_buffer = builder.build().unwrap();

    // Let's execute this command buffer now.
    // To do so, we TODO: this is a bit clumsy, probably needs a shortcut
    let future = sync::now(device)
        .then_execute(queue, command_buffer)
        .unwrap()
        // This line instructs the GPU to signal a *fence* once the command buffer has finished
        // execution. A fence is a Vulkan object that allows the CPU to know when the GPU has
        // reached a certain point.
        // We need to signal a fence here because below we want to block the CPU until the GPU has
        // reached that point in the execution.
        .then_signal_fence_and_flush()
        .unwrap();

    // Blocks execution until the GPU has finished the operation. This method only exists on the
    // future that corresponds to a signalled fence. In other words, this method wouldn't be
    // available if we didn't call `.then_signal_fence_and_flush()` earlier.
    // The `None` parameter is an optional timeout.
    //
    // Note however that dropping the `future` variable (with `drop(future)` for example) would
    // block execution as well, and this would be the case even if we didn't call
    // `.then_signal_fence_and_flush()`.
    // Therefore the actual point of calling `.then_signal_fence_and_flush()` and `.wait()` is to
    // make things more explicit. In the future, if the Rust language gets linear types vulkano may
    // get modified so that only fence-signalled futures can get destroyed like this.
    future.wait(None).unwrap();

    // Now that the GPU is done, the content of the buffer should have been modified. Let's
    // check it out.
    // The call to `read()` would return an error if the buffer was still in use by the GPU.
    let data_buffer_content = data_buffer.read().unwrap();
    for n in 0..65536u32 {
        assert_eq!(data_buffer_content[n as usize], n * 12);
    }

    println!("Success");
}<|MERGE_RESOLUTION|>--- conflicted
+++ resolved
@@ -146,7 +146,7 @@
 
     let mut descriptor_set_allocator = StandardDescriptorSetAllocator::new(device.clone());
     let command_buffer_allocator =
-        StandardCommandBufferAllocator::new(device.clone(), queue.family()).unwrap();
+        StandardCommandBufferAllocator::new(device.clone(), queue.queue_family_index()).unwrap();
 
     // We start by creating the buffer that will store the data.
     let data_buffer = {
@@ -183,13 +183,8 @@
 
     // In order to execute our operation, we have to build a command buffer.
     let mut builder = AutoCommandBufferBuilder::primary(
-<<<<<<< HEAD
         &command_buffer_allocator,
-        queue.family(),
-=======
-        device.clone(),
         queue.queue_family_index(),
->>>>>>> 2277448a
         CommandBufferUsage::OneTimeSubmit,
     )
     .unwrap();

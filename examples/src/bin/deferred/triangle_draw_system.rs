// Copyright (c) 2017 The vulkano developers
// Licensed under the Apache License, Version 2.0
// <LICENSE-APACHE or
// https://www.apache.org/licenses/LICENSE-2.0> or the MIT
// license <LICENSE-MIT or https://opensource.org/licenses/MIT>,
// at your option. All files in the project carrying such
// notice may not be copied, modified, or distributed except
// according to those terms.

use bytemuck::{Pod, Zeroable};
use std::sync::Arc;
use vulkano::{
    buffer::{BufferUsage, CpuAccessibleBuffer, TypedBufferAccess},
    command_buffer::{
        allocator::StandardCommandBufferAllocator, AutoCommandBufferBuilder,
        CommandBufferInheritanceInfo, CommandBufferUsage, SecondaryAutoCommandBuffer,
    },
    device::Queue,
    impl_vertex,
    pipeline::{
        graphics::{
            depth_stencil::DepthStencilState,
            input_assembly::InputAssemblyState,
            vertex_input::BuffersDefinition,
            viewport::{Viewport, ViewportState},
        },
        GraphicsPipeline,
    },
    render_pass::Subpass,
};

pub struct TriangleDrawSystem {
    gfx_queue: Arc<Queue>,
    vertex_buffer: Arc<CpuAccessibleBuffer<[Vertex]>>,
    subpass: Subpass,
    pipeline: Arc<GraphicsPipeline>,
    command_buffer_allocator: Arc<StandardCommandBufferAllocator>,
}

impl TriangleDrawSystem {
    /// Initializes a triangle drawing system.
    pub fn new(
        gfx_queue: Arc<Queue>,
        subpass: Subpass,
        command_buffer_allocator: Arc<StandardCommandBufferAllocator>,
    ) -> TriangleDrawSystem {
        let vertices = [
            Vertex {
                position: [-0.5, -0.25],
            },
            Vertex {
                position: [0.0, 0.5],
            },
            Vertex {
                position: [0.25, -0.1],
            },
        ];
        let vertex_buffer = {
            CpuAccessibleBuffer::from_iter(
                gfx_queue.device().clone(),
                BufferUsage {
                    vertex_buffer: true,
                    ..BufferUsage::empty()
                },
                false,
                vertices,
            )
            .expect("failed to create buffer")
        };

        let pipeline = {
            let vs = vs::load(gfx_queue.device().clone()).expect("failed to create shader module");
            let fs = fs::load(gfx_queue.device().clone()).expect("failed to create shader module");

            GraphicsPipeline::start()
                .vertex_input_state(BuffersDefinition::new().vertex::<Vertex>())
                .vertex_shader(vs.entry_point("main").unwrap(), ())
                .input_assembly_state(InputAssemblyState::new())
                .viewport_state(ViewportState::viewport_dynamic_scissor_irrelevant())
                .fragment_shader(fs.entry_point("main").unwrap(), ())
                .depth_stencil_state(DepthStencilState::simple_depth_test())
                .render_pass(subpass.clone())
                .build(gfx_queue.device().clone())
                .unwrap()
        };

        TriangleDrawSystem {
            gfx_queue,
            vertex_buffer,
            subpass,
            pipeline,
            command_buffer_allocator,
        }
    }

    /// Builds a secondary command buffer that draws the triangle on the current subpass.
    pub fn draw(&self, viewport_dimensions: [u32; 2]) -> SecondaryAutoCommandBuffer {
        let mut builder = AutoCommandBufferBuilder::secondary(
<<<<<<< HEAD
            &self.command_buffer_allocator,
            self.gfx_queue.family(),
=======
            self.gfx_queue.device().clone(),
            self.gfx_queue.queue_family_index(),
>>>>>>> 2277448a
            CommandBufferUsage::MultipleSubmit,
            CommandBufferInheritanceInfo {
                render_pass: Some(self.subpass.clone().into()),
                ..Default::default()
            },
        )
        .unwrap();
        builder
            .set_viewport(
                0,
                [Viewport {
                    origin: [0.0, 0.0],
                    dimensions: [viewport_dimensions[0] as f32, viewport_dimensions[1] as f32],
                    depth_range: 0.0..1.0,
                }],
            )
            .bind_pipeline_graphics(self.pipeline.clone())
            .bind_vertex_buffers(0, self.vertex_buffer.clone())
            .draw(self.vertex_buffer.len() as u32, 1, 0, 0)
            .unwrap();
        builder.build().unwrap()
    }
}

#[repr(C)]
#[derive(Clone, Copy, Debug, Default, Zeroable, Pod)]
struct Vertex {
    position: [f32; 2],
}
impl_vertex!(Vertex, position);

mod vs {
    vulkano_shaders::shader! {
        ty: "vertex",
        src: "
#version 450

layout(location = 0) in vec2 position;

void main() {
    gl_Position = vec4(position, 0.0, 1.0);
}"
    }
}

mod fs {
    vulkano_shaders::shader! {
        ty: "fragment",
        src: "
#version 450

layout(location = 0) out vec4 f_color;
layout(location = 1) out vec3 f_normal;

void main() {
    f_color = vec4(1.0, 1.0, 1.0, 1.0);
    f_normal = vec3(0.0, 0.0, 1.0);
}"
    }
}<|MERGE_RESOLUTION|>--- conflicted
+++ resolved
@@ -96,13 +96,8 @@
     /// Builds a secondary command buffer that draws the triangle on the current subpass.
     pub fn draw(&self, viewport_dimensions: [u32; 2]) -> SecondaryAutoCommandBuffer {
         let mut builder = AutoCommandBufferBuilder::secondary(
-<<<<<<< HEAD
             &self.command_buffer_allocator,
-            self.gfx_queue.family(),
-=======
-            self.gfx_queue.device().clone(),
             self.gfx_queue.queue_family_index(),
->>>>>>> 2277448a
             CommandBufferUsage::MultipleSubmit,
             CommandBufferInheritanceInfo {
                 render_pass: Some(self.subpass.clone().into()),

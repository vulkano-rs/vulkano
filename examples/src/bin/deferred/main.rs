// Copyright (c) 2017 The vulkano developers
// Licensed under the Apache License, Version 2.0
// <LICENSE-APACHE or
// https://www.apache.org/licenses/LICENSE-2.0> or the MIT
// license <LICENSE-MIT or https://opensource.org/licenses/MIT>,
// at your option. All files in the project carrying such
// notice may not be copied, modified, or distributed except
// according to those terms.

// Welcome to the deferred lighting example!
//
// The idea behind deferred lighting is to render the scene in two steps.
//
// First you draw all the objects of the scene. But instead of calculating the color they will
// have on the screen, you output their characteristics such as their diffuse color and their
// normals, and write this to images.
//
// After all the objects are drawn, you should obtain several images that contain the
// characteristics of each pixel.
//
// Then you apply lighting to the scene. In other words you draw to the final image by taking
// these intermediate images and the various lights of the scene as input.
//
// This technique allows you to apply tons of light sources to a scene, which would be too
// expensive otherwise. It has some drawbacks, which are the fact that transparent objects must be
// drawn after the lighting, and that the whole process consumes more memory.

use crate::frame::*;
use crate::triangle_draw_system::*;
use cgmath::Matrix4;
use cgmath::SquareMatrix;
use cgmath::Vector3;
<<<<<<< HEAD
use vulkano::device::physical::PhysicalDevice;
use vulkano::device::{Device, DeviceExtensions};
use vulkano::image::view::ImageView;
use vulkano::image::ImageUsage;
use vulkano::instance::Instance;
=======
use vulkano::device::{Device, DeviceExtensions, Features};
use vulkano::image::view::ImageView;
use vulkano::image::ImageUsage;
use vulkano::instance::{Instance, PhysicalDevice, PhysicalDeviceType};
>>>>>>> a426c3d3
use vulkano::swapchain;
use vulkano::swapchain::{AcquireError, Swapchain, SwapchainCreationError};
use vulkano::sync;
use vulkano::sync::{FlushError, GpuFuture};
use vulkano::Version;
use vulkano_win::VkSurfaceBuild;
use winit::event::{Event, WindowEvent};
use winit::event_loop::{ControlFlow, EventLoop};
use winit::window::WindowBuilder;

mod frame;
mod triangle_draw_system;

fn main() {
    // Basic initialization. See the triangle example if you want more details about this.

    let required_extensions = vulkano_win::required_extensions();
    let instance = Instance::new(None, Version::V1_1, &required_extensions, None).unwrap();
<<<<<<< HEAD
    let physical = PhysicalDevice::enumerate(&instance).next().unwrap();
=======
>>>>>>> a426c3d3

    let event_loop = EventLoop::new();
    let surface = WindowBuilder::new()
        .build_vk_surface(&event_loop, instance.clone())
        .unwrap();

    let device_extensions = DeviceExtensions {
        khr_swapchain: true,
        ..DeviceExtensions::none()
    };
    let (physical_device, queue_family) = PhysicalDevice::enumerate(&instance)
        .filter(|&p| {
            DeviceExtensions::supported_by_device(p).intersection(&device_extensions)
                == device_extensions
        })
        .filter_map(|p| {
            p.queue_families()
                .find(|&q| q.supports_graphics() && surface.is_supported(q).unwrap_or(false))
                .map(|q| (p, q))
        })
        .min_by_key(|(p, _)| match p.properties().device_type.unwrap() {
            PhysicalDeviceType::DiscreteGpu => 0,
            PhysicalDeviceType::IntegratedGpu => 1,
            PhysicalDeviceType::VirtualGpu => 2,
            PhysicalDeviceType::Cpu => 3,
            PhysicalDeviceType::Other => 4,
        })
        .unwrap();

    println!(
        "Using device: {} (type: {:?})",
        physical_device.properties().device_name.as_ref().unwrap(),
        physical_device.properties().device_type.unwrap()
    );

    let (device, mut queues) = Device::new(
        physical_device,
        &Features::none(),
        &DeviceExtensions::required_extensions(physical_device).union(&device_extensions),
        [(queue_family, 0.5)].iter().cloned(),
    )
    .unwrap();
    let queue = queues.next().unwrap();

    let (mut swapchain, mut images) = {
        let caps = surface.capabilities(physical_device).unwrap();
        let composite_alpha = caps.supported_composite_alpha.iter().next().unwrap();
        let format = caps.supported_formats[0].0;
        let dimensions: [u32; 2] = surface.window().inner_size().into();

        let (swapchain, images) = Swapchain::start(device.clone(), surface.clone())
            .num_images(caps.min_image_count)
            .format(format)
            .dimensions(dimensions)
            .usage(ImageUsage::color_attachment())
            .sharing_mode(&queue)
            .composite_alpha(composite_alpha)
            .build()
            .unwrap();
        let images = images
            .into_iter()
            .map(|image| ImageView::new(image.clone()).unwrap())
            .collect::<Vec<_>>();
        (swapchain, images)
    };

    // Here is the basic initialization for the deferred system.
    let mut frame_system = FrameSystem::new(queue.clone(), swapchain.format());
    let triangle_draw_system =
        TriangleDrawSystem::new(queue.clone(), frame_system.deferred_subpass());

    let mut recreate_swapchain = false;
    let mut previous_frame_end = Some(sync::now(device.clone()).boxed());

    event_loop.run(move |event, _, control_flow| match event {
        Event::WindowEvent {
            event: WindowEvent::CloseRequested,
            ..
        } => {
            *control_flow = ControlFlow::Exit;
        }
        Event::WindowEvent {
            event: WindowEvent::Resized(_),
            ..
        } => {
            recreate_swapchain = true;
        }
        Event::RedrawEventsCleared => {
            previous_frame_end.as_mut().unwrap().cleanup_finished();

            if recreate_swapchain {
                let dimensions: [u32; 2] = surface.window().inner_size().into();
                let (new_swapchain, new_images) =
                    match swapchain.recreate().dimensions(dimensions).build() {
                        Ok(r) => r,
                        Err(SwapchainCreationError::UnsupportedDimensions) => return,
                        Err(e) => panic!("Failed to recreate swapchain: {:?}", e),
                    };
                let new_images = new_images
                    .into_iter()
                    .map(|image| ImageView::new(image.clone()).unwrap())
                    .collect::<Vec<_>>();

                swapchain = new_swapchain;
                images = new_images;
                recreate_swapchain = false;
            }

            let (image_num, suboptimal, acquire_future) =
                match swapchain::acquire_next_image(swapchain.clone(), None) {
                    Ok(r) => r,
                    Err(AcquireError::OutOfDate) => {
                        recreate_swapchain = true;
                        return;
                    }
                    Err(e) => panic!("Failed to acquire next image: {:?}", e),
                };

            if suboptimal {
                recreate_swapchain = true;
            }

            let future = previous_frame_end.take().unwrap().join(acquire_future);
            let mut frame =
                frame_system.frame(future, images[image_num].clone(), Matrix4::identity());
            let mut after_future = None;
            while let Some(pass) = frame.next_pass() {
                match pass {
                    Pass::Deferred(mut draw_pass) => {
                        let cb = triangle_draw_system.draw(draw_pass.viewport_dimensions());
                        draw_pass.execute(cb);
                    }
                    Pass::Lighting(mut lighting) => {
                        lighting.ambient_light([0.1, 0.1, 0.1]);
                        lighting.directional_light(Vector3::new(0.2, -0.1, -0.7), [0.6, 0.6, 0.6]);
                        lighting.point_light(Vector3::new(0.5, -0.5, -0.1), [1.0, 0.0, 0.0]);
                        lighting.point_light(Vector3::new(-0.9, 0.2, -0.15), [0.0, 1.0, 0.0]);
                        lighting.point_light(Vector3::new(0.0, 0.5, -0.05), [0.0, 0.0, 1.0]);
                    }
                    Pass::Finished(af) => {
                        after_future = Some(af);
                    }
                }
            }

            let future = after_future
                .unwrap()
                .then_swapchain_present(queue.clone(), swapchain.clone(), image_num)
                .then_signal_fence_and_flush();

            match future {
                Ok(future) => {
                    previous_frame_end = Some(future.boxed());
                }
                Err(FlushError::OutOfDate) => {
                    recreate_swapchain = true;
                    previous_frame_end = Some(sync::now(device.clone()).boxed());
                }
                Err(e) => {
                    println!("Failed to flush future: {:?}", e);
                    previous_frame_end = Some(sync::now(device.clone()).boxed());
                }
            }
        }
        _ => (),
    });
}<|MERGE_RESOLUTION|>--- conflicted
+++ resolved
@@ -30,18 +30,11 @@
 use cgmath::Matrix4;
 use cgmath::SquareMatrix;
 use cgmath::Vector3;
-<<<<<<< HEAD
-use vulkano::device::physical::PhysicalDevice;
-use vulkano::device::{Device, DeviceExtensions};
+use vulkano::device::physical::{PhysicalDevice, PhysicalDeviceType};
+use vulkano::device::{Device, DeviceExtensions, Features};
 use vulkano::image::view::ImageView;
 use vulkano::image::ImageUsage;
 use vulkano::instance::Instance;
-=======
-use vulkano::device::{Device, DeviceExtensions, Features};
-use vulkano::image::view::ImageView;
-use vulkano::image::ImageUsage;
-use vulkano::instance::{Instance, PhysicalDevice, PhysicalDeviceType};
->>>>>>> a426c3d3
 use vulkano::swapchain;
 use vulkano::swapchain::{AcquireError, Swapchain, SwapchainCreationError};
 use vulkano::sync;
@@ -60,10 +53,6 @@
 
     let required_extensions = vulkano_win::required_extensions();
     let instance = Instance::new(None, Version::V1_1, &required_extensions, None).unwrap();
-<<<<<<< HEAD
-    let physical = PhysicalDevice::enumerate(&instance).next().unwrap();
-=======
->>>>>>> a426c3d3
 
     let event_loop = EventLoop::new();
     let surface = WindowBuilder::new()
@@ -75,10 +64,7 @@
         ..DeviceExtensions::none()
     };
     let (physical_device, queue_family) = PhysicalDevice::enumerate(&instance)
-        .filter(|&p| {
-            DeviceExtensions::supported_by_device(p).intersection(&device_extensions)
-                == device_extensions
-        })
+        .filter(|&p| p.supported_extensions().intersection(&device_extensions) == device_extensions)
         .filter_map(|p| {
             p.queue_families()
                 .find(|&q| q.supports_graphics() && surface.is_supported(q).unwrap_or(false))
@@ -102,7 +88,9 @@
     let (device, mut queues) = Device::new(
         physical_device,
         &Features::none(),
-        &DeviceExtensions::required_extensions(physical_device).union(&device_extensions),
+        &physical_device
+            .required_extensions()
+            .union(&device_extensions),
         [(queue_family, 0.5)].iter().cloned(),
     )
     .unwrap();

--- conflicted
+++ resolved
@@ -17,16 +17,12 @@
     use vulkano::{
         buffer::{BufferUsage, CpuAccessibleBuffer, TypedBufferAccess},
         command_buffer::{
-<<<<<<< HEAD
-            allocator::StandardCommandBufferAllocator, submit::SubmitCommandBufferBuilder,
-            AutoCommandBufferBuilder, CommandBufferUsage, RenderPassBeginInfo, SubpassContents,
+            allocator::StandardCommandBufferAllocator, AutoCommandBufferBuilder,
+            CommandBufferUsage, RenderPassBeginInfo, SemaphoreSubmitInfo, SubmitInfo,
+            SubpassContents,
         },
         descriptor_set::{
             allocator::StandardDescriptorSetAllocator, PersistentDescriptorSet, WriteDescriptorSet,
-=======
-            AutoCommandBufferBuilder, CommandBufferUsage, RenderPassBeginInfo, SemaphoreSubmitInfo,
-            SubmitInfo, SubpassContents,
->>>>>>> 2277448a
         },
         device::{
             physical::PhysicalDeviceType, Device, DeviceCreateInfo, DeviceExtensions, Queue,
@@ -234,7 +230,8 @@
 
         let mut descriptor_set_allocator = StandardDescriptorSetAllocator::new(device.clone());
         let command_buffer_allocator =
-            StandardCommandBufferAllocator::new(device.clone(), queue.family()).unwrap();
+            StandardCommandBufferAllocator::new(device.clone(), queue.queue_family_index())
+                .unwrap();
 
         let layout = pipeline.layout().set_layouts().get(0).unwrap();
 
@@ -336,13 +333,8 @@
                     }
 
                     let mut builder = AutoCommandBufferBuilder::primary(
-<<<<<<< HEAD
                         &command_buffer_allocator,
-                        queue.family(),
-=======
-                        device.clone(),
                         queue.queue_family_index(),
->>>>>>> 2277448a
                         CommandBufferUsage::OneTimeSubmit,
                     )
                     .unwrap();

--- conflicted
+++ resolved
@@ -278,7 +278,7 @@
         .unwrap();
 
     let command_buffer_allocator =
-        StandardCommandBufferAllocator::new(device.clone(), queue.family()).unwrap();
+        StandardCommandBufferAllocator::new(device.clone(), queue.queue_family_index()).unwrap();
 
     let create_buffer = || {
         CpuAccessibleBuffer::from_iter(
@@ -297,13 +297,8 @@
     let buffer2 = create_buffer();
 
     let mut builder = AutoCommandBufferBuilder::primary(
-<<<<<<< HEAD
         &command_buffer_allocator,
-        queue_family,
-=======
-        device.clone(),
         queue.queue_family_index(),
->>>>>>> 2277448a
         CommandBufferUsage::OneTimeSubmit,
     )
     .unwrap();

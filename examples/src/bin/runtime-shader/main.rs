// Copyright (c) 2017 The vulkano developers
// Licensed under the Apache License, Version 2.0
// <LICENSE-APACHE or
// https://www.apache.org/licenses/LICENSE-2.0> or the MIT
// license <LICENSE-MIT or https://opensource.org/licenses/MIT>,
// at your option. All files in the project carrying such
// notice may not be copied, modified, or distributed except
// according to those terms.
//
// This example demonstrates one way of preparing data structures and loading
// SPIRV shaders from external source (file system).
//
// Note that you will need to do all correctness checking by yourself.
//
// vert.glsl and frag.glsl must be built by yourself.
// One way of building them is to build Khronos' glslang and use
// glslangValidator tool:
// $ glslangValidator vert.glsl -V -S vert -o vert.spv
// $ glslangValidator frag.glsl -V -S frag -o frag.spv
// Vulkano uses glslangValidator to build your shaders internally.

use bytemuck::{Pod, Zeroable};
use std::{fs::File, io::Read, sync::Arc};
use vulkano::{
    buffer::{BufferUsage, CpuAccessibleBuffer, TypedBufferAccess},
    command_buffer::{
        allocator::StandardCommandBufferAllocator, AutoCommandBufferBuilder, CommandBufferUsage,
        RenderPassBeginInfo, SubpassContents,
    },
    device::{
        physical::PhysicalDeviceType, Device, DeviceCreateInfo, DeviceExtensions, QueueCreateInfo,
    },
    image::{view::ImageView, ImageAccess, ImageUsage, SwapchainImage},
    impl_vertex,
    instance::{Instance, InstanceCreateInfo},
    pipeline::{
        graphics::{
            input_assembly::InputAssemblyState,
            rasterization::{CullMode, FrontFace, RasterizationState},
            vertex_input::BuffersDefinition,
            viewport::{Viewport, ViewportState},
        },
        GraphicsPipeline,
    },
    render_pass::{Framebuffer, FramebufferCreateInfo, RenderPass, Subpass},
    shader::ShaderModule,
    swapchain::{
        acquire_next_image, AcquireError, Swapchain, SwapchainAbstract, SwapchainCreateInfo,
        SwapchainCreationError, SwapchainPresentInfo,
    },
    sync::{self, FlushError, GpuFuture},
    VulkanLibrary,
};
use vulkano_win::VkSurfaceBuild;
use winit::{
    event::{Event, WindowEvent},
    event_loop::{ControlFlow, EventLoop},
    window::{Window, WindowBuilder},
};

#[repr(C)]
#[derive(Clone, Copy, Debug, Default, Zeroable, Pod)]
pub struct Vertex {
    pub position: [f32; 2],
    pub color: [f32; 3],
}

impl_vertex!(Vertex, position, color);

fn main() {
    let library = VulkanLibrary::new().unwrap();
    let required_extensions = vulkano_win::required_extensions(&library);
    let instance = Instance::new(
        library,
        InstanceCreateInfo {
            enabled_extensions: required_extensions,
            // Enable enumerating devices that use non-conformant vulkan implementations. (ex. MoltenVK)
            enumerate_portability: true,
            ..Default::default()
        },
    )
    .unwrap();

    let event_loop = EventLoop::new();
    let surface = WindowBuilder::new()
        .build_vk_surface(&event_loop, instance.clone())
        .unwrap();

    let device_extensions = DeviceExtensions {
        khr_swapchain: true,
        ..DeviceExtensions::empty()
    };
    let (physical_device, queue_family_index) = instance
        .enumerate_physical_devices()
        .unwrap()
        .filter(|p| p.supported_extensions().contains(&device_extensions))
        .filter_map(|p| {
            p.queue_family_properties()
                .iter()
                .enumerate()
                .position(|(i, q)| {
                    q.queue_flags.graphics && p.surface_support(i as u32, &surface).unwrap_or(false)
                })
                .map(|i| (p, i as u32))
        })
        .min_by_key(|(p, _)| match p.properties().device_type {
            PhysicalDeviceType::DiscreteGpu => 0,
            PhysicalDeviceType::IntegratedGpu => 1,
            PhysicalDeviceType::VirtualGpu => 2,
            PhysicalDeviceType::Cpu => 3,
            PhysicalDeviceType::Other => 4,
            _ => 5,
        })
        .unwrap();

    println!(
        "Using device: {} (type: {:?})",
        physical_device.properties().device_name,
        physical_device.properties().device_type
    );

    let (device, mut queues) = Device::new(
        physical_device,
        DeviceCreateInfo {
            enabled_extensions: device_extensions,
            queue_create_infos: vec![QueueCreateInfo {
                queue_family_index,
                ..Default::default()
            }],
            ..Default::default()
        },
    )
    .unwrap();
    let queue = queues.next().unwrap();

    let (mut swapchain, images) = {
        let surface_capabilities = device
            .physical_device()
            .surface_capabilities(&surface, Default::default())
            .unwrap();
        let image_format = Some(
            device
                .physical_device()
                .surface_formats(&surface, Default::default())
                .unwrap()[0]
                .0,
        );

        Swapchain::new(
            device.clone(),
            surface.clone(),
            SwapchainCreateInfo {
                min_image_count: surface_capabilities.min_image_count,
                image_format,
                image_extent: surface.window().inner_size().into(),
                image_usage: ImageUsage {
                    color_attachment: true,
                    ..ImageUsage::empty()
                },
                composite_alpha: surface_capabilities
                    .supported_composite_alpha
                    .iter()
                    .next()
                    .unwrap(),
                ..Default::default()
            },
        )
        .unwrap()
    };

    let render_pass = vulkano::single_pass_renderpass!(
        device.clone(),
        attachments: {
            color: {
                load: Clear,
                store: Store,
                format: swapchain.image_format(),
                samples: 1,
            }
        },
        pass: {
            color: [color],
            depth_stencil: {}
        }
    )
    .unwrap();

    let vs = {
        let mut f = File::open("src/bin/runtime-shader/vert.spv")
            .expect("Can't find file src/bin/runtime-shader/vert.spv This example needs to be run from the root of the example crate.");
        let mut v = vec![];
        f.read_to_end(&mut v).unwrap();
        // Create a ShaderModule on a device the same Shader::load does it.
        // NOTE: You will have to verify correctness of the data by yourself!
        unsafe { ShaderModule::from_bytes(device.clone(), &v) }.unwrap()
    };

    let fs = {
        let mut f = File::open("src/bin/runtime-shader/frag.spv")
            .expect("Can't find file src/bin/runtime-shader/frag.spv");
        let mut v = vec![];
        f.read_to_end(&mut v).unwrap();
        unsafe { ShaderModule::from_bytes(device.clone(), &v) }.unwrap()
    };

    let graphics_pipeline = GraphicsPipeline::start()
        .vertex_input_state(BuffersDefinition::new().vertex::<Vertex>())
        .vertex_shader(vs.entry_point("main").unwrap(), ())
        .input_assembly_state(InputAssemblyState::new())
        .viewport_state(ViewportState::viewport_dynamic_scissor_irrelevant())
        .fragment_shader(fs.entry_point("main").unwrap(), ())
        .rasterization_state(
            RasterizationState::new()
                .cull_mode(CullMode::Front)
                .front_face(FrontFace::CounterClockwise),
        )
        .render_pass(Subpass::from(render_pass.clone(), 0).unwrap())
        .build(device.clone())
        .unwrap();

    let mut recreate_swapchain = false;

    let vertices = [
        Vertex {
            position: [-1.0, 1.0],
            color: [1.0, 0.0, 0.0],
        },
        Vertex {
            position: [0.0, -1.0],
            color: [0.0, 1.0, 0.0],
        },
        Vertex {
            position: [1.0, 1.0],
            color: [0.0, 0.0, 1.0],
        },
    ];
    let vertex_buffer = CpuAccessibleBuffer::from_iter(
        device.clone(),
        BufferUsage {
            vertex_buffer: true,
            ..BufferUsage::empty()
        },
        false,
        vertices,
    )
    .unwrap();

    // NOTE: We don't create any descriptor sets in this example, but you should
    // note that passing wrong types, providing sets at wrong indexes will cause
    // descriptor set builder to return Err!

    let mut viewport = Viewport {
        origin: [0.0, 0.0],
        dimensions: [0.0, 0.0],
        depth_range: 0.0..1.0,
    };
    let mut framebuffers = window_size_dependent_setup(&images, render_pass.clone(), &mut viewport);
    let mut previous_frame_end = Some(sync::now(device.clone()).boxed());

    let command_buffer_allocator =
        StandardCommandBufferAllocator::new(device.clone(), queue.family()).unwrap();

    event_loop.run(move |event, _, control_flow| match event {
        Event::WindowEvent {
            event: WindowEvent::CloseRequested,
            ..
        } => {
            *control_flow = ControlFlow::Exit;
        }
        Event::WindowEvent {
            event: WindowEvent::Resized(_),
            ..
        } => {
            recreate_swapchain = true;
        }
        Event::RedrawEventsCleared => {
            let dimensions = surface.window().inner_size();
            if dimensions.width == 0 || dimensions.height == 0 {
                return;
            }

            previous_frame_end.as_mut().unwrap().cleanup_finished();

            if recreate_swapchain {
                let (new_swapchain, new_images) = match swapchain.recreate(SwapchainCreateInfo {
                    image_extent: dimensions.into(),
                    ..swapchain.create_info()
                }) {
                    Ok(r) => r,
                    Err(SwapchainCreationError::ImageExtentNotSupported { .. }) => return,
                    Err(e) => panic!("Failed to recreate swapchain: {:?}", e),
                };

                swapchain = new_swapchain;
                framebuffers =
                    window_size_dependent_setup(&new_images, render_pass.clone(), &mut viewport);
                recreate_swapchain = false;
            }

            let (image_index, suboptimal, acquire_future) =
                match acquire_next_image(swapchain.clone(), None) {
                    Ok(r) => r,
                    Err(AcquireError::OutOfDate) => {
                        recreate_swapchain = true;
                        return;
                    }
                    Err(e) => panic!("Failed to acquire next image: {:?}", e),
                };

            if suboptimal {
                recreate_swapchain = true;
            }

            let mut builder = AutoCommandBufferBuilder::primary(
<<<<<<< HEAD
                &command_buffer_allocator,
                queue.family(),
=======
                device.clone(),
                queue.queue_family_index(),
>>>>>>> 2277448a
                CommandBufferUsage::MultipleSubmit,
            )
            .unwrap();
            builder
                .begin_render_pass(
                    RenderPassBeginInfo {
                        clear_values: vec![Some([0.0, 0.0, 0.0, 1.0].into())],
                        ..RenderPassBeginInfo::framebuffer(
                            framebuffers[image_index as usize].clone(),
                        )
                    },
                    SubpassContents::Inline,
                )
                .unwrap()
                .set_viewport(0, [viewport.clone()])
                .bind_pipeline_graphics(graphics_pipeline.clone())
                .bind_vertex_buffers(0, vertex_buffer.clone())
                .draw(vertex_buffer.len() as u32, 1, 0, 0)
                .unwrap()
                .end_render_pass()
                .unwrap();
            let command_buffer = builder.build().unwrap();

            let future = previous_frame_end
                .take()
                .unwrap()
                .join(acquire_future)
                .then_execute(queue.clone(), command_buffer)
                .unwrap()
                .then_swapchain_present(
                    queue.clone(),
                    SwapchainPresentInfo::swapchain_image_index(swapchain.clone(), image_index),
                )
                .then_signal_fence_and_flush();

            match future {
                Ok(future) => {
                    previous_frame_end = Some(future.boxed());
                }
                Err(FlushError::OutOfDate) => {
                    recreate_swapchain = true;
                    previous_frame_end = Some(sync::now(device.clone()).boxed());
                }
                Err(e) => {
                    println!("Failed to flush future: {:?}", e);
                    previous_frame_end = Some(sync::now(device.clone()).boxed());
                }
            }
        }
        _ => (),
    });
}

/// This method is called once during initialization, then again whenever the window is resized
fn window_size_dependent_setup(
    images: &[Arc<SwapchainImage<Window>>],
    render_pass: Arc<RenderPass>,
    viewport: &mut Viewport,
) -> Vec<Arc<Framebuffer>> {
    let dimensions = images[0].dimensions().width_height();
    viewport.dimensions = [dimensions[0] as f32, dimensions[1] as f32];

    images
        .iter()
        .map(|image| {
            let view = ImageView::new_default(image.clone()).unwrap();
            Framebuffer::new(
                render_pass.clone(),
                FramebufferCreateInfo {
                    attachments: vec![view],
                    ..Default::default()
                },
            )
            .unwrap()
        })
        .collect::<Vec<_>>()
}<|MERGE_RESOLUTION|>--- conflicted
+++ resolved
@@ -258,7 +258,7 @@
     let mut previous_frame_end = Some(sync::now(device.clone()).boxed());
 
     let command_buffer_allocator =
-        StandardCommandBufferAllocator::new(device.clone(), queue.family()).unwrap();
+        StandardCommandBufferAllocator::new(device.clone(), queue.queue_family_index()).unwrap();
 
     event_loop.run(move |event, _, control_flow| match event {
         Event::WindowEvent {
@@ -312,13 +312,8 @@
             }
 
             let mut builder = AutoCommandBufferBuilder::primary(
-<<<<<<< HEAD
                 &command_buffer_allocator,
-                queue.family(),
-=======
-                device.clone(),
                 queue.queue_family_index(),
->>>>>>> 2277448a
                 CommandBufferUsage::MultipleSubmit,
             )
             .unwrap();

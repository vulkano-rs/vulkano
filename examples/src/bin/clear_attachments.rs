// Copyright (c) 2016 The vulkano developers
// Licensed under the Apache License, Version 2.0
// <LICENSE-APACHE or
// https://www.apache.org/licenses/LICENSE-2.0> or the MIT
// license <LICENSE-MIT or https://opensource.org/licenses/MIT>,
// at your option. All files in the project carrying such
// notice may not be copied, modified, or distributed except
// according to those terms.

use std::sync::Arc;
use vulkano::{
    command_buffer::{
        allocator::StandardCommandBufferAllocator, AutoCommandBufferBuilder, ClearAttachment,
        ClearRect, CommandBufferUsage, RenderPassBeginInfo, SubpassContents,
    },
    device::{
        physical::PhysicalDeviceType, Device, DeviceCreateInfo, DeviceExtensions, QueueCreateInfo,
    },
    image::{view::ImageView, ImageUsage, SwapchainImage},
    instance::{Instance, InstanceCreateInfo},
    render_pass::{Framebuffer, FramebufferCreateInfo, RenderPass},
    swapchain::{
        acquire_next_image, AcquireError, Swapchain, SwapchainAbstract, SwapchainCreateInfo,
        SwapchainCreationError, SwapchainPresentInfo,
    },
    sync::{self, FlushError, GpuFuture},
    VulkanLibrary,
};
use vulkano_win::VkSurfaceBuild;
use winit::{
    event::{Event, WindowEvent},
    event_loop::{ControlFlow, EventLoop},
    window::{Window, WindowBuilder},
};

fn main() {
    // The start of this example is exactly the same as `triangle`. You should read the
    // `triangle` example if you haven't done so yet.

    let library = VulkanLibrary::new().unwrap();
    let required_extensions = vulkano_win::required_extensions(&library);
    let instance = Instance::new(
        library,
        InstanceCreateInfo {
            enabled_extensions: required_extensions,
            // Enable enumerating devices that use non-conformant vulkan implementations. (ex. MoltenVK)
            enumerate_portability: true,
            ..Default::default()
        },
    )
    .unwrap();

    let event_loop = EventLoop::new();
    let surface = WindowBuilder::new()
        .build_vk_surface(&event_loop, instance.clone())
        .unwrap();

    let device_extensions = DeviceExtensions {
        khr_swapchain: true,
        ..DeviceExtensions::empty()
    };
    let (physical_device, queue_family_index) = instance
        .enumerate_physical_devices()
        .unwrap()
        .filter(|p| p.supported_extensions().contains(&device_extensions))
        .filter_map(|p| {
            p.queue_family_properties()
                .iter()
                .enumerate()
                .position(|(i, q)| {
                    q.queue_flags.graphics && p.surface_support(i as u32, &surface).unwrap_or(false)
                })
                .map(|i| (p, i as u32))
        })
        .min_by_key(|(p, _)| match p.properties().device_type {
            PhysicalDeviceType::DiscreteGpu => 0,
            PhysicalDeviceType::IntegratedGpu => 1,
            PhysicalDeviceType::VirtualGpu => 2,
            PhysicalDeviceType::Cpu => 3,
            PhysicalDeviceType::Other => 4,
            _ => 5,
        })
        .unwrap();

    println!(
        "Using device: {} (type: {:?})",
        physical_device.properties().device_name,
        physical_device.properties().device_type,
    );

    let (device, mut queues) = Device::new(
        physical_device,
        DeviceCreateInfo {
            enabled_extensions: device_extensions,
            queue_create_infos: vec![QueueCreateInfo {
                queue_family_index,
                ..Default::default()
            }],
            ..Default::default()
        },
    )
    .unwrap();
    let queue = queues.next().unwrap();

    let (mut swapchain, images) = {
        let surface_capabilities = device
            .physical_device()
            .surface_capabilities(&surface, Default::default())
            .unwrap();
        let image_format = Some(
            device
                .physical_device()
                .surface_formats(&surface, Default::default())
                .unwrap()[0]
                .0,
        );

        Swapchain::new(
            device.clone(),
            surface.clone(),
            SwapchainCreateInfo {
                min_image_count: surface_capabilities.min_image_count,
                image_format,
                image_extent: surface.window().inner_size().into(),
                image_usage: ImageUsage {
                    color_attachment: true,
                    ..ImageUsage::empty()
                },
                composite_alpha: surface_capabilities
                    .supported_composite_alpha
                    .iter()
                    .next()
                    .unwrap(),
                ..Default::default()
            },
        )
        .unwrap()
    };

    let render_pass = vulkano::single_pass_renderpass!(device.clone(),
        attachments: {
            color: {
                load: Clear,
                store: Store,
                format: swapchain.image_format(),
                samples: 1,
            }
        },
        pass: {
            color: [color],
            depth_stencil: {}
        }
    )
    .unwrap();

    let command_buffer_allocator =
        StandardCommandBufferAllocator::new(device.clone(), queue.family()).unwrap();

    let mut width = swapchain.image_extent()[0];
    let mut height = swapchain.image_extent()[1];
    let mut framebuffers = window_size_dependent_setup(&images, render_pass.clone());

    let mut recreate_swapchain = false;
    let mut previous_frame_end = Some(sync::now(device.clone()).boxed());

    event_loop.run(move |event, _, control_flow| match event {
        Event::WindowEvent {
            event: WindowEvent::CloseRequested,
            ..
        } => {
            *control_flow = ControlFlow::Exit;
        }
        Event::WindowEvent {
            event: WindowEvent::Resized(_),
            ..
        } => {
            recreate_swapchain = true;
        }
        Event::RedrawEventsCleared => {
            let dimensions = surface.window().inner_size();
            if dimensions.width == 0 || dimensions.height == 0 {
                return;
            }

            previous_frame_end.as_mut().unwrap().cleanup_finished();

            if recreate_swapchain {
                let (new_swapchain, new_images) = match swapchain.recreate(SwapchainCreateInfo {
                    image_extent: dimensions.into(),
                    ..swapchain.create_info()
                }) {
                    Ok(r) => r,
                    Err(SwapchainCreationError::ImageExtentNotSupported { .. }) => return,
                    Err(e) => panic!("Failed to recreate swapchain: {:?}", e),
                };

                swapchain = new_swapchain;
                width = swapchain.image_extent()[0];
                height = swapchain.image_extent()[1];
                framebuffers = window_size_dependent_setup(&new_images, render_pass.clone());
                recreate_swapchain = false;
            }

            let (image_index, suboptimal, acquire_future) =
                match acquire_next_image(swapchain.clone(), None) {
                    Ok(r) => r,
                    Err(AcquireError::OutOfDate) => {
                        recreate_swapchain = true;
                        return;
                    }
                    Err(e) => panic!("Failed to acquire next image: {:?}", e),
                };

            if suboptimal {
                recreate_swapchain = true;
            }

            let mut builder = AutoCommandBufferBuilder::primary(
<<<<<<< HEAD
                &command_buffer_allocator,
                queue.family(),
=======
                device.clone(),
                queue.queue_family_index(),
>>>>>>> 2277448a
                CommandBufferUsage::OneTimeSubmit,
            )
            .unwrap();
            builder
                .begin_render_pass(
                    RenderPassBeginInfo {
                        clear_values: vec![Some([0.0, 0.0, 1.0, 1.0].into())],
                        ..RenderPassBeginInfo::framebuffer(
                            framebuffers[image_index as usize].clone(),
                        )
                    },
                    SubpassContents::Inline,
                )
                .unwrap()
                // Clear attachments with clear values and rects information, all the rects will be cleared by the same value
                // Note that the ClearRect offsets and extents are not affected by the viewport,
                // they are directly applied to the rendering image
                .clear_attachments(
                    [ClearAttachment::Color {
                        color_attachment: 0,
                        clear_value: [1.0, 0.0, 0.0, 1.0].into(),
                    }],
                    [
                        // Fixed offset and extent
                        ClearRect {
                            offset: [0, 0],
                            extent: [100, 100],
                            array_layers: 0..1,
                        },
                        // Fixed offset
                        // Relative extent
                        ClearRect {
                            offset: [100, 150],
                            extent: [width / 4, height / 4],
                            array_layers: 0..1,
                        },
                        // Relative offset and extent
                        ClearRect {
                            offset: [width / 2, height / 2],
                            extent: [width / 3, height / 5],
                            array_layers: 0..1,
                        },
                    ],
                )
                .unwrap()
                .end_render_pass()
                .unwrap();
            let command_buffer = builder.build().unwrap();

            let future = previous_frame_end
                .take()
                .unwrap()
                .join(acquire_future)
                .then_execute(queue.clone(), command_buffer)
                .unwrap()
                .then_swapchain_present(
                    queue.clone(),
                    SwapchainPresentInfo::swapchain_image_index(swapchain.clone(), image_index),
                )
                .then_signal_fence_and_flush();

            match future {
                Ok(future) => {
                    previous_frame_end = Some(future.boxed());
                }
                Err(FlushError::OutOfDate) => {
                    recreate_swapchain = true;
                    previous_frame_end = Some(sync::now(device.clone()).boxed());
                }
                Err(e) => {
                    println!("Failed to flush future: {:?}", e);
                    previous_frame_end = Some(sync::now(device.clone()).boxed());
                }
            }
        }
        _ => (),
    });
}

/// This method is called once during initialization, then again whenever the window is resized
fn window_size_dependent_setup(
    images: &[Arc<SwapchainImage<Window>>],
    render_pass: Arc<RenderPass>,
) -> Vec<Arc<Framebuffer>> {
    images
        .iter()
        .map(|image| {
            let view = ImageView::new_default(image.clone()).unwrap();
            Framebuffer::new(
                render_pass.clone(),
                FramebufferCreateInfo {
                    attachments: vec![view],
                    ..Default::default()
                },
            )
            .unwrap()
        })
        .collect::<Vec<_>>()
}<|MERGE_RESOLUTION|>--- conflicted
+++ resolved
@@ -154,7 +154,7 @@
     .unwrap();
 
     let command_buffer_allocator =
-        StandardCommandBufferAllocator::new(device.clone(), queue.family()).unwrap();
+        StandardCommandBufferAllocator::new(device.clone(), queue.queue_family_index()).unwrap();
 
     let mut width = swapchain.image_extent()[0];
     let mut height = swapchain.image_extent()[1];
@@ -216,13 +216,8 @@
             }
 
             let mut builder = AutoCommandBufferBuilder::primary(
-<<<<<<< HEAD
                 &command_buffer_allocator,
-                queue.family(),
-=======
-                device.clone(),
                 queue.queue_family_index(),
->>>>>>> 2277448a
                 CommandBufferUsage::OneTimeSubmit,
             )
             .unwrap();

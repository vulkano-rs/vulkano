--- conflicted
+++ resolved
@@ -185,18 +185,10 @@
 
     let uniform_buffer = CpuBufferAllocator::new(
         memory_allocator.clone(),
-<<<<<<< HEAD
         CpuBufferAllocatorCreateInfo {
-            buffer_usage: BufferUsage {
-                uniform_buffer: true,
-                ..BufferUsage::empty()
-            },
+            buffer_usage: BufferUsage::UNIFORM_BUFFER,
             ..Default::default()
         },
-=======
-        BufferUsage::UNIFORM_BUFFER,
-        MemoryUsage::Upload,
->>>>>>> c5c6bf0f
     );
 
     let vs = vs::load(device.clone()).unwrap();

--- conflicted
+++ resolved
@@ -228,7 +228,7 @@
 
     let mut descriptor_set_allocator = StandardDescriptorSetAllocator::new(device.clone());
     let command_buffer_allocator =
-        StandardCommandBufferAllocator::new(device.clone(), queue.family()).unwrap();
+        StandardCommandBufferAllocator::new(device.clone(), queue.queue_family_index()).unwrap();
 
     event_loop.run(move |event, _, control_flow| {
         match event {
@@ -331,13 +331,8 @@
                 }
 
                 let mut builder = AutoCommandBufferBuilder::primary(
-<<<<<<< HEAD
                     &command_buffer_allocator,
-                    queue.family(),
-=======
-                    device.clone(),
                     queue.queue_family_index(),
->>>>>>> 2277448a
                     CommandBufferUsage::OneTimeSubmit,
                 )
                 .unwrap();

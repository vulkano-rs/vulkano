--- conflicted
+++ resolved
@@ -18,21 +18,13 @@
     AutoCommandBufferBuilder, CommandBufferUsage, DynamicState, SubpassContents,
 };
 use vulkano::descriptor::descriptor_set::PersistentDescriptorSet;
-<<<<<<< HEAD
-use vulkano::device::physical::PhysicalDevice;
-use vulkano::device::{Device, DeviceExtensions};
-=======
+use vulkano::device::physical::{PhysicalDevice, PhysicalDeviceType};
 use vulkano::device::{Device, DeviceExtensions, Features};
->>>>>>> a426c3d3
 use vulkano::format::Format;
 use vulkano::image::attachment::AttachmentImage;
 use vulkano::image::view::ImageView;
 use vulkano::image::{ImageUsage, SwapchainImage};
-<<<<<<< HEAD
 use vulkano::instance::Instance;
-=======
-use vulkano::instance::{Instance, PhysicalDevice, PhysicalDeviceType};
->>>>>>> a426c3d3
 use vulkano::pipeline::vertex::TwoBuffersDefinition;
 use vulkano::pipeline::viewport::Viewport;
 use vulkano::pipeline::{GraphicsPipeline, GraphicsPipelineAbstract};
@@ -64,10 +56,7 @@
         ..DeviceExtensions::none()
     };
     let (physical_device, queue_family) = PhysicalDevice::enumerate(&instance)
-        .filter(|&p| {
-            DeviceExtensions::supported_by_device(p).intersection(&device_extensions)
-                == device_extensions
-        })
+        .filter(|&p| p.supported_extensions().intersection(&device_extensions) == device_extensions)
         .filter_map(|p| {
             p.queue_families()
                 .find(|&q| q.supports_graphics() && surface.is_supported(q).unwrap_or(false))
@@ -91,7 +80,9 @@
     let (device, mut queues) = Device::new(
         physical_device,
         &Features::none(),
-        &DeviceExtensions::required_extensions(physical_device).union(&device_extensions),
+        &physical_device
+            .required_extensions()
+            .union(&device_extensions),
         [(queue_family, 0.5)].iter().cloned(),
     )
     .unwrap();

--- conflicted
+++ resolved
@@ -13,14 +13,9 @@
 use vulkano::buffer::{BufferUsage, CpuAccessibleBuffer};
 use vulkano::command_buffer::{AutoCommandBufferBuilder, CommandBufferUsage};
 use vulkano::descriptor::descriptor_set::PersistentDescriptorSet;
-<<<<<<< HEAD
-use vulkano::device::physical::PhysicalDevice;
-use vulkano::device::{Device, DeviceExtensions};
+use vulkano::device::physical::{PhysicalDevice, PhysicalDeviceType};
+use vulkano::device::{Device, DeviceExtensions, Features};
 use vulkano::instance::{Instance, InstanceExtensions};
-=======
-use vulkano::device::{Device, DeviceExtensions, Features};
-use vulkano::instance::{Instance, InstanceExtensions, PhysicalDevice, PhysicalDeviceType};
->>>>>>> a426c3d3
 use vulkano::pipeline::{ComputePipeline, ComputePipelineAbstract};
 use vulkano::sync;
 use vulkano::sync::GpuFuture;
@@ -34,10 +29,7 @@
         ..DeviceExtensions::none()
     };
     let (physical_device, queue_family) = PhysicalDevice::enumerate(&instance)
-        .filter(|&p| {
-            DeviceExtensions::supported_by_device(p).intersection(&device_extensions)
-                == device_extensions
-        })
+        .filter(|&p| p.supported_extensions().intersection(&device_extensions) == device_extensions)
         .filter_map(|p| {
             p.queue_families()
                 .find(|&q| q.supports_compute())
@@ -61,7 +53,9 @@
     let (device, mut queues) = Device::new(
         physical_device,
         &Features::none(),
-        &DeviceExtensions::required_extensions(physical_device).union(&device_extensions),
+        &physical_device
+            .required_extensions()
+            .union(&device_extensions),
         [(queue_family, 0.5)].iter().cloned(),
     )
     .unwrap();

// Copyright (c) 2016 The vulkano developers
// Licensed under the Apache License, Version 2.0
// <LICENSE-APACHE or
// http://www.apache.org/licenses/LICENSE-2.0> or the MIT
// license <LICENSE-MIT or http://opensource.org/licenses/MIT>,
// at your option. All files in the project carrying such
// notice may not be copied, modified, or distributed except
// according to those terms.

// Some relevant documentation:
// *    Tessellation overview           https://www.khronos.org/opengl/wiki/Tessellation
// *    Tessellation Control Shader     https://www.khronos.org/opengl/wiki/Tessellation_Control_Shader
// *    Tessellation Evaluation Shader  https://www.khronos.org/opengl/wiki/Tessellation_Evaluation_Shader
// *    Tessellation real-world usage 1 http://ogldev.atspace.co.uk/www/tutorial30/tutorial30.html
// *    Tessellation real-world usage 2 http://prideout.net/blog/?p=48

// Notable elements of this example:
// *    tessellation control shader and a tessellation evaluation shader
// *    tessellation_shaders(..), patch_list(3) and polygon_mode_line() are called on the pipeline builder

use vulkano::buffer::{BufferUsage, CpuAccessibleBuffer};
use vulkano::command_buffer::{AutoCommandBufferBuilder, DynamicState};
use vulkano::device::{Device, DeviceExtensions};
use vulkano::framebuffer::{Framebuffer, FramebufferAbstract, Subpass, RenderPassAbstract};
use vulkano::image::SwapchainImage;
use vulkano::instance::{Instance, PhysicalDevice};
use vulkano::pipeline::GraphicsPipeline;
use vulkano::pipeline::viewport::Viewport;
use vulkano::swapchain::{AcquireError, PresentMode, SurfaceTransform, Swapchain, SwapchainCreationError};
use vulkano::swapchain;
use vulkano::sync::{GpuFuture, FlushError};
use vulkano::sync;

use vulkano_win::VkSurfaceBuild;

use winit::event_loop::{EventLoop, ControlFlow};
use winit::window::{Window, WindowBuilder};
use winit::event::{Event, WindowEvent};

use std::sync::Arc;

mod vs {
    vulkano_shaders::shader!{
        ty: "vertex",
        src: "
#version 450

layout(location = 0) in vec2 position;

void main() {
    gl_Position = vec4(position, 0.0, 1.0);
}"
    }
}

mod tcs {
    vulkano_shaders::shader!{
        ty: "tess_ctrl",
        src: "
#version 450

layout (vertices = 3) out; // a value of 3 means a patch consists of a single triangle

void main(void)
{
    // save the position of the patch, so the tes can access it
    // We could define our own output variables for this,
    // but gl_out is handily provided.
    gl_out[gl_InvocationID].gl_Position = gl_in[gl_InvocationID].gl_Position;

    gl_TessLevelInner[0] = 10; // many triangles are generated in the center
    gl_TessLevelOuter[0] = 1;  // no triangles are generated for this edge
    gl_TessLevelOuter[1] = 10; // many triangles are generated for this edge
    gl_TessLevelOuter[2] = 10; // many triangles are generated for this edge
    // gl_TessLevelInner[1] = only used when tes uses layout(quads)
    // gl_TessLevelOuter[3] = only used when tes uses layout(quads)
}"
    }
}

// PG
// There is a stage in between tcs and tes called Primitive Generation (PG)
// Shaders cannot be defined for it.
// It takes gl_TessLevelInner and gl_TessLevelOuter and uses them to generate positions within
// the patch and pass them to tes via gl_TessCoord.
//
// When tes uses layout(triangles) then gl_TessCoord is in barrycentric coordinates.
// if layout(quads) is used then gl_TessCoord is in cartesian coordinates.
// Barrycentric coordinates are of the form (x, y, z) where x + y + z = 1
// and the values x, y and z represent the distance from a vertex of the triangle.
// http://mathworld.wolfram.com/BarycentricCoordinates.html

mod tes {
    vulkano_shaders::shader!{
        ty: "tess_eval",
        src: "
#version 450

layout(triangles, equal_spacing, cw) in;

void main(void)
{
    // retrieve the vertex positions set by the tcs
    vec4 vert_x = gl_in[0].gl_Position;
    vec4 vert_y = gl_in[1].gl_Position;
    vec4 vert_z = gl_in[2].gl_Position;

    // convert gl_TessCoord from barycentric coordinates to cartesian coordinates
    gl_Position = vec4(
        gl_TessCoord.x * vert_x.x + gl_TessCoord.y * vert_y.x + gl_TessCoord.z * vert_z.x,
        gl_TessCoord.x * vert_x.y + gl_TessCoord.y * vert_y.y + gl_TessCoord.z * vert_z.y,
        gl_TessCoord.x * vert_x.z + gl_TessCoord.y * vert_y.z + gl_TessCoord.z * vert_z.z,
        1.0
    );
}"
    }
}

mod fs {
    vulkano_shaders::shader!{
        ty: "fragment",
        src: "
#version 450

layout(location = 0) out vec4 f_color;

void main() {
    f_color = vec4(1.0, 1.0, 1.0, 1.0);
}"
    }
}


fn main() {
    let extensions = vulkano_win::required_extensions();
    let instance = Instance::new(None, &extensions, None).unwrap();

    let physical = PhysicalDevice::enumerate(&instance).next().unwrap();
    println!("Using device: {} (type: {:?})", physical.name(), physical.ty());

    let events_loop = EventLoop::new();
    let surface = WindowBuilder::new().build_vk_surface(&events_loop, instance.clone()).unwrap();
    let window = surface.window();

    let queue_family = physical.queue_families().find(|&q| {
        q.supports_graphics() && surface.is_supported(q).unwrap_or(false)
    }).unwrap();

    let device_ext = DeviceExtensions { khr_swapchain: true, .. DeviceExtensions::none() };
    let (device, mut queues) = Device::new(physical, physical.supported_features(), &device_ext,
        [(queue_family, 0.5)].iter().cloned()).unwrap();
    let queue = queues.next().unwrap();

    let initial_dimensions = {
        let dimensions: (u32, u32) = window.inner_size().to_physical(window.hidpi_factor()).into();
        [dimensions.0, dimensions.1]
    };

    let (mut swapchain, images) = {
        let caps = surface.capabilities(physical).unwrap();
        let usage = caps.supported_usage_flags;
        let alpha = caps.supported_composite_alpha.iter().next().unwrap();
        let format = caps.supported_formats[0].0;

        Swapchain::new(device.clone(), surface.clone(), caps.min_image_count, format, initial_dimensions,
            1, usage, &queue, SurfaceTransform::Identity, alpha, PresentMode::Fifo, true, None).unwrap()
    };

    let vertex_buffer = {
        #[derive(Default, Debug, Clone)]
        struct Vertex { position: [f32; 2] }
        vulkano::impl_vertex!(Vertex, position);

        CpuAccessibleBuffer::from_iter(device.clone(), BufferUsage::all(), [
            Vertex { position: [-0.5,  -0.25] },
            Vertex { position: [ 0.0,   0.5] },
            Vertex { position: [ 0.25, -0.1] },
            Vertex { position: [ 0.9,   0.9] },
            Vertex { position: [ 0.9,   0.8] },
            Vertex { position: [ 0.8,   0.8] },
            Vertex { position: [-0.9,   0.9] },
            Vertex { position: [-0.7,   0.6] },
            Vertex { position: [-0.5,   0.9] },
        ].iter().cloned()).unwrap()
    };

    let vs = vs::Shader::load(device.clone()).unwrap();
    let tcs = tcs::Shader::load(device.clone()).unwrap();
    let tes = tes::Shader::load(device.clone()).unwrap();
    let fs = fs::Shader::load(device.clone()).unwrap();

    let render_pass = Arc::new(vulkano::single_pass_renderpass!(
        device.clone(),
        attachments: {
            color: {
                load: Clear,
                store: Store,
                format: swapchain.format(),
                samples: 1,
            }
        },
        pass: {
            color: [color],
            depth_stencil: {}
        }
    ).unwrap());

    let pipeline = Arc::new(GraphicsPipeline::start()
        .vertex_input_single_buffer()
        .vertex_shader(vs.main_entry_point(), ())
        // Actually use the tessellation shaders.
        .tessellation_shaders(tcs.main_entry_point(), (), tes.main_entry_point(), ())
        // use PrimitiveTopology::PathList(3)
        // Use a vertices_per_patch of 3, because we want to convert one triangle into lots of
        // little ones. A value of 4 would convert a rectangle into lots of little triangles.
        .patch_list(3)
        // Enable line mode so we can see the generated vertices.
        .polygon_mode_line()
        .viewports_dynamic_scissors_irrelevant(1)
        .fragment_shader(fs.main_entry_point(), ())
        .render_pass(Subpass::from(render_pass.clone(), 0).unwrap())
        .build(device.clone())
        .unwrap());

    let mut recreate_swapchain = false;
<<<<<<< HEAD
    let mut previous_frame_end = Some(Box::new(sync::now(device.clone())) as Box<dyn GpuFuture>);
    let mut dynamic_state = DynamicState { line_width: None, viewports: None, scissors: None };
=======
    let mut previous_frame_end = Box::new(sync::now(device.clone())) as Box<dyn GpuFuture>;
    let mut dynamic_state = DynamicState { line_width: None, viewports: None, scissors: None, compare_mask: None, write_mask: None, reference: None };
>>>>>>> 70139eae
    let mut framebuffers = window_size_dependent_setup(&images, render_pass.clone(), &mut dynamic_state);

    events_loop.run(move |ev, _, cf| {
        *cf = ControlFlow::Poll;
        let window = surface.window();

        previous_frame_end.as_mut().unwrap().cleanup_finished();
        if recreate_swapchain {
            let dimensions = {
                let dimensions: (u32, u32) = window.inner_size().to_physical(window.hidpi_factor()).into();
                [dimensions.0, dimensions.1]
            };

            let (new_swapchain, new_images) = match swapchain.recreate_with_dimension(dimensions) {
                Ok(r) => r,
                Err(SwapchainCreationError::UnsupportedDimensions) => {
                    return;
                },
                Err(err) => panic!("{:?}", err)
            };

            swapchain = new_swapchain;
            framebuffers = window_size_dependent_setup(&new_images, render_pass.clone(), &mut dynamic_state);

            recreate_swapchain = false;
        }

        let (image_num, acquire_future) = match swapchain::acquire_next_image(swapchain.clone(), None) {
            Ok(r) => r,
            Err(AcquireError::OutOfDate) => {
                recreate_swapchain = true;
                return;
            },
            Err(err) => panic!("{:?}", err)
        };

        let command_buffer = AutoCommandBufferBuilder::primary_one_time_submit(device.clone(), queue.family()).unwrap()
            .begin_render_pass(framebuffers[image_num].clone(), false, vec![[0.0, 0.0, 0.0, 1.0].into()])
            .unwrap()
            .draw(pipeline.clone(), &dynamic_state, vertex_buffer.clone(), (), ())
            .unwrap()
            .end_render_pass()
            .unwrap()
            .build().unwrap();

		let prev = previous_frame_end.take();
        let future = prev.unwrap().join(acquire_future)
            .then_execute(queue.clone(), command_buffer).unwrap()
            .then_swapchain_present(queue.clone(), swapchain.clone(), image_num)
            .then_signal_fence_and_flush();

        match future {
            Ok(future) => {
                previous_frame_end = Some(Box::new(future) as Box<_>);
            }
            Err(FlushError::OutOfDate) => {
                recreate_swapchain = true;
                previous_frame_end = Some(Box::new(sync::now(device.clone())) as Box<_>);
            }
            Err(e) => {
                println!("{:?}", e);
                previous_frame_end = Some(Box::new(sync::now(device.clone())) as Box<_>);
            }
        }

        match ev {
            Event::WindowEvent { event: WindowEvent::CloseRequested, .. } => *cf = ControlFlow::Exit,
            Event::WindowEvent { event: WindowEvent::Resized(_), .. } => recreate_swapchain = true,
            _ => (),
        }
    });
}

/// This method is called once during initialization, then again whenever the window is resized
fn window_size_dependent_setup(
    images: &[Arc<SwapchainImage<Window>>],
    render_pass: Arc<dyn RenderPassAbstract + Send + Sync>,
    dynamic_state: &mut DynamicState
) -> Vec<Arc<dyn FramebufferAbstract + Send + Sync>> {
    let dimensions = images[0].dimensions();

    let viewport = Viewport {
        origin: [0.0, 0.0],
        dimensions: [dimensions[0] as f32, dimensions[1] as f32],
        depth_range: 0.0 .. 1.0,
    };
    dynamic_state.viewports = Some(vec!(viewport));

    images.iter().map(|image| {
        Arc::new(
            Framebuffer::start(render_pass.clone())
                .add(image.clone()).unwrap()
                .build().unwrap()
        ) as Arc<dyn FramebufferAbstract + Send + Sync>
    }).collect::<Vec<_>>()
}<|MERGE_RESOLUTION|>--- conflicted
+++ resolved
@@ -223,13 +223,9 @@
         .unwrap());
 
     let mut recreate_swapchain = false;
-<<<<<<< HEAD
     let mut previous_frame_end = Some(Box::new(sync::now(device.clone())) as Box<dyn GpuFuture>);
-    let mut dynamic_state = DynamicState { line_width: None, viewports: None, scissors: None };
-=======
-    let mut previous_frame_end = Box::new(sync::now(device.clone())) as Box<dyn GpuFuture>;
     let mut dynamic_state = DynamicState { line_width: None, viewports: None, scissors: None, compare_mask: None, write_mask: None, reference: None };
->>>>>>> 70139eae
+
     let mut framebuffers = window_size_dependent_setup(&images, render_pass.clone(), &mut dynamic_state);
 
     events_loop.run(move |ev, _, cf| {
@@ -275,8 +271,7 @@
             .unwrap()
             .build().unwrap();
 
-		let prev = previous_frame_end.take();
-        let future = prev.unwrap().join(acquire_future)
+        let future = previous_frame_end.take().unwrap().join(acquire_future)
             .then_execute(queue.clone(), command_buffer).unwrap()
             .then_swapchain_present(queue.clone(), swapchain.clone(), image_num)
             .then_signal_fence_and_flush();

// Copyright (c) 2017 The vulkano developers
// Licensed under the Apache License, Version 2.0
// <LICENSE-APACHE or
// https://www.apache.org/licenses/LICENSE-2.0> or the MIT
// license <LICENSE-MIT or https://opensource.org/licenses/MIT>,
// at your option. All files in the project carrying such
// notice may not be copied, modified, or distributed except
// according to those terms.

//! Multisampling anti-aliasing example, using a render pass resolve.
//!
//! # Introduction to multisampling
//!
//! When you draw an object on an image, this object occupies a certain set of pixels. Each pixel
//! of the image is either fully covered by the object, or not covered at all. There is no such
//! thing as a pixel that is half-covered by the object that you're drawing. What this means is
//! that you will sometimes see a "staircase effect" at the border of your object, also called
//! aliasing.
//!
//! The root cause of aliasing is that the resolution of the image is not high enough. If you
//! increase the size of the image you're drawing to, this effect will still exist but will be
//! much less visible.
//!
//! In order to decrease aliasing, some games and programs use what we call "Super-Sampling Anti
//! Aliasing" (SSAA). For example instead of drawing to an image of size 1024x1024, you draw to an
//! image of size 4096x4096. Then at the end, you scale down your image to 1024x1024 by merging
//! nearby pixels. Since the intermediate image is 4 times larger than the destination, this would
//! be x4 SSAA.
//!
//! However this technique is very expensive in terms of GPU power. The fragment shader and all
//! its calculations has to run four times more often.
//!
//! So instead of SSAA, a common alternative is MSAA (MultiSampling Anti Aliasing). The base
//! principle is more or less the same: you draw to an image of a larger dimension, and then at
//! the end you scale it down to the final size. The difference is that the fragment shader is
//! only run once per pixel of the final size, and its value is duplicated to fill to all the
//! pixels of the intermediate image that are covered by the object.
//!
//! For example, let's say that you use x4 MSAA, you draw to an intermediate image of size
//! 4096x4096, and your object covers the whole image. With MSAA, the fragment shader will only
//! be 1,048,576 times (1024 * 1024), compared to 16,777,216 times (4096 * 4096) with 4x SSAA.
//! Then the output of each fragment shader invocation is copied in each of the four pixels of the
//! intermediate image that correspond to each pixel of the final image.
//!
//! Now, let's say that your object doesn't cover the whole image. In this situation, only the
//! pixels of the intermediate image that are covered by the object will receive the output of the
//! fragment shader.
//!
//! Because of the way it works, this technique requires direct support from the hardware,
//! contrary to SSAA which can be done on any machine.
//!
//! # Multisampled images
//!
//! Using MSAA with Vulkan is done by creating a regular image, but with a number of samples per
//! pixel different from 1. For example if you want to use 4x MSAA, you should create an image with
//! 4 samples per pixel. Internally this image will have 4 times as many pixels as its dimensions
//! would normally require, but this is handled transparently for you. Drawing to a multisampled
//! image is exactly the same as drawing to a regular image.
//!
//! However multisampled images have some restrictions, for example you can't show them on the
//! screen (swapchain images are always single-sampled), and you can't copy them into a buffer.
//! Therefore when you have finished drawing, you have to blit your multisampled image to a
//! non-multisampled image. This operation is not a regular blit (blitting a multisampled image is
//! an error), instead it is called *resolving* the image.
//!

use png;
use std::fs::File;
use std::io::BufWriter;
use std::path::Path;
use std::sync::Arc;
use vulkano::buffer::{BufferUsage, CpuAccessibleBuffer};
use vulkano::command_buffer::{
    AutoCommandBufferBuilder, CommandBufferUsage, DynamicState, PrimaryCommandBuffer,
    SubpassContents,
};
<<<<<<< HEAD
use vulkano::device::physical::PhysicalDevice;
use vulkano::device::{Device, DeviceExtensions};
=======
use vulkano::device::{Device, DeviceExtensions, Features};
>>>>>>> a426c3d3
use vulkano::format::ClearValue;
use vulkano::format::Format;
use vulkano::image::{
    view::ImageView, AttachmentImage, ImageDimensions, SampleCount, StorageImage,
};
<<<<<<< HEAD
use vulkano::instance::Instance;
=======
use vulkano::instance::{Instance, PhysicalDevice, PhysicalDeviceType};
>>>>>>> a426c3d3
use vulkano::pipeline::viewport::Viewport;
use vulkano::pipeline::GraphicsPipeline;
use vulkano::render_pass::{Framebuffer, Subpass};
use vulkano::sync::GpuFuture;
use vulkano::Version;

fn main() {
    // The usual Vulkan initialization.
    let required_extensions = vulkano_win::required_extensions();
    let instance = Instance::new(None, Version::V1_1, &required_extensions, None).unwrap();
<<<<<<< HEAD
    let physical = PhysicalDevice::enumerate(&instance).next().unwrap();
    let queue_family = physical
        .queue_families()
        .find(|&q| q.supports_graphics())
=======

    let device_extensions = DeviceExtensions {
        khr_swapchain: true,
        ..DeviceExtensions::none()
    };
    let (physical_device, queue_family) = PhysicalDevice::enumerate(&instance)
        .filter(|&p| {
            DeviceExtensions::supported_by_device(p).intersection(&device_extensions)
                == device_extensions
        })
        .filter_map(|p| {
            p.queue_families()
                .find(|&q| q.supports_graphics())
                .map(|q| (p, q))
        })
        .min_by_key(|(p, _)| match p.properties().device_type.unwrap() {
            PhysicalDeviceType::DiscreteGpu => 0,
            PhysicalDeviceType::IntegratedGpu => 1,
            PhysicalDeviceType::VirtualGpu => 2,
            PhysicalDeviceType::Cpu => 3,
            PhysicalDeviceType::Other => 4,
        })
>>>>>>> a426c3d3
        .unwrap();

    println!(
        "Using device: {} (type: {:?})",
        physical_device.properties().device_name.as_ref().unwrap(),
        physical_device.properties().device_type.unwrap()
    );

    let (device, mut queues) = Device::new(
        physical_device,
        &Features::none(),
        &DeviceExtensions::required_extensions(physical_device).union(&device_extensions),
        [(queue_family, 0.5)].iter().cloned(),
    )
    .unwrap();
    let queue = queues.next().unwrap();

    // Creating our intermediate multisampled image.
    //
    // As explained in the introduction, we pass the same dimensions and format as for the final
    // image. But we also pass the number of samples-per-pixel, which is 4 here.
    let intermediary = ImageView::new(
        AttachmentImage::transient_multisampled(
            device.clone(),
            [1024, 1024],
            SampleCount::Sample4,
            Format::R8G8B8A8Unorm,
        )
        .unwrap(),
    )
    .unwrap();

    // This is the final image that will receive the anti-aliased triangle.
    let image = StorageImage::new(
        device.clone(),
        ImageDimensions::Dim2d {
            width: 1024,
            height: 1024,
            array_layers: 1,
        },
        Format::R8G8B8A8Unorm,
        Some(queue.family()),
    )
    .unwrap();
    let view = ImageView::new(image.clone()).unwrap();

    // In this example, we are going to perform the *resolve* (ie. turning a multisampled image
    // into a non-multisampled one) as part of the render pass. This is the preferred method of
    // doing so, as it the advantage that the Vulkan implementation doesn't have to write the
    // content of the multisampled image back to memory at the end.
    let render_pass = Arc::new(
        vulkano::single_pass_renderpass!(
            device.clone(),
            attachments: {
                // The first framebuffer attachment is the intermediary image.
                intermediary: {
                    load: Clear,
                    store: DontCare,
                    format: Format::R8G8B8A8Unorm,
                    samples: 4,     // This has to match the image definition.
                },
                // The second framebuffer attachment is the final image.
                color: {
                    load: DontCare,
                    store: Store,
                    format: Format::R8G8B8A8Unorm,
                    samples: 1,     // Same here, this has to match.
                }
            },
            pass: {
                // When drawing, we have only one output which is the intermediary image.
                color: [intermediary],
                depth_stencil: {},
                // The `resolve` array here must contain either zero entry (if you don't use
                // multisampling), or one entry per color attachment. At the end of the pass, each
                // color attachment will be *resolved* into the given image. In other words, here, at
                // the end of the pass, the `intermediary` attachment will be copied to the attachment
                // named `color`.
                resolve: [color],
            }
        )
        .unwrap(),
    );

    // Creating the framebuffer, the calls to `add` match the list of attachments in order.
    let framebuffer = Arc::new(
        Framebuffer::start(render_pass.clone())
            .add(intermediary.clone())
            .unwrap()
            .add(view.clone())
            .unwrap()
            .build()
            .unwrap(),
    );

    // Here is the "end" of the multisampling example, as starting from here everything is the same
    // as in any other example.
    // The pipeline, vertex buffer, and command buffer are created in exactly the same way as
    // without multisampling.
    // At the end of the example, we copy the content of `image` (ie. the final image) to a buffer,
    // then read the content of that buffer and save it to a PNG file.

    mod vs {
        vulkano_shaders::shader! {
        ty: "vertex",
        src: "
                #version 450

                layout(location = 0) in vec2 position;

                void main() {
                    gl_Position = vec4(position, 0.0, 1.0);
                }"
                    }
    }

    mod fs {
        vulkano_shaders::shader! {
                            ty: "fragment",
                            src: "
                #version 450

                layout(location = 0) out vec4 f_color;

                void main() {
                    f_color = vec4(1.0, 0.0, 0.0, 1.0);
                }
            "
        }
    }

    let vs = vs::Shader::load(device.clone()).unwrap();
    let fs = fs::Shader::load(device.clone()).unwrap();

    #[derive(Default, Copy, Clone)]
    struct Vertex {
        position: [f32; 2],
    }
    vulkano::impl_vertex!(Vertex, position);

    let vertex1 = Vertex {
        position: [-0.5, -0.5],
    };
    let vertex2 = Vertex {
        position: [0.0, 0.5],
    };
    let vertex3 = Vertex {
        position: [0.5, -0.25],
    };
    let vertex_buffer = CpuAccessibleBuffer::from_iter(
        device.clone(),
        BufferUsage::all(),
        false,
        vec![vertex1, vertex2, vertex3].into_iter(),
    )
    .unwrap();

    let pipeline = Arc::new(
        GraphicsPipeline::start()
            .vertex_input_single_buffer::<Vertex>()
            .vertex_shader(vs.main_entry_point(), ())
            .viewports_dynamic_scissors_irrelevant(1)
            .fragment_shader(fs.main_entry_point(), ())
            .render_pass(Subpass::from(render_pass.clone(), 0).unwrap())
            .build(device.clone())
            .unwrap(),
    );

    let dynamic_state = DynamicState {
        viewports: Some(vec![Viewport {
            origin: [0.0, 0.0],
            dimensions: [1024.0, 1024.0],
            depth_range: 0.0..1.0,
        }]),
        ..DynamicState::none()
    };

    let buf = CpuAccessibleBuffer::from_iter(
        device.clone(),
        BufferUsage::all(),
        false,
        (0..1024 * 1024 * 4).map(|_| 0u8),
    )
    .unwrap();

    let mut builder = AutoCommandBufferBuilder::primary(
        device.clone(),
        queue.family(),
        CommandBufferUsage::OneTimeSubmit,
    )
    .unwrap();
    builder
        .begin_render_pass(
            framebuffer.clone(),
            SubpassContents::Inline,
            vec![[0.0, 0.0, 1.0, 1.0].into(), ClearValue::None],
        )
        .unwrap()
        .draw(
            pipeline.clone(),
            &dynamic_state,
            vertex_buffer.clone(),
            (),
            (),
            vec![],
        )
        .unwrap()
        .end_render_pass()
        .unwrap()
        .copy_image_to_buffer(image.clone(), buf.clone())
        .unwrap();
    let command_buffer = builder.build().unwrap();

    let finished = command_buffer.execute(queue.clone()).unwrap();
    finished
        .then_signal_fence_and_flush()
        .unwrap()
        .wait(None)
        .unwrap();

    let buffer_content = buf.read().unwrap();
    let path = Path::new("triangle.png");
    let file = File::create(path).unwrap();
    let ref mut w = BufWriter::new(file);
    let mut encoder = png::Encoder::new(w, 1024, 1024); // Width is 2 pixels and height is 1.
    encoder.set_color(png::ColorType::RGBA);
    encoder.set_depth(png::BitDepth::Eight);
    let mut writer = encoder.write_header().unwrap();
    writer.write_image_data(&buffer_content).unwrap();
}<|MERGE_RESOLUTION|>--- conflicted
+++ resolved
@@ -74,22 +74,14 @@
     AutoCommandBufferBuilder, CommandBufferUsage, DynamicState, PrimaryCommandBuffer,
     SubpassContents,
 };
-<<<<<<< HEAD
-use vulkano::device::physical::PhysicalDevice;
-use vulkano::device::{Device, DeviceExtensions};
-=======
+use vulkano::device::physical::{PhysicalDevice, PhysicalDeviceType};
 use vulkano::device::{Device, DeviceExtensions, Features};
->>>>>>> a426c3d3
 use vulkano::format::ClearValue;
 use vulkano::format::Format;
 use vulkano::image::{
     view::ImageView, AttachmentImage, ImageDimensions, SampleCount, StorageImage,
 };
-<<<<<<< HEAD
 use vulkano::instance::Instance;
-=======
-use vulkano::instance::{Instance, PhysicalDevice, PhysicalDeviceType};
->>>>>>> a426c3d3
 use vulkano::pipeline::viewport::Viewport;
 use vulkano::pipeline::GraphicsPipeline;
 use vulkano::render_pass::{Framebuffer, Subpass};
@@ -100,22 +92,13 @@
     // The usual Vulkan initialization.
     let required_extensions = vulkano_win::required_extensions();
     let instance = Instance::new(None, Version::V1_1, &required_extensions, None).unwrap();
-<<<<<<< HEAD
-    let physical = PhysicalDevice::enumerate(&instance).next().unwrap();
-    let queue_family = physical
-        .queue_families()
-        .find(|&q| q.supports_graphics())
-=======
 
     let device_extensions = DeviceExtensions {
         khr_swapchain: true,
         ..DeviceExtensions::none()
     };
     let (physical_device, queue_family) = PhysicalDevice::enumerate(&instance)
-        .filter(|&p| {
-            DeviceExtensions::supported_by_device(p).intersection(&device_extensions)
-                == device_extensions
-        })
+        .filter(|&p| p.supported_extensions().intersection(&device_extensions) == device_extensions)
         .filter_map(|p| {
             p.queue_families()
                 .find(|&q| q.supports_graphics())
@@ -128,7 +111,6 @@
             PhysicalDeviceType::Cpu => 3,
             PhysicalDeviceType::Other => 4,
         })
->>>>>>> a426c3d3
         .unwrap();
 
     println!(
@@ -140,7 +122,9 @@
     let (device, mut queues) = Device::new(
         physical_device,
         &Features::none(),
-        &DeviceExtensions::required_extensions(physical_device).union(&device_extensions),
+        &physical_device
+            .required_extensions()
+            .union(&device_extensions),
         [(queue_family, 0.5)].iter().cloned(),
     )
     .unwrap();

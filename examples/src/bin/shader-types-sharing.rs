// Copyright (c) 2017 The vulkano developers
// Licensed under the Apache License, Version 2.0
// <LICENSE-APACHE or
// https://www.apache.org/licenses/LICENSE-2.0> or the MIT
// license <LICENSE-MIT or https://opensource.org/licenses/MIT>,
// at your option. All files in the project carrying such
// notice may not be copied, modified, or distributed except
// according to those terms.

// This example demonstrates how to compile several shaders together using vulkano-shaders macro,
// such that the macro generates unique Shader types per each compiled shader, but generates common
// shareable set of Rust structs representing corresponding structs in the source glsl code.
//
// Normally, each vulkano-shaders macro invocation among other things generates a `ty` submodule
// containing all Rust types per each "struct" declaration of glsl code. Using this submodule
// the user can organize type-safe interoperability between Rust code and the shader interface
// input/output data tied to these structs. However, if the user compiles several shaders in
// independent Rust modules, each of these modules would contain independent `ty` submodule with
// each own set of Rust types. So, even if both shaders contain the same(or partially intersecting)
// glsl structs they will be duplicated in each generated `ty` submodule and treated by Rust as
// independent types. As such it would be tricky to organize interoperability between shader
// interfaces in Rust.
//
// To solve this problem the user can use "shared" generation mode of the macro. In this mode the
// user declares all shaders that possibly share common layout interfaces in a single macro
// invocation. The macro will check that there is no inconsistency between declared glsl structs
// with the same names, and it will put all generated Rust structs for all shaders in just a single
// `ty` submodule.

use std::sync::Arc;
use vulkano::{
    buffer::{BufferUsage, CpuAccessibleBuffer},
    command_buffer::{
        allocator::StandardCommandBufferAllocator, AutoCommandBufferBuilder, CommandBufferUsage,
    },
    descriptor_set::{
        allocator::StandardDescriptorSetAllocator, PersistentDescriptorSet, WriteDescriptorSet,
    },
    device::{
        physical::PhysicalDeviceType, Device, DeviceCreateInfo, DeviceExtensions, Queue,
        QueueCreateInfo,
    },
    instance::{Instance, InstanceCreateInfo},
    pipeline::{ComputePipeline, Pipeline, PipelineBindPoint},
    sync::{self, GpuFuture},
    VulkanLibrary,
};

fn main() {
    let library = VulkanLibrary::new().unwrap();
    let instance = Instance::new(
        library,
        InstanceCreateInfo {
            // Enable enumerating devices that use non-conformant vulkan implementations. (ex. MoltenVK)
            enumerate_portability: true,
            ..Default::default()
        },
    )
    .unwrap();

    let device_extensions = DeviceExtensions {
        khr_storage_buffer_storage_class: true,
        ..DeviceExtensions::empty()
    };
    let (physical_device, queue_family_index) = instance
        .enumerate_physical_devices()
        .unwrap()
        .filter(|p| p.supported_extensions().contains(&device_extensions))
        .filter_map(|p| {
            p.queue_family_properties()
                .iter()
                .position(|q| q.queue_flags.compute)
                .map(|i| (p, i as u32))
        })
        .min_by_key(|(p, _)| match p.properties().device_type {
            PhysicalDeviceType::DiscreteGpu => 0,
            PhysicalDeviceType::IntegratedGpu => 1,
            PhysicalDeviceType::VirtualGpu => 2,
            PhysicalDeviceType::Cpu => 3,
            PhysicalDeviceType::Other => 4,
            _ => 5,
        })
        .unwrap();

    println!(
        "Using device: {} (type: {:?})",
        physical_device.properties().device_name,
        physical_device.properties().device_type
    );

    let (device, mut queues) = Device::new(
        physical_device,
        DeviceCreateInfo {
            enabled_extensions: device_extensions,
            queue_create_infos: vec![QueueCreateInfo {
                queue_family_index,
                ..Default::default()
            }],
            ..Default::default()
        },
    )
    .unwrap();
    let queue = queues.next().unwrap();

    mod shaders {
        vulkano_shaders::shader! {
            // We declaring two simple compute shaders with push and specialization constants in
            // their layout interfaces.
            //
            // First one is just multiplying each value from the input array of ints to provided
            // value in push constants struct. And the second one in turn adds this value instead of
            // multiplying.
            //
            // However both shaders declare glsl struct `Parameters` for push constants in each
            // shader. Since each of the struct has exactly the same interface, they will be
            // treated by the macro as "shared".
            //
            // Also, note that glsl code duplications between shader sources is not necessary too.
            // In more complex system the user may want to declare independent glsl file with
            // such types, and include it in each shader entry-point files using "#include"
            // directive.
            shaders: {
                // Generate single unique `SpecializationConstants` struct for all shaders since
                // their specialization interfaces are the same. This option is turned off
                // by default and the macro by default producing unique
                // structs(`MultSpecializationConstants`, `AddSpecializationConstants`)
                shared_constants: true,
                mult: {
                    ty: "compute",
                    src: "
                        #version 450

                        layout(local_size_x = 64, local_size_y = 1, local_size_z = 1) in;
                        layout(constant_id = 0) const bool enabled = true;

                        layout(push_constant) uniform Parameters {
                          int value;
                        } pc;

                        layout(set = 0, binding = 0) buffer Data {
                            uint data[];
                        } data;

                        void main() {
                            if (!enabled) {
                                return;
                            }
                            uint idx = gl_GlobalInvocationID.x;
                            data.data[idx] *= pc.value;
                        }
                    "
                },
                add: {
                    ty: "compute",
                    src: "
                        #version 450

                        layout(local_size_x = 64, local_size_y = 1, local_size_z = 1) in;
                        layout(constant_id = 0) const bool enabled = true;

                        layout(push_constant) uniform Parameters {
                          int value;
                        } pc;

                        layout(set = 0, binding = 0) buffer Data {
                            uint data[];
                        } data;

                        void main() {
                            if (!enabled) {
                                return;
                            }
                            uint idx = gl_GlobalInvocationID.x;
                            data.data[idx] += pc.value;
                        }
                    "
                }
            },
            types_meta: {
                use bytemuck::{Pod, Zeroable};

                #[derive(Clone, Copy, Zeroable, Pod)]
            },
        }

        // The macro will create the following things in this module:
        // - `ShaderMult` for the first shader loader/entry-point.
        // - `ShaderAdd` for the second shader loader/entry-point.
        // `SpecializationConstants` Rust struct for both shader's specialization constants.
        // `ty` submodule with `Parameters` Rust struct common for both shaders.
    }

    // We introducing generic function responsible for running any of the shaders above with
    // provided Push Constants parameter.
    // Note that shader's interface `parameter` here is shader-independent.
    fn run_shader(
        pipeline: Arc<ComputePipeline>,
        queue: Arc<Queue>,
        data_buffer: Arc<CpuAccessibleBuffer<[u32]>>,
        parameters: shaders::ty::Parameters,
        command_buffer_allocator: &Arc<StandardCommandBufferAllocator>,
        descriptor_set_allocator: &mut StandardDescriptorSetAllocator,
    ) {
        let layout = pipeline.layout().set_layouts().get(0).unwrap();
        let set = PersistentDescriptorSet::new(
            descriptor_set_allocator,
            layout.clone(),
            [WriteDescriptorSet::buffer(0, data_buffer)],
        )
        .unwrap();

        let mut builder = AutoCommandBufferBuilder::primary(
<<<<<<< HEAD
            command_buffer_allocator,
            queue.family(),
=======
            queue.device().clone(),
            queue.queue_family_index(),
>>>>>>> 2277448a
            CommandBufferUsage::OneTimeSubmit,
        )
        .unwrap();
        builder
            .bind_pipeline_compute(pipeline.clone())
            .bind_descriptor_sets(
                PipelineBindPoint::Compute,
                pipeline.layout().clone(),
                0,
                set,
            )
            .push_constants(pipeline.layout().clone(), 0, parameters)
            .dispatch([1024, 1, 1])
            .unwrap();
        let command_buffer = builder.build().unwrap();

        let future = sync::now(queue.device().clone())
            .then_execute(queue.clone(), command_buffer)
            .unwrap()
            .then_signal_fence_and_flush()
            .unwrap();

        future.wait(None).unwrap();
    }

    let command_buffer_allocator =
        StandardCommandBufferAllocator::new(device.clone(), queue.family()).unwrap();
    let mut descriptor_set_allocator = StandardDescriptorSetAllocator::new(device.clone());

    // Preparing test data array `[0, 1, 2, 3....]`
    let data_buffer = {
        let data_iter = 0..65536u32;
        CpuAccessibleBuffer::from_iter(
            device.clone(),
            BufferUsage {
                storage_buffer: true,
                ..BufferUsage::empty()
            },
            false,
            data_iter,
        )
        .unwrap()
    };

    // Loading the first shader, and creating a Pipeline for the shader
    let mult_pipeline = ComputePipeline::new(
        device.clone(),
        shaders::load_mult(device.clone())
            .unwrap()
            .entry_point("main")
            .unwrap(),
        &shaders::SpecializationConstants { enabled: 1 },
        None,
        |_| {},
    )
    .unwrap();

    // Loading the second shader, and creating a Pipeline for the shader
    let add_pipeline = ComputePipeline::new(
        device.clone(),
        shaders::load_add(device)
            .unwrap()
            .entry_point("main")
            .unwrap(),
        &shaders::SpecializationConstants { enabled: 1 },
        None,
        |_| {},
    )
    .unwrap();

    // Multiply each value by 2
    run_shader(
        mult_pipeline.clone(),
        queue.clone(),
        data_buffer.clone(),
        shaders::ty::Parameters { value: 2 },
        &command_buffer_allocator,
        &mut descriptor_set_allocator,
    );

    // Then add 1 to each value
    run_shader(
        add_pipeline,
        queue.clone(),
        data_buffer.clone(),
        shaders::ty::Parameters { value: 1 },
        &command_buffer_allocator,
        &mut descriptor_set_allocator,
    );

    // Then multiply each value by 3
    run_shader(
        mult_pipeline,
        queue,
        data_buffer.clone(),
        shaders::ty::Parameters { value: 3 },
        &command_buffer_allocator,
        &mut descriptor_set_allocator,
    );

    let data_buffer_content = data_buffer.read().unwrap();
    for n in 0..65536u32 {
        assert_eq!(data_buffer_content[n as usize], (n * 2 + 1) * 3);
    }
    println!("Success");
}<|MERGE_RESOLUTION|>--- conflicted
+++ resolved
@@ -210,13 +210,8 @@
         .unwrap();
 
         let mut builder = AutoCommandBufferBuilder::primary(
-<<<<<<< HEAD
             command_buffer_allocator,
-            queue.family(),
-=======
-            queue.device().clone(),
             queue.queue_family_index(),
->>>>>>> 2277448a
             CommandBufferUsage::OneTimeSubmit,
         )
         .unwrap();
@@ -243,7 +238,7 @@
     }
 
     let command_buffer_allocator =
-        StandardCommandBufferAllocator::new(device.clone(), queue.family()).unwrap();
+        StandardCommandBufferAllocator::new(device.clone(), queue.queue_family_index()).unwrap();
     let mut descriptor_set_allocator = StandardDescriptorSetAllocator::new(device.clone());
 
     // Preparing test data array `[0, 1, 2, 3....]`

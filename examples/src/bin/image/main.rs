--- conflicted
+++ resolved
@@ -210,7 +210,7 @@
 
     let mut descriptor_set_allocator = StandardDescriptorSetAllocator::new(device.clone());
     let command_buffer_allocator =
-        StandardCommandBufferAllocator::new(device.clone(), queue.family()).unwrap();
+        StandardCommandBufferAllocator::new(device.clone(), queue.queue_family_index()).unwrap();
 
     let (texture, tex_future) = {
         let png_bytes = include_bytes!("image_img.png").to_vec();
@@ -332,13 +332,8 @@
             }
 
             let mut builder = AutoCommandBufferBuilder::primary(
-<<<<<<< HEAD
                 &command_buffer_allocator,
-                queue.family(),
-=======
-                device.clone(),
                 queue.queue_family_index(),
->>>>>>> 2277448a
                 CommandBufferUsage::OneTimeSubmit,
             )
             .unwrap();

// Copyright (c) 2016 The vulkano developers
// Licensed under the Apache License, Version 2.0
// <LICENSE-APACHE or
// https://www.apache.org/licenses/LICENSE-2.0> or the MIT
// license <LICENSE-MIT or https://opensource.org/licenses/MIT>,
// at your option. All files in the project carrying such
// notice may not be copied, modified, or distributed except
// according to those terms.

// Welcome to the triangle example!
//
// This is the only example that is entirely detailed. All the other examples avoid code
// duplication by using helper functions.
//
// This example assumes that you are already more or less familiar with graphics programming
// and that you want to learn Vulkan. This means that for example it won't go into details about
// what a vertex or a shader is.

use bytemuck::{Pod, Zeroable};
use std::{collections::HashMap, sync::Arc};
use vulkano::{
    buffer::{BufferUsage, CpuAccessibleBuffer, TypedBufferAccess},
    command_buffer::{
        allocator::StandardCommandBufferAllocator, AutoCommandBufferBuilder, CommandBufferUsage,
        RenderPassBeginInfo, SubpassContents,
    },
    device::{
        physical::PhysicalDeviceType, Device, DeviceCreateInfo, DeviceExtensions, QueueCreateInfo,
    },
    image::{view::ImageView, ImageAccess, ImageUsage, SwapchainImage},
    impl_vertex,
    instance::{Instance, InstanceCreateInfo},
    pipeline::{
        graphics::{
            input_assembly::InputAssemblyState,
            vertex_input::BuffersDefinition,
            viewport::{Viewport, ViewportState},
        },
        GraphicsPipeline,
    },
    render_pass::{Framebuffer, FramebufferCreateInfo, RenderPass, Subpass},
    swapchain::{
        acquire_next_image, AcquireError, Surface, Swapchain, SwapchainAbstract,
        SwapchainCreateInfo, SwapchainCreationError, SwapchainPresentInfo,
    },
    sync::{self, FlushError, GpuFuture},
    VulkanLibrary,
};
use vulkano_win::VkSurfaceBuild;
use winit::{
    event::{ElementState, Event, KeyboardInput, WindowEvent},
    event_loop::{ControlFlow, EventLoop},
    window::{Window, WindowBuilder},
};

// A struct to contain resources related to a window
struct WindowSurface {
    surface: Arc<Surface<Window>>,
    swapchain: Arc<Swapchain<Window>>,
    framebuffers: Vec<Arc<Framebuffer>>,
    recreate_swapchain: bool,
    previous_frame_end: Option<Box<dyn GpuFuture>>,
}

fn main() {
    let library = VulkanLibrary::new().unwrap();
    let required_extensions = vulkano_win::required_extensions(&library);
    let instance = Instance::new(
        library,
        InstanceCreateInfo {
            enabled_extensions: required_extensions,
            // Enable enumerating devices that use non-conformant vulkan implementations. (ex. MoltenVK)
            enumerate_portability: true,
            ..Default::default()
        },
    )
    .unwrap();
    let event_loop = EventLoop::new();

    // A hashmap that contains all of our created windows and their resources
    let mut window_surfaces = HashMap::new();

    let surface = WindowBuilder::new()
        .build_vk_surface(&event_loop, instance.clone())
        .unwrap();
    // Use the window's id as a means to access it from the hashmap
    let window_id = surface.window().id();

    // Find the device and a queue.
    // TODO: it is assumed the device, queue, and surface surface_capabilities are the same for all windows

    let (device, queue, surface_caps) = {
        let device_extensions = DeviceExtensions {
            khr_swapchain: true,
            ..DeviceExtensions::empty()
        };
        let (physical_device, queue_family_index) = instance
            .enumerate_physical_devices()
            .unwrap()
            .filter(|p| p.supported_extensions().contains(&device_extensions))
            .filter_map(|p| {
                p.queue_family_properties()
                    .iter()
                    .enumerate()
                    .position(|(i, q)| {
                        q.queue_flags.graphics
                            && p.surface_support(i as u32, &surface).unwrap_or(false)
                    })
                    .map(|i| (p, i as u32))
            })
            .min_by_key(|(p, _)| match p.properties().device_type {
                PhysicalDeviceType::DiscreteGpu => 0,
                PhysicalDeviceType::IntegratedGpu => 1,
                PhysicalDeviceType::VirtualGpu => 2,
                PhysicalDeviceType::Cpu => 3,
                PhysicalDeviceType::Other => 4,
                _ => 5,
            })
            .unwrap();

        println!(
            "Using device: {} (type: {:?})",
            physical_device.properties().device_name,
            physical_device.properties().device_type
        );

        let (device, mut queues) = Device::new(
            physical_device,
            DeviceCreateInfo {
                enabled_extensions: device_extensions,
                queue_create_infos: vec![QueueCreateInfo {
                    queue_family_index,
                    ..Default::default()
                }],
                ..Default::default()
            },
        )
        .unwrap();

        let surface_capabilities = device
            .physical_device()
            .surface_capabilities(&surface, Default::default())
            .unwrap();

        (device, queues.next().unwrap(), surface_capabilities)
    };

    // The swapchain and framebuffer images for this perticular window

    let (swapchain, images) = {
        let image_format = Some(
            device
                .physical_device()
                .surface_formats(&surface, Default::default())
                .unwrap()[0]
                .0,
        );

        Swapchain::new(
            device.clone(),
            surface.clone(),
            SwapchainCreateInfo {
                min_image_count: surface_caps.min_image_count,
                image_format,
                image_extent: surface.window().inner_size().into(),
                image_usage: ImageUsage {
                    color_attachment: true,
                    ..ImageUsage::empty()
                },
                composite_alpha: surface_caps
                    .supported_composite_alpha
                    .iter()
                    .next()
                    .unwrap(),
                ..Default::default()
            },
        )
        .unwrap()
    };

    #[repr(C)]
    #[derive(Clone, Copy, Debug, Default, Zeroable, Pod)]
    struct Vertex {
        position: [f32; 2],
    }
    impl_vertex!(Vertex, position);

    let vertices = [
        Vertex {
            position: [-0.5, -0.25],
        },
        Vertex {
            position: [0.0, 0.5],
        },
        Vertex {
            position: [0.25, -0.1],
        },
    ];
    let vertex_buffer = CpuAccessibleBuffer::from_iter(
        device.clone(),
        BufferUsage {
            vertex_buffer: true,
            ..BufferUsage::empty()
        },
        false,
        vertices,
    )
    .unwrap();

    mod vs {
        vulkano_shaders::shader! {
            ty: "vertex",
            src: "
                #version 450

                layout(location = 0) in vec2 position;

                void main() {
                    gl_Position = vec4(position, 0.0, 1.0);
                }
            "
        }
    }

    mod fs {
        vulkano_shaders::shader! {
            ty: "fragment",
            src: "
                #version 450

                layout(location = 0) out vec4 f_color;

                void main() {
                    f_color = vec4(1.0, 0.0, 0.0, 1.0);
                }
            "
        }
    }

    let vs = vs::load(device.clone()).unwrap();
    let fs = fs::load(device.clone()).unwrap();

    let render_pass = vulkano::single_pass_renderpass!(
        device.clone(),
        attachments: {
            color: {
                load: Clear,
                store: Store,
                format: swapchain.image_format(),
                samples: 1,
            }
        },
        pass: {
            color: [color],
            depth_stencil: {}
        }
    )
    .unwrap();

    let pipeline = GraphicsPipeline::start()
        .vertex_input_state(BuffersDefinition::new().vertex::<Vertex>())
        .vertex_shader(vs.entry_point("main").unwrap(), ())
        .input_assembly_state(InputAssemblyState::new())
        .viewport_state(ViewportState::viewport_dynamic_scissor_irrelevant())
        .fragment_shader(fs.entry_point("main").unwrap(), ())
        .render_pass(Subpass::from(render_pass.clone(), 0).unwrap())
        .build(device.clone())
        .unwrap();

    let mut viewport = Viewport {
        origin: [0.0, 0.0],
        dimensions: [0.0, 0.0],
        depth_range: 0.0..1.0,
    };

    let command_buffer_allocator =
        StandardCommandBufferAllocator::new(device.clone(), queue.family()).unwrap();

    window_surfaces.insert(
        window_id,
        WindowSurface {
            surface,
            swapchain,
            recreate_swapchain: false,
            framebuffers: window_size_dependent_setup(&images, render_pass.clone(), &mut viewport),
            previous_frame_end: Some(sync::now(device.clone()).boxed()),
        },
    );

    event_loop.run(move |event, event_loop, control_flow| match event {
        Event::WindowEvent {
            event: WindowEvent::CloseRequested,
            ..
        } => {
            *control_flow = ControlFlow::Exit;
        }
        Event::WindowEvent {
            window_id,
            event: WindowEvent::Resized(_),
            ..
        } => {
            window_surfaces
                .get_mut(&window_id)
                .unwrap()
                .recreate_swapchain = true;
        }
        Event::WindowEvent {
            event:
                WindowEvent::KeyboardInput {
                    input:
                        KeyboardInput {
                            state: ElementState::Pressed,
                            ..
                        },
                    ..
                },
            ..
        } => {
            let surface = WindowBuilder::new()
                .build_vk_surface(event_loop, instance.clone())
                .unwrap();
            let window_id = surface.window().id();
            let (swapchain, images) = {
                let composite_alpha = surface_caps
                    .supported_composite_alpha
                    .iter()
                    .next()
                    .unwrap();
                let image_format = Some(
                    device
                        .physical_device()
                        .surface_formats(&surface, Default::default())
                        .unwrap()[0]
                        .0,
                );

                Swapchain::new(
                    device.clone(),
                    surface.clone(),
                    SwapchainCreateInfo {
                        min_image_count: surface_caps.min_image_count,
                        image_format,
                        image_extent: surface.window().inner_size().into(),
                        image_usage: ImageUsage {
                            color_attachment: true,
                            ..ImageUsage::empty()
                        },
                        composite_alpha,
                        ..Default::default()
                    },
                )
                .unwrap()
            };

            window_surfaces.insert(
                window_id,
                WindowSurface {
                    surface,
                    swapchain,
                    recreate_swapchain: false,
                    framebuffers: window_size_dependent_setup(
                        &images,
                        render_pass.clone(),
                        &mut viewport,
                    ),
                    previous_frame_end: Some(sync::now(device.clone()).boxed()),
                },
            );
        }
        Event::RedrawEventsCleared => {
            window_surfaces
                .values()
                .for_each(|s| s.surface.window().request_redraw());
        }
        Event::RedrawRequested(window_id) => {
            let WindowSurface {
                ref surface,
                ref mut swapchain,
                ref mut recreate_swapchain,
                ref mut framebuffers,
                ref mut previous_frame_end,
            } = window_surfaces.get_mut(&window_id).unwrap();

            let dimensions = surface.window().inner_size();
            if dimensions.width == 0 || dimensions.height == 0 {
                return;
            }

            previous_frame_end.as_mut().unwrap().cleanup_finished();

            if *recreate_swapchain {
                let (new_swapchain, new_images) = match swapchain.recreate(SwapchainCreateInfo {
                    image_extent: dimensions.into(),
                    ..swapchain.create_info()
                }) {
                    Ok(r) => r,
                    Err(SwapchainCreationError::ImageExtentNotSupported { .. }) => return,
                    Err(e) => panic!("Failed to recreate swapchain: {:?}", e),
                };

                *swapchain = new_swapchain;
                *framebuffers =
                    window_size_dependent_setup(&new_images, render_pass.clone(), &mut viewport);
                *recreate_swapchain = false;
            }

            let (image_index, suboptimal, acquire_future) =
                match acquire_next_image(swapchain.clone(), None) {
                    Ok(r) => r,
                    Err(AcquireError::OutOfDate) => {
                        *recreate_swapchain = true;
                        return;
                    }
                    Err(e) => panic!("Failed to acquire next image: {:?}", e),
                };

            if suboptimal {
                *recreate_swapchain = true;
            }

            let mut builder = AutoCommandBufferBuilder::primary(
<<<<<<< HEAD
                &command_buffer_allocator,
                queue.family(),
=======
                device.clone(),
                queue.queue_family_index(),
>>>>>>> 2277448a
                CommandBufferUsage::OneTimeSubmit,
            )
            .unwrap();

            builder
                .begin_render_pass(
                    RenderPassBeginInfo {
                        clear_values: vec![Some([0.0, 0.0, 1.0, 1.0].into())],
                        ..RenderPassBeginInfo::framebuffer(
                            framebuffers[image_index as usize].clone(),
                        )
                    },
                    SubpassContents::Inline,
                )
                .unwrap()
                .set_viewport(0, [viewport.clone()])
                .bind_pipeline_graphics(pipeline.clone())
                .bind_vertex_buffers(0, vertex_buffer.clone())
                .draw(vertex_buffer.len() as u32, 1, 0, 0)
                .unwrap()
                .end_render_pass()
                .unwrap();
            let command_buffer = builder.build().unwrap();

            let future = previous_frame_end
                .take()
                .unwrap()
                .join(acquire_future)
                .then_execute(queue.clone(), command_buffer)
                .unwrap()
                .then_swapchain_present(
                    queue.clone(),
                    SwapchainPresentInfo::swapchain_image_index(swapchain.clone(), image_index),
                )
                .then_signal_fence_and_flush();

            match future {
                Ok(future) => {
                    *previous_frame_end = Some(future.boxed());
                }
                Err(FlushError::OutOfDate) => {
                    *recreate_swapchain = true;
                    *previous_frame_end = Some(sync::now(device.clone()).boxed());
                }
                Err(e) => {
                    println!("Failed to flush future: {:?}", e);
                    *previous_frame_end = Some(sync::now(device.clone()).boxed());
                }
            }
        }
        _ => (),
    });
}

fn window_size_dependent_setup(
    images: &[Arc<SwapchainImage<Window>>],
    render_pass: Arc<RenderPass>,
    viewport: &mut Viewport,
) -> Vec<Arc<Framebuffer>> {
    let dimensions = images[0].dimensions().width_height();
    viewport.dimensions = [dimensions[0] as f32, dimensions[1] as f32];

    images
        .iter()
        .map(|image| {
            let view = ImageView::new_default(image.clone()).unwrap();
            Framebuffer::new(
                render_pass.clone(),
                FramebufferCreateInfo {
                    attachments: vec![view],
                    ..Default::default()
                },
            )
            .unwrap()
        })
        .collect::<Vec<_>>()
}<|MERGE_RESOLUTION|>--- conflicted
+++ resolved
@@ -274,7 +274,7 @@
     };
 
     let command_buffer_allocator =
-        StandardCommandBufferAllocator::new(device.clone(), queue.family()).unwrap();
+        StandardCommandBufferAllocator::new(device.clone(), queue.queue_family_index()).unwrap();
 
     window_surfaces.insert(
         window_id,
@@ -419,13 +419,8 @@
             }
 
             let mut builder = AutoCommandBufferBuilder::primary(
-<<<<<<< HEAD
                 &command_buffer_allocator,
-                queue.family(),
-=======
-                device.clone(),
                 queue.queue_family_index(),
->>>>>>> 2277448a
                 CommandBufferUsage::OneTimeSubmit,
             )
             .unwrap();

// Copyright (c) 2017 The vulkano developers
// Licensed under the Apache License, Version 2.0
// <LICENSE-APACHE or
// https://www.apache.org/licenses/LICENSE-2.0> or the MIT
// license <LICENSE-MIT or https://opensource.org/licenses/MIT>,
// at your option. All files in the project carrying such
// notice may not be copied, modified, or distributed except
// according to those terms.

// This example demonstrates how to use the standard and relative include directives within
// shader source code. The boilerplate is taken from the "basic-compute-shader.rs" example, where
// most of the boilerplate is explained.

use vulkano::{
    buffer::{BufferUsage, CpuAccessibleBuffer},
    command_buffer::{
        allocator::StandardCommandBufferAllocator, AutoCommandBufferBuilder, CommandBufferUsage,
    },
    descriptor_set::{
        allocator::StandardDescriptorSetAllocator, PersistentDescriptorSet, WriteDescriptorSet,
    },
    device::{
        physical::PhysicalDeviceType, Device, DeviceCreateInfo, DeviceExtensions, QueueCreateInfo,
    },
    instance::{Instance, InstanceCreateInfo},
    pipeline::{ComputePipeline, Pipeline, PipelineBindPoint},
    sync::{self, GpuFuture},
    VulkanLibrary,
};

fn main() {
    let library = VulkanLibrary::new().unwrap();
    let instance = Instance::new(
        library,
        InstanceCreateInfo {
            // Enable enumerating devices that use non-conformant vulkan implementations. (ex. MoltenVK)
            enumerate_portability: true,
            ..Default::default()
        },
    )
    .unwrap();

    let device_extensions = DeviceExtensions {
        khr_storage_buffer_storage_class: true,
        ..DeviceExtensions::empty()
    };
    let (physical_device, queue_family_index) = instance
        .enumerate_physical_devices()
        .unwrap()
        .filter(|p| p.supported_extensions().contains(&device_extensions))
        .filter_map(|p| {
            p.queue_family_properties()
                .iter()
                .position(|q| q.queue_flags.compute)
                .map(|i| (p, i as u32))
        })
        .min_by_key(|(p, _)| match p.properties().device_type {
            PhysicalDeviceType::DiscreteGpu => 0,
            PhysicalDeviceType::IntegratedGpu => 1,
            PhysicalDeviceType::VirtualGpu => 2,
            PhysicalDeviceType::Cpu => 3,
            PhysicalDeviceType::Other => 4,
            _ => 5,
        })
        .unwrap();

    println!(
        "Using device: {} (type: {:?})",
        physical_device.properties().device_name,
        physical_device.properties().device_type
    );

    let (device, mut queues) = Device::new(
        physical_device,
        DeviceCreateInfo {
            enabled_extensions: device_extensions,
            queue_create_infos: vec![QueueCreateInfo {
                queue_family_index,
                ..Default::default()
            }],
            ..Default::default()
        },
    )
    .unwrap();
    let queue = queues.next().unwrap();

    let pipeline = {
        mod cs {
            vulkano_shaders::shader! {
                 ty: "compute",
                 // We declare what directories to search for when using the `#include <...>`
                 // syntax. Specified directories have descending priorities based on their order.
                 include: [ "src/bin/shader-include/standard-shaders" ],
                 src: "
                    #version 450
                    // Substitutes this line with the contents of the file `common.glsl` found in one of the standard
                    // `include` directories specified above.
                    // Note, that relative inclusion (`#include \"...\"`), although it falls back to standard
                    // inclusion, should not be used for **embedded** shader source, as it may be misleading and/or
                    // confusing.
                    #include <common.glsl>

                    layout(local_size_x = 64, local_size_y = 1, local_size_z = 1) in;

                    layout(set = 0, binding = 0) buffer Data {
                       uint data[];
                    } data;

                    void main() {
                       uint idx = gl_GlobalInvocationID.x;
                       data.data[idx] = multiply_by_12(data.data[idx]);
                    }
                "
            }
        }
        let shader = cs::load(device.clone()).unwrap();
        ComputePipeline::new(
            device.clone(),
            shader.entry_point("main").unwrap(),
            &(),
            None,
            |_| {},
        )
        .unwrap()
    };

    let mut descriptor_set_allocator = StandardDescriptorSetAllocator::new(device.clone());
    let command_buffer_allocator =
        StandardCommandBufferAllocator::new(device.clone(), queue.family()).unwrap();

    let data_buffer = {
        let data_iter = 0..65536u32;
        CpuAccessibleBuffer::from_iter(
            device.clone(),
            BufferUsage {
                storage_buffer: true,
                ..BufferUsage::empty()
            },
            false,
            data_iter,
        )
        .unwrap()
    };

    let layout = pipeline.layout().set_layouts().get(0).unwrap();
    let set = PersistentDescriptorSet::new(
        &mut descriptor_set_allocator,
        layout.clone(),
        [WriteDescriptorSet::buffer(0, data_buffer.clone())],
    )
    .unwrap();

    let mut builder = AutoCommandBufferBuilder::primary(
<<<<<<< HEAD
        &command_buffer_allocator,
        queue.family(),
=======
        device.clone(),
        queue.queue_family_index(),
>>>>>>> 2277448a
        CommandBufferUsage::OneTimeSubmit,
    )
    .unwrap();
    builder
        .bind_pipeline_compute(pipeline.clone())
        .bind_descriptor_sets(
            PipelineBindPoint::Compute,
            pipeline.layout().clone(),
            0,
            set,
        )
        .dispatch([1024, 1, 1])
        .unwrap();
    let command_buffer = builder.build().unwrap();
    let future = sync::now(device)
        .then_execute(queue, command_buffer)
        .unwrap()
        .then_signal_fence_and_flush()
        .unwrap();

    future.wait(None).unwrap();

    let data_buffer_content = data_buffer.read().unwrap();
    for n in 0..65536u32 {
        assert_eq!(data_buffer_content[n as usize], n * 12);
    }

    println!("Success");
}<|MERGE_RESOLUTION|>--- conflicted
+++ resolved
@@ -126,7 +126,7 @@
 
     let mut descriptor_set_allocator = StandardDescriptorSetAllocator::new(device.clone());
     let command_buffer_allocator =
-        StandardCommandBufferAllocator::new(device.clone(), queue.family()).unwrap();
+        StandardCommandBufferAllocator::new(device.clone(), queue.queue_family_index()).unwrap();
 
     let data_buffer = {
         let data_iter = 0..65536u32;
@@ -151,13 +151,8 @@
     .unwrap();
 
     let mut builder = AutoCommandBufferBuilder::primary(
-<<<<<<< HEAD
         &command_buffer_allocator,
-        queue.family(),
-=======
-        device.clone(),
         queue.queue_family_index(),
->>>>>>> 2277448a
         CommandBufferUsage::OneTimeSubmit,
     )
     .unwrap();

// Copyright (c) 2017 The vulkano developers
// Licensed under the Apache License, Version 2.0
// <LICENSE-APACHE or
// http://www.apache.org/licenses/LICENSE-2.0> or the MIT
// license <LICENSE-MIT or http://opensource.org/licenses/MIT>,
// at your option. All files in the project carrying such
// notice may not be copied, modified, or distributed except
// according to those terms.

// This example demonstrates how to use the standard and relative include directives within
// shader source code. The boilerplate is taken from the "basic-compute-shader.rs" example, where
// most of the boilerplate is explained.

use vulkano::buffer::{BufferUsage, CpuAccessibleBuffer};
use vulkano::command_buffer::AutoCommandBufferBuilder;
use vulkano::descriptor::descriptor_set::PersistentDescriptorSet;
use vulkano::descriptor::PipelineLayoutAbstract;
use vulkano::device::{Device, DeviceExtensions};
use vulkano::instance::{Instance, InstanceExtensions, PhysicalDevice};
use vulkano::pipeline::ComputePipeline;
use vulkano::sync::GpuFuture;
use vulkano::sync;

use std::sync::Arc;

fn main() {
   let instance = Instance::new(None, &InstanceExtensions::none(), None).unwrap();
   let physical = PhysicalDevice::enumerate(&instance).next().unwrap();
   let queue_family = physical.queue_families().find(|&q| q.supports_compute()).unwrap();
   let (device, mut queues) = Device::new(physical, physical.supported_features(),
       &DeviceExtensions::none(), [(queue_family, 0.5)].iter().cloned()).unwrap();
   let queue = queues.next().unwrap();

   println!("Device initialized");

   let pipeline = Arc::new({
       mod cs {
           vulkano_shaders::shader!{
               ty: "compute",
               // We declare what directories to search for when using the `#include <...>`
               // syntax. Specified directories have descending priorities based on their order.
               include: [ "src/bin/shader-include/standard-shaders" ],
               src: "
#version 450
// Substitutes this line with the contents of the file `common.glsl` found in one of the standard
// `include` directories specified above.
// Note, that relative inclusion (`#include \"...\"`), although it falls back to standard
// inclusion, should not be used for **embedded** shader source, as it may be misleading and/or
// confusing.
#include <common.glsl>

layout(local_size_x = 64, local_size_y = 1, local_size_z = 1) in;

layout(set = 0, binding = 0) buffer Data {
   uint data[];
} data;

void main() {
   uint idx = gl_GlobalInvocationID.x;
   data.data[idx] = multiply_by_12(data.data[idx]);
}"
           }
       }
       let shader = cs::Shader::load(device.clone()).unwrap();
       ComputePipeline::new(device.clone(), &shader.main_entry_point(), &()).unwrap()
   });

<<<<<<< HEAD
    let data_buffer = {
        let data_iter = (0 .. 65536u32).map(|n| n);
        CpuAccessibleBuffer::from_iter(device.clone(), BufferUsage::all(), data_iter).unwrap()
    };
    let layout = pipeline.layout().descriptor_set_layout(0).unwrap();
    let set = Arc::new(PersistentDescriptorSet::start(layout.clone())
        .add_buffer(data_buffer.clone()).unwrap()
        .build().unwrap()
    );
    let command_buffer = AutoCommandBufferBuilder::primary_one_time_submit(device.clone(), queue.family()).unwrap()
        .dispatch([1024, 1, 1], pipeline.clone(), set.clone(), ()).unwrap()
        .build().unwrap();
    let future = sync::now(device.clone())
        .then_execute(queue.clone(), command_buffer).unwrap()
        .then_signal_fence_and_flush().unwrap();
=======
   let data_buffer = {
       let data_iter = (0 .. 65536u32).map(|n| n);
       CpuAccessibleBuffer::from_iter(device.clone(), BufferUsage::all(), data_iter).unwrap()
   };
   let set = Arc::new(PersistentDescriptorSet::start(pipeline.clone(), 0)
       .add_buffer(data_buffer.clone()).unwrap()
       .build().unwrap()
   );
   let command_buffer = AutoCommandBufferBuilder::primary_one_time_submit(device.clone(), queue.family()).unwrap()
       .dispatch([1024, 1, 1], pipeline.clone(), set.clone(), ()).unwrap()
       .build().unwrap();
   let future = sync::now(device.clone())
       .then_execute(queue.clone(), command_buffer).unwrap()
       .then_signal_fence_and_flush().unwrap();
>>>>>>> b8ea9bc5

   future.wait(None).unwrap();

   let data_buffer_content = data_buffer.read().unwrap();
   for n in 0 .. 65536u32 {
       assert_eq!(data_buffer_content[n as usize], n * 12);
   }
}<|MERGE_RESOLUTION|>--- conflicted
+++ resolved
@@ -65,7 +65,6 @@
        ComputePipeline::new(device.clone(), &shader.main_entry_point(), &()).unwrap()
    });
 
-<<<<<<< HEAD
     let data_buffer = {
         let data_iter = (0 .. 65536u32).map(|n| n);
         CpuAccessibleBuffer::from_iter(device.clone(), BufferUsage::all(), data_iter).unwrap()
@@ -81,22 +80,6 @@
     let future = sync::now(device.clone())
         .then_execute(queue.clone(), command_buffer).unwrap()
         .then_signal_fence_and_flush().unwrap();
-=======
-   let data_buffer = {
-       let data_iter = (0 .. 65536u32).map(|n| n);
-       CpuAccessibleBuffer::from_iter(device.clone(), BufferUsage::all(), data_iter).unwrap()
-   };
-   let set = Arc::new(PersistentDescriptorSet::start(pipeline.clone(), 0)
-       .add_buffer(data_buffer.clone()).unwrap()
-       .build().unwrap()
-   );
-   let command_buffer = AutoCommandBufferBuilder::primary_one_time_submit(device.clone(), queue.family()).unwrap()
-       .dispatch([1024, 1, 1], pipeline.clone(), set.clone(), ()).unwrap()
-       .build().unwrap();
-   let future = sync::now(device.clone())
-       .then_execute(queue.clone(), command_buffer).unwrap()
-       .then_signal_fence_and_flush().unwrap();
->>>>>>> b8ea9bc5
 
    future.wait(None).unwrap();
 

--- conflicted
+++ resolved
@@ -14,15 +14,9 @@
 use std::sync::Arc;
 use vulkano::buffer::{BufferUsage, CpuAccessibleBuffer};
 use vulkano::command_buffer::{AutoCommandBufferBuilder, CommandBufferUsage};
-<<<<<<< HEAD
 use vulkano::descriptor_set::PersistentDescriptorSet;
-use vulkano::device::{Device, DeviceExtensions};
-use vulkano::instance::{Instance, InstanceExtensions, PhysicalDevice};
-=======
-use vulkano::descriptor::descriptor_set::PersistentDescriptorSet;
 use vulkano::device::{Device, DeviceExtensions, Features};
 use vulkano::instance::{Instance, InstanceExtensions, PhysicalDevice, PhysicalDeviceType};
->>>>>>> 5b7ebeea
 use vulkano::pipeline::{ComputePipeline, ComputePipelineAbstract};
 use vulkano::sync;
 use vulkano::sync::GpuFuture;
@@ -30,15 +24,6 @@
 
 fn main() {
     let instance = Instance::new(None, Version::V1_1, &InstanceExtensions::none(), None).unwrap();
-<<<<<<< HEAD
-    let physical = PhysicalDevice::enumerate(&instance).next().unwrap();
-    let queue_family = physical
-        .queue_families()
-        .find(|&q| q.supports_compute())
-        .unwrap();
-=======
-
->>>>>>> 5b7ebeea
     let device_extensions = DeviceExtensions {
         khr_storage_buffer_storage_class: true,
         ..DeviceExtensions::none()

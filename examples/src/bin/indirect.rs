--- conflicted
+++ resolved
@@ -263,35 +263,17 @@
     // DrawIndirectCommand struct to set the number of vertices to draw.
     let indirect_args_pool = CpuBufferAllocator::new(
         memory_allocator.clone(),
-<<<<<<< HEAD
         CpuBufferAllocatorCreateInfo {
-            buffer_usage: BufferUsage {
-                indirect_buffer: true,
-                storage_buffer: true,
-                ..BufferUsage::empty()
-            },
+            buffer_usage: BufferUsage::INDIRECT_BUFFER | BufferUsage::STORAGE_BUFFER,
             ..Default::default()
         },
-=======
-        BufferUsage::INDIRECT_BUFFER | BufferUsage::STORAGE_BUFFER,
-        MemoryUsage::Upload,
->>>>>>> c5c6bf0f
     );
     let vertex_pool = CpuBufferAllocator::new(
         memory_allocator,
-<<<<<<< HEAD
         CpuBufferAllocatorCreateInfo {
-            buffer_usage: BufferUsage {
-                storage_buffer: true,
-                vertex_buffer: true,
-                ..BufferUsage::empty()
-            },
+            buffer_usage: BufferUsage::STORAGE_BUFFER | BufferUsage::VERTEX_BUFFER,
             ..Default::default()
         },
-=======
-        BufferUsage::STORAGE_BUFFER | BufferUsage::VERTEX_BUFFER,
-        MemoryUsage::Upload,
->>>>>>> c5c6bf0f
     );
 
     let compute_pipeline = ComputePipeline::new(

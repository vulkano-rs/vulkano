// Copyright (c) 2016 The vulkano developers
// Licensed under the Apache License, Version 2.0
// <LICENSE-APACHE or
// https://www.apache.org/licenses/LICENSE-2.0> or the MIT
// license <LICENSE-MIT or https://opensource.org/licenses/MIT>,
// at your option. All files in the project carrying such
// notice may not be copied, modified, or distributed except
// according to those terms.

<<<<<<< HEAD
use vulkano::device::physical::PhysicalDevice;
use vulkano::device::Device;
=======
use vulkano::device::{Device, DeviceExtensions, Features};
>>>>>>> a426c3d3
use vulkano::format::Format;
use vulkano::image::ImageDimensions;
use vulkano::image::ImmutableImage;
use vulkano::image::MipmapsCount;
use vulkano::instance;
use vulkano::instance::debug::{DebugCallback, MessageSeverity, MessageType};
<<<<<<< HEAD
use vulkano::instance::{Instance, InstanceExtensions};
=======
use vulkano::instance::{Instance, InstanceExtensions, PhysicalDevice, PhysicalDeviceType};
>>>>>>> a426c3d3
use vulkano::Version;

fn main() {
    // Vulkano Debugging Example Code
    //
    // This example code will demonstrate using the debug functions of the Vulkano API.
    //
    // There is documentation here about how to setup debugging:
    // https://vulkan.lunarg.com/doc/view/1.0.13.0/windows/layers.html
    //
    // .. but if you just want a template of code that has everything ready to go then follow
    // this example. First, enable debugging using this extension: VK_EXT_debug_utils
    let extensions = InstanceExtensions {
        ext_debug_utils: true,
        ..InstanceExtensions::none()
    };

    // You also need to specify (unless you've used the methods linked above) which debugging layers
    // your code should use. Each layer is a bunch of checks or messages that provide information of
    // some sort.
    //
    // The main layer you might want is: VK_LAYER_LUNARG_standard_validation
    // This includes a number of the other layers for you and is quite detailed.
    //
    // Additional layers can be installed (gpu vendor provided, something you found on GitHub, etc)
    // and you should verify that list for safety - Vulkano will return an error if you specify
    // any layers that are not installed on this system. That code to do could look like this:
    println!("List of Vulkan debugging layers available to use:");
    let mut layers = instance::layers_list().unwrap();
    while let Some(l) = layers.next() {
        println!("\t{}", l.name());
    }

    // NOTE: To simplify the example code we won't verify these layer(s) are actually in the layers list:
    #[cfg(not(target_os = "macos"))]
    let layers = vec!["VK_LAYER_LUNARG_standard_validation"];

    #[cfg(target_os = "macos")]
    let layers = vec!["VK_LAYER_KHRONOS_validation"];

    // Important: pass the extension(s) and layer(s) when creating the vulkano instance
    let instance = Instance::new(None, Version::V1_1, &extensions, layers)
        .expect("failed to create Vulkan instance");

    ///////////////////////////////////////////////////////////////////////////////////////////////////////////////
    // After creating the instance we must register the debugging callback.                                      //
    ///////////////////////////////////////////////////////////////////////////////////////////////////////////////

    // Note: If you let this debug_callback binding fall out of scope then the callback will stop providing events
    // Note: There is a helper method too: DebugCallback::errors_and_warnings(&instance, |msg| {...

    let severity = MessageSeverity {
        error: true,
        warning: true,
        information: true,
        verbose: true,
    };

    let ty = MessageType::all();

    let _debug_callback = DebugCallback::new(&instance, severity, ty, |msg| {
        let severity = if msg.severity.error {
            "error"
        } else if msg.severity.warning {
            "warning"
        } else if msg.severity.information {
            "information"
        } else if msg.severity.verbose {
            "verbose"
        } else {
            panic!("no-impl");
        };

        let ty = if msg.ty.general {
            "general"
        } else if msg.ty.validation {
            "validation"
        } else if msg.ty.performance {
            "performance"
        } else {
            panic!("no-impl");
        };

        println!(
            "{} {} {}: {}",
            msg.layer_prefix.unwrap_or("unknown"),
            ty,
            severity,
            msg.description
        );
    })
    .ok();

    ///////////////////////////////////////////////////////////////////////////////////////////////////////////////
    // Create Vulkan objects in the same way as the other examples                                               //
    ///////////////////////////////////////////////////////////////////////////////////////////////////////////////

    let device_extensions = DeviceExtensions {
        ..DeviceExtensions::none()
    };
    let (physical_device, queue_family) = PhysicalDevice::enumerate(&instance)
        .filter(|&p| {
            DeviceExtensions::supported_by_device(p).intersection(&device_extensions)
                == device_extensions
        })
        .filter_map(|p| {
            Some(
                p.queue_families()
                    .next()
                    .map(|q| (p, q))
                    .expect("couldn't find a queue family"),
            )
        })
        .min_by_key(|(p, _)| match p.properties().device_type.unwrap() {
            PhysicalDeviceType::DiscreteGpu => 0,
            PhysicalDeviceType::IntegratedGpu => 1,
            PhysicalDeviceType::VirtualGpu => 2,
            PhysicalDeviceType::Cpu => 3,
            PhysicalDeviceType::Other => 4,
        })
        .expect("no device available");

    let (_, mut queues) = Device::new(
<<<<<<< HEAD
        physical,
        physical.supported_features(),
        physical.required_extensions(),
=======
        physical_device,
        &Features::none(),
        &DeviceExtensions::required_extensions(physical_device).union(&device_extensions),
>>>>>>> a426c3d3
        vec![(queue_family, 0.5)],
    )
    .expect("failed to create device");
    let queue = queues.next().unwrap();

    // Create an image in order to generate some additional logging:
    let pixel_format = Format::R8G8B8A8Uint;
    let dimensions = ImageDimensions::Dim2d {
        width: 4096,
        height: 4096,
        array_layers: 1,
    };
    const DATA: [[u8; 4]; 4096 * 4096] = [[0; 4]; 4096 * 4096];
    let _ = ImmutableImage::from_iter(
        DATA.iter().cloned(),
        dimensions,
        MipmapsCount::One,
        pixel_format,
        queue.clone(),
    )
    .unwrap();

    // (At this point you should see a bunch of messages printed to the terminal window - have fun debugging!)
}<|MERGE_RESOLUTION|>--- conflicted
+++ resolved
@@ -7,23 +7,15 @@
 // notice may not be copied, modified, or distributed except
 // according to those terms.
 
-<<<<<<< HEAD
-use vulkano::device::physical::PhysicalDevice;
-use vulkano::device::Device;
-=======
+use vulkano::device::physical::{PhysicalDevice, PhysicalDeviceType};
 use vulkano::device::{Device, DeviceExtensions, Features};
->>>>>>> a426c3d3
 use vulkano::format::Format;
 use vulkano::image::ImageDimensions;
 use vulkano::image::ImmutableImage;
 use vulkano::image::MipmapsCount;
 use vulkano::instance;
 use vulkano::instance::debug::{DebugCallback, MessageSeverity, MessageType};
-<<<<<<< HEAD
 use vulkano::instance::{Instance, InstanceExtensions};
-=======
-use vulkano::instance::{Instance, InstanceExtensions, PhysicalDevice, PhysicalDeviceType};
->>>>>>> a426c3d3
 use vulkano::Version;
 
 fn main() {
@@ -125,10 +117,7 @@
         ..DeviceExtensions::none()
     };
     let (physical_device, queue_family) = PhysicalDevice::enumerate(&instance)
-        .filter(|&p| {
-            DeviceExtensions::supported_by_device(p).intersection(&device_extensions)
-                == device_extensions
-        })
+        .filter(|&p| p.supported_extensions().intersection(&device_extensions) == device_extensions)
         .filter_map(|p| {
             Some(
                 p.queue_families()
@@ -147,15 +136,11 @@
         .expect("no device available");
 
     let (_, mut queues) = Device::new(
-<<<<<<< HEAD
-        physical,
-        physical.supported_features(),
-        physical.required_extensions(),
-=======
         physical_device,
         &Features::none(),
-        &DeviceExtensions::required_extensions(physical_device).union(&device_extensions),
->>>>>>> a426c3d3
+        &physical_device
+            .required_extensions()
+            .union(&device_extensions),
         vec![(queue_family, 0.5)],
     )
     .expect("failed to create device");

--- conflicted
+++ resolved
@@ -207,21 +207,15 @@
     )
     .unwrap();
 
-<<<<<<< HEAD
-    let descriptor_set_allocator =
-        StandardDescriptorSetAllocator::new(device.clone(), Default::default());
+    let descriptor_set_allocator = Arc::new(StandardDescriptorSetAllocator::new(
+        device.clone(),
+        Default::default(),
+    ));
     let command_buffer_allocator = Arc::new(StandardCommandBufferAllocator::new(
         device.clone(),
         Default::default(),
     ));
-=======
-    let descriptor_set_allocator = Arc::new(StandardDescriptorSetAllocator::new(
-        device.clone(),
-        Default::default(),
-    ));
-    let command_buffer_allocator =
-        StandardCommandBufferAllocator::new(device.clone(), Default::default());
->>>>>>> 4d56fc38
+
     let mut uploads = AutoCommandBufferBuilder::primary(
         command_buffer_allocator.clone(),
         queue.queue_family_index(),

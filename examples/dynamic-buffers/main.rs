// This example demonstrates how to use dynamic uniform buffers.
//
// Dynamic uniform and storage buffers store buffer data for different calls in one large buffer.
// Each draw or dispatch call can specify an offset into the buffer to read object data from,
// without having to rebind descriptor sets.

use std::{iter::repeat, mem::size_of, sync::Arc};
use vulkano::{
    buffer::{Buffer, BufferCreateInfo, BufferUsage},
    command_buffer::{
        allocator::StandardCommandBufferAllocator, AutoCommandBufferBuilder, CommandBufferUsage,
    },
    descriptor_set::{
        allocator::StandardDescriptorSetAllocator, layout::DescriptorType, DescriptorBufferInfo,
        DescriptorSet, WriteDescriptorSet,
    },
    device::{
        physical::PhysicalDeviceType, Device, DeviceCreateInfo, DeviceExtensions, QueueCreateInfo,
        QueueFlags,
    },
    instance::{Instance, InstanceCreateFlags, InstanceCreateInfo},
    memory::allocator::{AllocationCreateInfo, MemoryTypeFilter, StandardMemoryAllocator},
    pipeline::{
        compute::ComputePipelineCreateInfo, layout::PipelineDescriptorSetLayoutCreateInfo,
        ComputePipeline, Pipeline, PipelineBindPoint, PipelineLayout,
        PipelineShaderStageCreateInfo,
    },
    sync::{self, GpuFuture},
    DeviceSize, VulkanLibrary,
};

fn main() {
    let library = VulkanLibrary::new().unwrap();
    let instance = Instance::new(
        library,
        InstanceCreateInfo {
            flags: InstanceCreateFlags::ENUMERATE_PORTABILITY,
            ..Default::default()
        },
    )
    .unwrap();

    let device_extensions = DeviceExtensions {
        khr_storage_buffer_storage_class: true,
        ..DeviceExtensions::empty()
    };
    let (physical_device, queue_family_index) = instance
        .enumerate_physical_devices()
        .unwrap()
        .filter(|p| p.supported_extensions().contains(&device_extensions))
        .filter_map(|p| {
            p.queue_family_properties()
                .iter()
                .position(|q| q.queue_flags.intersects(QueueFlags::COMPUTE))
                .map(|i| (p, i as u32))
        })
        .min_by_key(|(p, _)| match p.properties().device_type {
            PhysicalDeviceType::DiscreteGpu => 0,
            PhysicalDeviceType::IntegratedGpu => 1,
            PhysicalDeviceType::VirtualGpu => 2,
            PhysicalDeviceType::Cpu => 3,
            PhysicalDeviceType::Other => 4,
            _ => 5,
        })
        .unwrap();

    println!(
        "Using device: {} (type: {:?})",
        physical_device.properties().device_name,
        physical_device.properties().device_type,
    );

    let (device, mut queues) = Device::new(
        physical_device,
        DeviceCreateInfo {
            enabled_extensions: device_extensions,
            queue_create_infos: vec![QueueCreateInfo {
                queue_family_index,
                ..Default::default()
            }],
            ..Default::default()
        },
    )
    .unwrap();
    let queue = queues.next().unwrap();

    mod cs {
        vulkano_shaders::shader! {
            ty: "compute",
            src: r"
                #version 450

                layout(local_size_x = 12) in;

                // Uniform buffer.
                layout(set = 0, binding = 0) uniform InData {
                    uint index;
                } ub;

                // Output buffer.
                layout(set = 0, binding = 1) buffer OutData {
                    uint data[];
                };

                // Toy shader that only runs for the index specified in `ub`.
                void main() {
                    uint index = gl_GlobalInvocationID.x;
                    if (index == ub.index) {
                        data[index] = index;
                    }
                }
            ",
        }
    }

    let pipeline = {
        let cs = cs::load(device.clone())
            .unwrap()
            .entry_point("main")
            .unwrap();
        let stage = PipelineShaderStageCreateInfo::new(cs);
        let layout = {
            let mut layout_create_info =
                PipelineDescriptorSetLayoutCreateInfo::from_stages([&stage]);
            layout_create_info.set_layouts[0]
                .bindings
                .get_mut(&0)
                .unwrap()
                .descriptor_type = DescriptorType::UniformBufferDynamic;
            PipelineLayout::new(
                device.clone(),
                layout_create_info
                    .into_pipeline_layout_create_info(device.clone())
                    .unwrap(),
            )
            .unwrap()
        };

        ComputePipeline::new(
            device.clone(),
            None,
            ComputePipelineCreateInfo::stage_layout(stage, layout),
        )
        .unwrap()
    };

    let memory_allocator = Arc::new(StandardMemoryAllocator::new_default(device.clone()));
<<<<<<< HEAD
    let descriptor_set_allocator =
        StandardDescriptorSetAllocator::new(device.clone(), Default::default());
    let command_buffer_allocator = Arc::new(StandardCommandBufferAllocator::new(
        device.clone(),
        Default::default(),
    ));
=======
    let descriptor_set_allocator = Arc::new(StandardDescriptorSetAllocator::new(
        device.clone(),
        Default::default(),
    ));
    let command_buffer_allocator =
        StandardCommandBufferAllocator::new(device.clone(), Default::default());
>>>>>>> 4d56fc38

    // Create the input buffer. Data in a dynamic buffer **MUST** be aligned to
    // `min_uniform_buffer_offset_align` or `min_storage_buffer_offset_align`, depending on the
    // type of buffer.
    let data: Vec<u32> = vec![3, 11, 7];
    let min_dynamic_align = device
        .physical_device()
        .properties()
        .min_uniform_buffer_offset_alignment
        .as_devicesize() as usize;

    println!("Minimum uniform buffer offset alignment: {min_dynamic_align}");
    println!("Input: {data:?}");

    // Round size up to the next multiple of align.
    let align = (size_of::<u32>() + min_dynamic_align - 1) & !(min_dynamic_align - 1);
    let aligned_data = {
        let mut aligned_data = Vec::with_capacity(align * data.len());

        for elem in data {
            let bytes = elem.to_ne_bytes();
            // Fill up the buffer with data.
            aligned_data.extend(bytes);
            // Zero out any padding needed for alignment.
            aligned_data.extend(repeat(0).take(align - bytes.len()));
        }

        aligned_data
    };

    let input_buffer = Buffer::from_iter(
        memory_allocator.clone(),
        BufferCreateInfo {
            usage: BufferUsage::UNIFORM_BUFFER,
            ..Default::default()
        },
        AllocationCreateInfo {
            memory_type_filter: MemoryTypeFilter::PREFER_DEVICE
                | MemoryTypeFilter::HOST_SEQUENTIAL_WRITE,
            ..Default::default()
        },
        aligned_data,
    )
    .unwrap();

    let output_buffer = Buffer::from_iter(
        memory_allocator,
        BufferCreateInfo {
            usage: BufferUsage::STORAGE_BUFFER,
            ..Default::default()
        },
        AllocationCreateInfo {
            memory_type_filter: MemoryTypeFilter::PREFER_DEVICE
                | MemoryTypeFilter::HOST_RANDOM_ACCESS,
            ..Default::default()
        },
        (0..12).map(|_| 0u32),
    )
    .unwrap();

    let layout = pipeline.layout().set_layouts().get(0).unwrap();
    let set = DescriptorSet::new(
        descriptor_set_allocator,
        layout.clone(),
        [
            // When writing to the dynamic buffer binding, the range of the buffer that the shader
            // will access must also be provided. We specify the size of the `InData` struct here.
            // When dynamic offsets are provided later, they get added to the start and end of
            // this range.
            WriteDescriptorSet::buffer_with_range(
                0,
                DescriptorBufferInfo {
                    buffer: input_buffer,
                    range: 0..size_of::<cs::InData>() as DeviceSize,
                },
            ),
            WriteDescriptorSet::buffer(1, output_buffer.clone()),
        ],
        [],
    )
    .unwrap();

    // Build the command buffer, using different offsets for each call.
    let mut builder = AutoCommandBufferBuilder::primary(
        command_buffer_allocator,
        queue.queue_family_index(),
        CommandBufferUsage::OneTimeSubmit,
    )
    .unwrap();

    #[allow(clippy::erasing_op, clippy::identity_op)]
    builder
        .bind_pipeline_compute(pipeline.clone())
        .unwrap()
        .bind_descriptor_sets(
            PipelineBindPoint::Compute,
            pipeline.layout().clone(),
            0,
            set.clone().offsets([0 * align as u32]),
        )
        .unwrap()
        .dispatch([12, 1, 1])
        .unwrap()
        .bind_descriptor_sets(
            PipelineBindPoint::Compute,
            pipeline.layout().clone(),
            0,
            set.clone().offsets([1 * align as u32]),
        )
        .unwrap()
        .dispatch([12, 1, 1])
        .unwrap()
        .bind_descriptor_sets(
            PipelineBindPoint::Compute,
            pipeline.layout().clone(),
            0,
            set.offsets([2 * align as u32]),
        )
        .unwrap()
        .dispatch([12, 1, 1])
        .unwrap();
    let command_buffer = builder.build().unwrap();

    let future = sync::now(device)
        .then_execute(queue, command_buffer)
        .unwrap()
        .then_signal_fence_and_flush()
        .unwrap();

    future.wait(None).unwrap();

    let output_content = output_buffer.read().unwrap();
    println!("Output: {:?}", &*output_content);
}<|MERGE_RESOLUTION|>--- conflicted
+++ resolved
@@ -145,21 +145,14 @@
     };
 
     let memory_allocator = Arc::new(StandardMemoryAllocator::new_default(device.clone()));
-<<<<<<< HEAD
-    let descriptor_set_allocator =
-        StandardDescriptorSetAllocator::new(device.clone(), Default::default());
+    let descriptor_set_allocator = Arc::new(StandardDescriptorSetAllocator::new(
+        device.clone(),
+        Default::default(),
+    ));
     let command_buffer_allocator = Arc::new(StandardCommandBufferAllocator::new(
         device.clone(),
         Default::default(),
     ));
-=======
-    let descriptor_set_allocator = Arc::new(StandardDescriptorSetAllocator::new(
-        device.clone(),
-        Default::default(),
-    ));
-    let command_buffer_allocator =
-        StandardCommandBufferAllocator::new(device.clone(), Default::default());
->>>>>>> 4d56fc38
 
     // Create the input buffer. Data in a dynamic buffer **MUST** be aligned to
     // `min_uniform_buffer_offset_align` or `min_storage_buffer_offset_align`, depending on the
